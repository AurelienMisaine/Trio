--- conflicted
+++ resolved
@@ -483,12 +483,9 @@
 		DD9ECB712CA9A0BA00AA7C45 /* RemoteControlConfigProvider.swift in Sources */ = {isa = PBXBuildFile; fileRef = DD9ECB6E2CA9A0BA00AA7C45 /* RemoteControlConfigProvider.swift */; };
 		DD9ECB722CA9A0BA00AA7C45 /* RemoteControlConfigDataFlow.swift in Sources */ = {isa = PBXBuildFile; fileRef = DD9ECB6F2CA9A0BA00AA7C45 /* RemoteControlConfigDataFlow.swift */; };
 		DD9ECB742CA9A0C300AA7C45 /* RemoteControlConfig.swift in Sources */ = {isa = PBXBuildFile; fileRef = DD9ECB732CA9A0C300AA7C45 /* RemoteControlConfig.swift */; };
-<<<<<<< HEAD
 		DDA6E3202D258E0500C2988C /* OverrideHelpView.swift in Sources */ = {isa = PBXBuildFile; fileRef = DDA6E31F2D258E0500C2988C /* OverrideHelpView.swift */; };
 		DDA6E3222D25901100C2988C /* TempTargetHelpView.swift in Sources */ = {isa = PBXBuildFile; fileRef = DDA6E3212D25901100C2988C /* TempTargetHelpView.swift */; };
-=======
 		DDA6E2502D22187500C2988C /* ChartLegendView.swift in Sources */ = {isa = PBXBuildFile; fileRef = DDA6E24F2D22187500C2988C /* ChartLegendView.swift */; };
->>>>>>> 653ab2ae
 		DDB37CC52D05048F00D99BF4 /* ContactImageStorage.swift in Sources */ = {isa = PBXBuildFile; fileRef = DDB37CC42D05048F00D99BF4 /* ContactImageStorage.swift */; };
 		DDB37CC72D05127500D99BF4 /* FontExtensions.swift in Sources */ = {isa = PBXBuildFile; fileRef = DDB37CC62D05127500D99BF4 /* FontExtensions.swift */; };
 		DDCEBF5B2CC1B76400DF4C36 /* LiveActivity+Helper.swift in Sources */ = {isa = PBXBuildFile; fileRef = DDCEBF5A2CC1B76400DF4C36 /* LiveActivity+Helper.swift */; };
@@ -1191,12 +1188,9 @@
 		DD9ECB6E2CA9A0BA00AA7C45 /* RemoteControlConfigProvider.swift */ = {isa = PBXFileReference; fileEncoding = 4; lastKnownFileType = sourcecode.swift; path = RemoteControlConfigProvider.swift; sourceTree = "<group>"; };
 		DD9ECB6F2CA9A0BA00AA7C45 /* RemoteControlConfigDataFlow.swift */ = {isa = PBXFileReference; fileEncoding = 4; lastKnownFileType = sourcecode.swift; path = RemoteControlConfigDataFlow.swift; sourceTree = "<group>"; };
 		DD9ECB732CA9A0C300AA7C45 /* RemoteControlConfig.swift */ = {isa = PBXFileReference; fileEncoding = 4; lastKnownFileType = sourcecode.swift; path = RemoteControlConfig.swift; sourceTree = "<group>"; };
-<<<<<<< HEAD
 		DDA6E31F2D258E0500C2988C /* OverrideHelpView.swift */ = {isa = PBXFileReference; lastKnownFileType = sourcecode.swift; path = OverrideHelpView.swift; sourceTree = "<group>"; };
 		DDA6E3212D25901100C2988C /* TempTargetHelpView.swift */ = {isa = PBXFileReference; lastKnownFileType = sourcecode.swift; path = TempTargetHelpView.swift; sourceTree = "<group>"; };
-=======
 		DDA6E24F2D22187500C2988C /* ChartLegendView.swift */ = {isa = PBXFileReference; lastKnownFileType = sourcecode.swift; path = ChartLegendView.swift; sourceTree = "<group>"; };
->>>>>>> 653ab2ae
 		DDB37CC22D05044D00D99BF4 /* ContactTrickEntryStored+CoreDataClass.swift */ = {isa = PBXFileReference; lastKnownFileType = sourcecode.swift; path = "ContactTrickEntryStored+CoreDataClass.swift"; sourceTree = "<group>"; };
 		DDB37CC32D05044D00D99BF4 /* ContactTrickEntryStored+CoreDataProperties.swift */ = {isa = PBXFileReference; lastKnownFileType = sourcecode.swift; path = "ContactTrickEntryStored+CoreDataProperties.swift"; sourceTree = "<group>"; };
 		DDB37CC42D05048F00D99BF4 /* ContactImageStorage.swift */ = {isa = PBXFileReference; lastKnownFileType = sourcecode.swift; path = ContactImageStorage.swift; sourceTree = "<group>"; };
@@ -3556,11 +3550,8 @@
 				DDD1631F2C4C6F6900CD525A /* TrioCoreDataPersistentContainer.xcdatamodeld in Sources */,
 				DD1745482C55C61D00211FAC /* AutosensSettingsStateModel.swift in Sources */,
 				DD1745462C55C61500211FAC /* AutosensSettingsProvider.swift in Sources */,
-<<<<<<< HEAD
 				DDA6E3202D258E0500C2988C /* OverrideHelpView.swift in Sources */,
-=======
 				DDA6E2502D22187500C2988C /* ChartLegendView.swift in Sources */,
->>>>>>> 653ab2ae
 				3811DEAF25C9D88300A708ED /* KeyValueStorage.swift in Sources */,
 				DDD6D4D32CDE90720029439A /* HbA1cDisplayUnit.swift in Sources */,
 				38FE826D25CC8461001FF17A /* NightscoutAPI.swift in Sources */,
