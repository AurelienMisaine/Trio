// !$*UTF8*$!
{
	archiveVersion = 1;
	classes = {
	};
	objectVersion = 70;
	objects = {

/* Begin PBXBuildFile section */
		041D1E995A6AE92E9289DC49 /* TreatmentsDataFlow.swift in Sources */ = {isa = PBXBuildFile; fileRef = C8D1A7CA8C10C4403D4BBFA7 /* TreatmentsDataFlow.swift */; };
		0437CE46C12535A56504EC19 /* SnoozeRootView.swift in Sources */ = {isa = PBXBuildFile; fileRef = B5822B15939E719628E9FF7C /* SnoozeRootView.swift */; };
		0D9A5E34A899219C5C4CDFAF /* DataTableStateModel.swift in Sources */ = {isa = PBXBuildFile; fileRef = 9455FA2D92E77A6C4AFED8A3 /* DataTableStateModel.swift */; };
		0F7A65FBD2CD8D6477ED4539 /* GlucoseNotificationSettingsProvider.swift in Sources */ = {isa = PBXBuildFile; fileRef = E625985B47742D498CB1681A /* GlucoseNotificationSettingsProvider.swift */; };
		110AEDE32C5193D200615CC9 /* BolusIntent.swift in Sources */ = {isa = PBXBuildFile; fileRef = 110AEDE02C5193D100615CC9 /* BolusIntent.swift */; };
		110AEDE42C5193D200615CC9 /* BolusIntentRequest.swift in Sources */ = {isa = PBXBuildFile; fileRef = 110AEDE12C5193D100615CC9 /* BolusIntentRequest.swift */; };
		110AEDEB2C51A0AE00615CC9 /* ShortcutsConfigView.swift in Sources */ = {isa = PBXBuildFile; fileRef = 110AEDE52C51A0AE00615CC9 /* ShortcutsConfigView.swift */; };
		110AEDEC2C51A0AE00615CC9 /* ShortcutsConfigDataFlow.swift in Sources */ = {isa = PBXBuildFile; fileRef = 110AEDE72C51A0AE00615CC9 /* ShortcutsConfigDataFlow.swift */; };
		110AEDED2C51A0AE00615CC9 /* ShortcutsConfigProvider.swift in Sources */ = {isa = PBXBuildFile; fileRef = 110AEDE82C51A0AE00615CC9 /* ShortcutsConfigProvider.swift */; };
		110AEDEE2C51A0AE00615CC9 /* ShortcutsConfigStateModel.swift in Sources */ = {isa = PBXBuildFile; fileRef = 110AEDE92C51A0AE00615CC9 /* ShortcutsConfigStateModel.swift */; };
		118DF76A2C5ECBC60067FEB7 /* ApplyOverridePresetIntent.swift in Sources */ = {isa = PBXBuildFile; fileRef = 118DF7642C5ECBC60067FEB7 /* ApplyOverridePresetIntent.swift */; };
		118DF76B2C5ECBC60067FEB7 /* CancelOverrideIntent.swift in Sources */ = {isa = PBXBuildFile; fileRef = 118DF7652C5ECBC60067FEB7 /* CancelOverrideIntent.swift */; };
		118DF76D2C5ECBC60067FEB7 /* OverridePresetEntity.swift in Sources */ = {isa = PBXBuildFile; fileRef = 118DF7672C5ECBC60067FEB7 /* OverridePresetEntity.swift */; };
		118DF76E2C5ECBC60067FEB7 /* OverridePresetsIntentRequest.swift in Sources */ = {isa = PBXBuildFile; fileRef = 118DF7682C5ECBC60067FEB7 /* OverridePresetsIntentRequest.swift */; };
		17A9D0899046B45E87834820 /* CarbRatioEditorProvider.swift in Sources */ = {isa = PBXBuildFile; fileRef = 9C8D5F457B5AFF763F8CF3DF /* CarbRatioEditorProvider.swift */; };
		19012CDC291D2CB900FB8210 /* LoopStats.swift in Sources */ = {isa = PBXBuildFile; fileRef = 19012CDB291D2CB900FB8210 /* LoopStats.swift */; };
		190EBCC429FF136900BA767D /* UserInterfaceSettingsDataFlow.swift in Sources */ = {isa = PBXBuildFile; fileRef = 190EBCC329FF136900BA767D /* UserInterfaceSettingsDataFlow.swift */; };
		190EBCC629FF138000BA767D /* UserInterfaceSettingsProvider.swift in Sources */ = {isa = PBXBuildFile; fileRef = 190EBCC529FF138000BA767D /* UserInterfaceSettingsProvider.swift */; };
		190EBCC829FF13AA00BA767D /* UserInterfaceSettingsStateModel.swift in Sources */ = {isa = PBXBuildFile; fileRef = 190EBCC729FF13AA00BA767D /* UserInterfaceSettingsStateModel.swift */; };
		190EBCCB29FF13CB00BA767D /* UserInterfaceSettingsRootView.swift in Sources */ = {isa = PBXBuildFile; fileRef = 190EBCCA29FF13CB00BA767D /* UserInterfaceSettingsRootView.swift */; };
		191F62682AD6B05A004D7911 /* NightscoutSettings.swift in Sources */ = {isa = PBXBuildFile; fileRef = 191F62672AD6B05A004D7911 /* NightscoutSettings.swift */; };
		1927C8E62744606D00347C69 /* InfoPlist.strings in Resources */ = {isa = PBXBuildFile; fileRef = 1927C8E82744606D00347C69 /* InfoPlist.strings */; };
		1935364028496F7D001E0B16 /* Oref2_variables.swift in Sources */ = {isa = PBXBuildFile; fileRef = 1935363F28496F7D001E0B16 /* Oref2_variables.swift */; };
		193F6CDD2A512C8F001240FD /* Loops.swift in Sources */ = {isa = PBXBuildFile; fileRef = 193F6CDC2A512C8F001240FD /* Loops.swift */; };
		195D80B42AF6973A00D25097 /* DynamicSettingsRootView.swift in Sources */ = {isa = PBXBuildFile; fileRef = 195D80B32AF6973A00D25097 /* DynamicSettingsRootView.swift */; };
		195D80B72AF697B800D25097 /* DynamicSettingsDataFlow.swift in Sources */ = {isa = PBXBuildFile; fileRef = 195D80B62AF697B800D25097 /* DynamicSettingsDataFlow.swift */; };
		195D80B92AF697F700D25097 /* DynamicSettingsProvider.swift in Sources */ = {isa = PBXBuildFile; fileRef = 195D80B82AF697F700D25097 /* DynamicSettingsProvider.swift */; };
		195D80BB2AF6980B00D25097 /* DynamicSettingsStateModel.swift in Sources */ = {isa = PBXBuildFile; fileRef = 195D80BA2AF6980B00D25097 /* DynamicSettingsStateModel.swift */; };
		1967DFBE29D052C200759F30 /* Icons.swift in Sources */ = {isa = PBXBuildFile; fileRef = 1967DFBD29D052C200759F30 /* Icons.swift */; };
		1967DFC029D053AC00759F30 /* IconSelection.swift in Sources */ = {isa = PBXBuildFile; fileRef = 1967DFBF29D053AC00759F30 /* IconSelection.swift */; };
		1967DFC229D053D300759F30 /* IconImage.swift in Sources */ = {isa = PBXBuildFile; fileRef = 1967DFC129D053D300759F30 /* IconImage.swift */; };
		19795118275953E50044850D /* Localizable.strings in Resources */ = {isa = PBXBuildFile; fileRef = 198377D4266BFFF6004DE65E /* Localizable.strings */; };
		198377D2266BFFF6004DE65E /* Localizable.strings in Resources */ = {isa = PBXBuildFile; fileRef = 198377D4266BFFF6004DE65E /* Localizable.strings */; };
		199561C1275E61A50077B976 /* HealthKit.framework in Frameworks */ = {isa = PBXBuildFile; fileRef = 199561C0275E61A50077B976 /* HealthKit.framework */; };
		19A910302A24BF6300C8951B /* StatsView.swift in Sources */ = {isa = PBXBuildFile; fileRef = 19A9102F2A24BF6300C8951B /* StatsView.swift */; };
		19A910362A24D6D700C8951B /* DateFilter.swift in Sources */ = {isa = PBXBuildFile; fileRef = 19A910352A24D6D700C8951B /* DateFilter.swift */; };
		19A910382A24EF3200C8951B /* ChartsView.swift in Sources */ = {isa = PBXBuildFile; fileRef = 19A910372A24EF3200C8951B /* ChartsView.swift */; };
		19B0EF2128F6D66200069496 /* Statistics.swift in Sources */ = {isa = PBXBuildFile; fileRef = 19B0EF2028F6D66200069496 /* Statistics.swift */; };
		19D466A329AA2B80004D5F33 /* MealSettingsDataFlow.swift in Sources */ = {isa = PBXBuildFile; fileRef = 19D466A229AA2B80004D5F33 /* MealSettingsDataFlow.swift */; };
		19D466A529AA2BD4004D5F33 /* MealSettingsProvider.swift in Sources */ = {isa = PBXBuildFile; fileRef = 19D466A429AA2BD4004D5F33 /* MealSettingsProvider.swift */; };
		19D466A729AA2C22004D5F33 /* MealSettingsStateModel.swift in Sources */ = {isa = PBXBuildFile; fileRef = 19D466A629AA2C22004D5F33 /* MealSettingsStateModel.swift */; };
		19D466AA29AA3099004D5F33 /* MealSettingsRootView.swift in Sources */ = {isa = PBXBuildFile; fileRef = 19D466A929AA3099004D5F33 /* MealSettingsRootView.swift */; };
		19D4E4EB29FC6A9F00351451 /* Charts.swift in Sources */ = {isa = PBXBuildFile; fileRef = 19D4E4EA29FC6A9F00351451 /* Charts.swift */; };
		19DA48E829CD339B00EEA1E7 /* Assets.xcassets in Resources */ = {isa = PBXBuildFile; fileRef = 19DA487F29CD2B8400EEA1E7 /* Assets.xcassets */; };
		19DA48E929CD339C00EEA1E7 /* Assets.xcassets in Resources */ = {isa = PBXBuildFile; fileRef = 19DA487F29CD2B8400EEA1E7 /* Assets.xcassets */; };
		19DA48EA29CD339C00EEA1E7 /* Assets.xcassets in Resources */ = {isa = PBXBuildFile; fileRef = 19DA487F29CD2B8400EEA1E7 /* Assets.xcassets */; };
		19E1F7E829D082D0005C8D20 /* IconConfigDataFlow.swift in Sources */ = {isa = PBXBuildFile; fileRef = 19E1F7E729D082D0005C8D20 /* IconConfigDataFlow.swift */; };
		19E1F7EA29D082ED005C8D20 /* IconConfigProvider.swift in Sources */ = {isa = PBXBuildFile; fileRef = 19E1F7E929D082ED005C8D20 /* IconConfigProvider.swift */; };
		19E1F7EC29D082FE005C8D20 /* IconConfigStateModel.swift in Sources */ = {isa = PBXBuildFile; fileRef = 19E1F7EB29D082FE005C8D20 /* IconConfigStateModel.swift */; };
		19E1F7EF29D08EBA005C8D20 /* IconConfigRootWiew.swift in Sources */ = {isa = PBXBuildFile; fileRef = 19E1F7EE29D08EBA005C8D20 /* IconConfigRootWiew.swift */; };
		19F95FF329F10FBC00314DDC /* StatDataFlow.swift in Sources */ = {isa = PBXBuildFile; fileRef = 19F95FF229F10FBC00314DDC /* StatDataFlow.swift */; };
		19F95FF529F10FCF00314DDC /* StatProvider.swift in Sources */ = {isa = PBXBuildFile; fileRef = 19F95FF429F10FCF00314DDC /* StatProvider.swift */; };
		19F95FF729F10FEE00314DDC /* StatStateModel.swift in Sources */ = {isa = PBXBuildFile; fileRef = 19F95FF629F10FEE00314DDC /* StatStateModel.swift */; };
		19F95FFA29F1102A00314DDC /* StatRootView.swift in Sources */ = {isa = PBXBuildFile; fileRef = 19F95FF929F1102A00314DDC /* StatRootView.swift */; };
		1BBB001DAD60F3B8CEA4B1C7 /* ISFEditorStateModel.swift in Sources */ = {isa = PBXBuildFile; fileRef = 505E09DC17A0C3D0AF4B66FE /* ISFEditorStateModel.swift */; };
		1D845DF2E3324130E1D95E67 /* DataTableProvider.swift in Sources */ = {isa = PBXBuildFile; fileRef = 60744C3E9BB3652895C908CC /* DataTableProvider.swift */; };
		23888883D4EA091C88480FF2 /* TreatmentsProvider.swift in Sources */ = {isa = PBXBuildFile; fileRef = C19984D62EFC0035A9E9644D /* TreatmentsProvider.swift */; };
		3083261C4B268E353F36CD0B /* AutotuneConfigDataFlow.swift in Sources */ = {isa = PBXBuildFile; fileRef = 8DCCCCE633F5E98E41B0CD3C /* AutotuneConfigDataFlow.swift */; };
		3171D2818C7C72CD1584BB5E /* GlucoseNotificationSettingsStateModel.swift in Sources */ = {isa = PBXBuildFile; fileRef = DC2C6489D29ECCCAD78E0721 /* GlucoseNotificationSettingsStateModel.swift */; };
		320D030F724170A637F06D50 /* (null) in Sources */ = {isa = PBXBuildFile; };
		3811DE0B25C9D32F00A708ED /* BaseView.swift in Sources */ = {isa = PBXBuildFile; fileRef = 3811DE0725C9D32E00A708ED /* BaseView.swift */; };
		3811DE0C25C9D32F00A708ED /* BaseProvider.swift in Sources */ = {isa = PBXBuildFile; fileRef = 3811DE0825C9D32F00A708ED /* BaseProvider.swift */; };
		3811DE1025C9D37700A708ED /* Swinject in Frameworks */ = {isa = PBXBuildFile; productRef = 3811DE0F25C9D37700A708ED /* Swinject */; };
		3811DE1725C9D40400A708ED /* Screen.swift in Sources */ = {isa = PBXBuildFile; fileRef = 3811DE1525C9D40400A708ED /* Screen.swift */; };
		3811DE1825C9D40400A708ED /* Router.swift in Sources */ = {isa = PBXBuildFile; fileRef = 3811DE1625C9D40400A708ED /* Router.swift */; };
		3811DE2225C9D48300A708ED /* MainProvider.swift in Sources */ = {isa = PBXBuildFile; fileRef = 3811DE1C25C9D48300A708ED /* MainProvider.swift */; };
		3811DE2325C9D48300A708ED /* MainDataFlow.swift in Sources */ = {isa = PBXBuildFile; fileRef = 3811DE1D25C9D48300A708ED /* MainDataFlow.swift */; };
		3811DE2525C9D48300A708ED /* MainRootView.swift in Sources */ = {isa = PBXBuildFile; fileRef = 3811DE2025C9D48300A708ED /* MainRootView.swift */; };
		3811DE3025C9D49500A708ED /* HomeStateModel.swift in Sources */ = {isa = PBXBuildFile; fileRef = 3811DE2825C9D49500A708ED /* HomeStateModel.swift */; };
		3811DE3125C9D49500A708ED /* HomeProvider.swift in Sources */ = {isa = PBXBuildFile; fileRef = 3811DE2925C9D49500A708ED /* HomeProvider.swift */; };
		3811DE3225C9D49500A708ED /* HomeDataFlow.swift in Sources */ = {isa = PBXBuildFile; fileRef = 3811DE2A25C9D49500A708ED /* HomeDataFlow.swift */; };
		3811DE3525C9D49500A708ED /* HomeRootView.swift in Sources */ = {isa = PBXBuildFile; fileRef = 3811DE2E25C9D49500A708ED /* HomeRootView.swift */; };
		3811DE3F25C9D4A100A708ED /* SettingsStateModel.swift in Sources */ = {isa = PBXBuildFile; fileRef = 3811DE3925C9D4A100A708ED /* SettingsStateModel.swift */; };
		3811DE4125C9D4A100A708ED /* SettingsRootView.swift in Sources */ = {isa = PBXBuildFile; fileRef = 3811DE3C25C9D4A100A708ED /* SettingsRootView.swift */; };
		3811DE4225C9D4A100A708ED /* SettingsDataFlow.swift in Sources */ = {isa = PBXBuildFile; fileRef = 3811DE3D25C9D4A100A708ED /* SettingsDataFlow.swift */; };
		3811DE4325C9D4A100A708ED /* SettingsProvider.swift in Sources */ = {isa = PBXBuildFile; fileRef = 3811DE3E25C9D4A100A708ED /* SettingsProvider.swift */; };
		3811DE5C25C9D4D500A708ED /* Formatters.swift in Sources */ = {isa = PBXBuildFile; fileRef = 3811DE5425C9D4D500A708ED /* Formatters.swift */; };
		3811DE5D25C9D4D500A708ED /* Publisher.swift in Sources */ = {isa = PBXBuildFile; fileRef = 3811DE5525C9D4D500A708ED /* Publisher.swift */; };
		3811DE5F25C9D4D500A708ED /* ProgressBar.swift in Sources */ = {isa = PBXBuildFile; fileRef = 3811DE5725C9D4D500A708ED /* ProgressBar.swift */; };
		3811DE6125C9D4D500A708ED /* ViewModifiers.swift in Sources */ = {isa = PBXBuildFile; fileRef = 3811DE5925C9D4D500A708ED /* ViewModifiers.swift */; };
		3811DE8F25C9D80400A708ED /* User.swift in Sources */ = {isa = PBXBuildFile; fileRef = 3811DE8E25C9D80400A708ED /* User.swift */; };
		3811DEA925C9D88300A708ED /* AppearanceManager.swift in Sources */ = {isa = PBXBuildFile; fileRef = 3811DE9325C9D88200A708ED /* AppearanceManager.swift */; };
		3811DEAB25C9D88300A708ED /* HTTPResponseStatus.swift in Sources */ = {isa = PBXBuildFile; fileRef = 3811DE9625C9D88300A708ED /* HTTPResponseStatus.swift */; };
		3811DEAC25C9D88300A708ED /* NightscoutManager.swift in Sources */ = {isa = PBXBuildFile; fileRef = 3811DE9725C9D88300A708ED /* NightscoutManager.swift */; };
		3811DEAD25C9D88300A708ED /* UserDefaults+Cache.swift in Sources */ = {isa = PBXBuildFile; fileRef = 3811DE9A25C9D88300A708ED /* UserDefaults+Cache.swift */; };
		3811DEAE25C9D88300A708ED /* Cache.swift in Sources */ = {isa = PBXBuildFile; fileRef = 3811DE9B25C9D88300A708ED /* Cache.swift */; };
		3811DEAF25C9D88300A708ED /* KeyValueStorage.swift in Sources */ = {isa = PBXBuildFile; fileRef = 3811DE9C25C9D88300A708ED /* KeyValueStorage.swift */; };
		3811DEB025C9D88300A708ED /* BaseKeychain.swift in Sources */ = {isa = PBXBuildFile; fileRef = 3811DE9E25C9D88300A708ED /* BaseKeychain.swift */; };
		3811DEB125C9D88300A708ED /* Keychain.swift in Sources */ = {isa = PBXBuildFile; fileRef = 3811DE9F25C9D88300A708ED /* Keychain.swift */; };
		3811DEB225C9D88300A708ED /* KeychainItemAccessibility.swift in Sources */ = {isa = PBXBuildFile; fileRef = 3811DEA025C9D88300A708ED /* KeychainItemAccessibility.swift */; };
		3811DEB625C9D88300A708ED /* UnlockManager.swift in Sources */ = {isa = PBXBuildFile; fileRef = 3811DEA625C9D88300A708ED /* UnlockManager.swift */; };
		3811DEE825CA063400A708ED /* Injected.swift in Sources */ = {isa = PBXBuildFile; fileRef = 3811DEE425CA063400A708ED /* Injected.swift */; };
		3811DEEA25CA063400A708ED /* SyncAccess.swift in Sources */ = {isa = PBXBuildFile; fileRef = 3811DEE625CA063400A708ED /* SyncAccess.swift */; };
		3811DEEB25CA063400A708ED /* PersistedProperty.swift in Sources */ = {isa = PBXBuildFile; fileRef = 3811DEE725CA063400A708ED /* PersistedProperty.swift */; };
		3811DF0225CA9FEA00A708ED /* Credentials.swift in Sources */ = {isa = PBXBuildFile; fileRef = 3811DF0125CA9FEA00A708ED /* Credentials.swift */; };
		3811DF1025CAAAE200A708ED /* APSManager.swift in Sources */ = {isa = PBXBuildFile; fileRef = 3811DF0F25CAAAE200A708ED /* APSManager.swift */; };
		38192E04261B82FA0094D973 /* ReachabilityManager.swift in Sources */ = {isa = PBXBuildFile; fileRef = 38192E03261B82FA0094D973 /* ReachabilityManager.swift */; };
		38192E07261BA9960094D973 /* FetchTreatmentsManager.swift in Sources */ = {isa = PBXBuildFile; fileRef = 38192E06261BA9960094D973 /* FetchTreatmentsManager.swift */; };
		38192E0D261BAF980094D973 /* ConvenienceExtensions.swift in Sources */ = {isa = PBXBuildFile; fileRef = 38192E0C261BAF980094D973 /* ConvenienceExtensions.swift */; };
		3821ED4C25DD18BA00BC42AD /* Constants.swift in Sources */ = {isa = PBXBuildFile; fileRef = 3821ED4B25DD18BA00BC42AD /* Constants.swift */; };
		382C133725F13A1E00715CE1 /* InsulinSensitivities.swift in Sources */ = {isa = PBXBuildFile; fileRef = 382C133625F13A1E00715CE1 /* InsulinSensitivities.swift */; };
		382C134B25F14E3700715CE1 /* BGTargets.swift in Sources */ = {isa = PBXBuildFile; fileRef = 382C134A25F14E3700715CE1 /* BGTargets.swift */; };
		3833B46D26012030003021B3 /* Algorithms in Frameworks */ = {isa = PBXBuildFile; productRef = 3833B46C26012030003021B3 /* Algorithms */; };
		383420D625FFE38C002D46C1 /* LoopView.swift in Sources */ = {isa = PBXBuildFile; fileRef = 383420D525FFE38C002D46C1 /* LoopView.swift */; };
		383420D925FFEB3F002D46C1 /* Popup.swift in Sources */ = {isa = PBXBuildFile; fileRef = 383420D825FFEB3F002D46C1 /* Popup.swift */; };
		383948D625CD4D8900E91849 /* FileStorage.swift in Sources */ = {isa = PBXBuildFile; fileRef = 383948D525CD4D8900E91849 /* FileStorage.swift */; };
		383948DA25CD64D500E91849 /* Glucose.swift in Sources */ = {isa = PBXBuildFile; fileRef = 383948D925CD64D500E91849 /* Glucose.swift */; };
		384E803425C385E60086DB71 /* JavaScriptWorker.swift in Sources */ = {isa = PBXBuildFile; fileRef = 384E803325C385E60086DB71 /* JavaScriptWorker.swift */; };
		384E803825C388640086DB71 /* Script.swift in Sources */ = {isa = PBXBuildFile; fileRef = 384E803725C388640086DB71 /* Script.swift */; };
		38569347270B5DFB0002C50D /* CGMType.swift in Sources */ = {isa = PBXBuildFile; fileRef = 38569344270B5DFA0002C50D /* CGMType.swift */; };
		38569348270B5DFB0002C50D /* GlucoseSource.swift in Sources */ = {isa = PBXBuildFile; fileRef = 38569345270B5DFA0002C50D /* GlucoseSource.swift */; };
		38569349270B5DFB0002C50D /* AppGroupSource.swift in Sources */ = {isa = PBXBuildFile; fileRef = 38569346270B5DFB0002C50D /* AppGroupSource.swift */; };
		38569353270B5E350002C50D /* CGMRootView.swift in Sources */ = {isa = PBXBuildFile; fileRef = 38569352270B5E350002C50D /* CGMRootView.swift */; };
		385CEA8225F23DFD002D6D5B /* NightscoutStatus.swift in Sources */ = {isa = PBXBuildFile; fileRef = 385CEA8125F23DFD002D6D5B /* NightscoutStatus.swift */; };
		3862CC2E2743F9F700BF832C /* CalendarManager.swift in Sources */ = {isa = PBXBuildFile; fileRef = 3862CC2D2743F9F700BF832C /* CalendarManager.swift */; };
		3870FF4725EC187A0088248F /* BloodGlucose.swift in Sources */ = {isa = PBXBuildFile; fileRef = 3870FF4225EC13F40088248F /* BloodGlucose.swift */; };
		3871F39C25ED892B0013ECB5 /* TempTarget.swift in Sources */ = {isa = PBXBuildFile; fileRef = 3871F39B25ED892B0013ECB5 /* TempTarget.swift */; };
		3871F39F25ED895A0013ECB5 /* Decimal+Extensions.swift in Sources */ = {isa = PBXBuildFile; fileRef = 3871F39E25ED895A0013ECB5 /* Decimal+Extensions.swift */; };
		3883581C25EE79BB00E024B2 /* TextFieldWithToolBar.swift in Sources */ = {isa = PBXBuildFile; fileRef = 3883581B25EE79BB00E024B2 /* TextFieldWithToolBar.swift */; };
		3883583425EEB38000E024B2 /* PumpSettings.swift in Sources */ = {isa = PBXBuildFile; fileRef = 3883583325EEB38000E024B2 /* PumpSettings.swift */; };
		388358C825EEF6D200E024B2 /* BasalProfileEntry.swift in Sources */ = {isa = PBXBuildFile; fileRef = 388358C725EEF6D200E024B2 /* BasalProfileEntry.swift */; };
		38887CCE25F5725200944304 /* IOBEntry.swift in Sources */ = {isa = PBXBuildFile; fileRef = 38887CCD25F5725200944304 /* IOBEntry.swift */; };
		388E595C25AD948C0019842D /* FreeAPSApp.swift in Sources */ = {isa = PBXBuildFile; fileRef = 388E595B25AD948C0019842D /* FreeAPSApp.swift */; };
		388E596C25AD95110019842D /* OpenAPS.swift in Sources */ = {isa = PBXBuildFile; fileRef = 388E596B25AD95110019842D /* OpenAPS.swift */; };
		388E596F25AD96040019842D /* javascript in Resources */ = {isa = PBXBuildFile; fileRef = 388E596E25AD96040019842D /* javascript */; };
		388E597225AD9CF10019842D /* json in Resources */ = {isa = PBXBuildFile; fileRef = 388E597125AD9CF10019842D /* json */; };
		388E5A5C25B6F0770019842D /* JSON.swift in Sources */ = {isa = PBXBuildFile; fileRef = 388E5A5B25B6F0770019842D /* JSON.swift */; };
		388E5A6025B6F2310019842D /* Autosens.swift in Sources */ = {isa = PBXBuildFile; fileRef = 388E5A5F25B6F2310019842D /* Autosens.swift */; };
		389442CB25F65F7100FA1F27 /* NightscoutTreatment.swift in Sources */ = {isa = PBXBuildFile; fileRef = 389442CA25F65F7100FA1F27 /* NightscoutTreatment.swift */; };
		3894873A2614928B004DF424 /* DispatchTimer.swift in Sources */ = {isa = PBXBuildFile; fileRef = 389487392614928B004DF424 /* DispatchTimer.swift */; };
		3895E4C625B9E00D00214B37 /* Preferences.swift in Sources */ = {isa = PBXBuildFile; fileRef = 3895E4C525B9E00D00214B37 /* Preferences.swift */; };
		389A572026079BAA00BC102F /* Interpolation.swift in Sources */ = {isa = PBXBuildFile; fileRef = 389A571F26079BAA00BC102F /* Interpolation.swift */; };
		389ECDFE2601061500D86C4F /* View+Snapshot.swift in Sources */ = {isa = PBXBuildFile; fileRef = 389ECDFD2601061500D86C4F /* View+Snapshot.swift */; };
		389ECE052601144100D86C4F /* ConcurrentMap.swift in Sources */ = {isa = PBXBuildFile; fileRef = 389ECE042601144100D86C4F /* ConcurrentMap.swift */; };
		38A00B1F25FC00F7006BC0B0 /* Autotune.swift in Sources */ = {isa = PBXBuildFile; fileRef = 38A00B1E25FC00F7006BC0B0 /* Autotune.swift */; };
		38A00B2325FC2B55006BC0B0 /* LRUCache.swift in Sources */ = {isa = PBXBuildFile; fileRef = 38A00B2225FC2B55006BC0B0 /* LRUCache.swift */; };
		38A0363B25ECF07E00FCBB52 /* GlucoseStorage.swift in Sources */ = {isa = PBXBuildFile; fileRef = 38A0363A25ECF07E00FCBB52 /* GlucoseStorage.swift */; };
		38A0364225ED069400FCBB52 /* TempBasal.swift in Sources */ = {isa = PBXBuildFile; fileRef = 38A0364125ED069400FCBB52 /* TempBasal.swift */; };
		38A13D3225E28B4B00EAA382 /* PumpHistoryEvent.swift in Sources */ = {isa = PBXBuildFile; fileRef = 38A13D3125E28B4B00EAA382 /* PumpHistoryEvent.swift */; };
		38A504A425DD9C4000C5B9E8 /* UserDefaultsExtensions.swift in Sources */ = {isa = PBXBuildFile; fileRef = 38A5049125DD9C4000C5B9E8 /* UserDefaultsExtensions.swift */; };
		38A9260525F012D8009E3739 /* CarbRatios.swift in Sources */ = {isa = PBXBuildFile; fileRef = 38A9260425F012D8009E3739 /* CarbRatios.swift */; };
		38AAF85525FFF846004AF583 /* CurrentGlucoseView.swift in Sources */ = {isa = PBXBuildFile; fileRef = 38AAF85425FFF846004AF583 /* CurrentGlucoseView.swift */; };
		38AEE73D25F0200C0013F05B /* FreeAPSSettings.swift in Sources */ = {isa = PBXBuildFile; fileRef = 38AEE73C25F0200C0013F05B /* FreeAPSSettings.swift */; };
		38AEE75225F022080013F05B /* SettingsManager.swift in Sources */ = {isa = PBXBuildFile; fileRef = 38AEE75125F022080013F05B /* SettingsManager.swift */; };
		38AEE75725F0F18E0013F05B /* CarbsStorage.swift in Sources */ = {isa = PBXBuildFile; fileRef = 38AEE75625F0F18E0013F05B /* CarbsStorage.swift */; };
		38B17B6625DD90E0005CAE3D /* SwiftDate in Frameworks */ = {isa = PBXBuildFile; productRef = 38B17B6525DD90E0005CAE3D /* SwiftDate */; };
		38B4F3AF25E2979F00E76A18 /* IndexedCollection.swift in Sources */ = {isa = PBXBuildFile; fileRef = 38B4F3AE25E2979F00E76A18 /* IndexedCollection.swift */; };
		38B4F3C325E2A20B00E76A18 /* PumpSetupView.swift in Sources */ = {isa = PBXBuildFile; fileRef = 38B4F3C225E2A20B00E76A18 /* PumpSetupView.swift */; };
		38B4F3C625E5017E00E76A18 /* NotificationCenter.swift in Sources */ = {isa = PBXBuildFile; fileRef = 38B4F3C525E5017E00E76A18 /* NotificationCenter.swift */; };
		38B4F3CA25E502E200E76A18 /* SwiftNotificationCenter.swift in Sources */ = {isa = PBXBuildFile; fileRef = 38B4F3C825E502E100E76A18 /* SwiftNotificationCenter.swift */; };
		38B4F3CB25E502E200E76A18 /* WeakObjectSet.swift in Sources */ = {isa = PBXBuildFile; fileRef = 38B4F3C925E502E100E76A18 /* WeakObjectSet.swift */; };
		38B4F3CD25E5031100E76A18 /* Broadcaster.swift in Sources */ = {isa = PBXBuildFile; fileRef = 38B4F3CC25E5031100E76A18 /* Broadcaster.swift */; };
		38BF021725E7CBBC00579895 /* PumpManagerExtensions.swift in Sources */ = {isa = PBXBuildFile; fileRef = 38BF021625E7CBBC00579895 /* PumpManagerExtensions.swift */; };
		38BF021B25E7D06400579895 /* PumpSettingsView.swift in Sources */ = {isa = PBXBuildFile; fileRef = 38BF021A25E7D06400579895 /* PumpSettingsView.swift */; };
		38BF021D25E7E3AF00579895 /* Reservoir.swift in Sources */ = {isa = PBXBuildFile; fileRef = 38BF021C25E7E3AF00579895 /* Reservoir.swift */; };
		38BF021F25E7F0DE00579895 /* DeviceDataManager.swift in Sources */ = {isa = PBXBuildFile; fileRef = 38BF021E25E7F0DE00579895 /* DeviceDataManager.swift */; };
		38C4D33725E9A1A300D30B77 /* DispatchQueue+Extensions.swift in Sources */ = {isa = PBXBuildFile; fileRef = 38C4D33625E9A1A200D30B77 /* DispatchQueue+Extensions.swift */; };
		38C4D33A25E9A1ED00D30B77 /* NSObject+AssociatedValues.swift in Sources */ = {isa = PBXBuildFile; fileRef = 38C4D33925E9A1ED00D30B77 /* NSObject+AssociatedValues.swift */; };
		38D0B3B625EBE24900CB6E88 /* Battery.swift in Sources */ = {isa = PBXBuildFile; fileRef = 38D0B3B525EBE24900CB6E88 /* Battery.swift */; };
		38D0B3D925EC07C400CB6E88 /* CarbsEntry.swift in Sources */ = {isa = PBXBuildFile; fileRef = 38D0B3D825EC07C400CB6E88 /* CarbsEntry.swift */; };
		38DAB280260CBB7F00F74C1A /* PumpView.swift in Sources */ = {isa = PBXBuildFile; fileRef = 38DAB27F260CBB7F00F74C1A /* PumpView.swift */; };
		38DAB28A260D349500F74C1A /* FetchGlucoseManager.swift in Sources */ = {isa = PBXBuildFile; fileRef = 38DAB289260D349500F74C1A /* FetchGlucoseManager.swift */; };
		38DF1786276A73D400B3528F /* TagCloudView.swift in Sources */ = {isa = PBXBuildFile; fileRef = 38DF1785276A73D400B3528F /* TagCloudView.swift */; };
		38DF1789276FC8C400B3528F /* SwiftMessages in Frameworks */ = {isa = PBXBuildFile; productRef = 38DF1788276FC8C400B3528F /* SwiftMessages */; };
		38DF178D27733E6800B3528F /* snow.sks in Resources */ = {isa = PBXBuildFile; fileRef = 38DF178B27733E6800B3528F /* snow.sks */; };
		38DF178E27733E6800B3528F /* Assets.xcassets in Resources */ = {isa = PBXBuildFile; fileRef = 38DF178C27733E6800B3528F /* Assets.xcassets */; };
		38DF179027733EAD00B3528F /* SnowScene.swift in Sources */ = {isa = PBXBuildFile; fileRef = 38DF178F27733EAD00B3528F /* SnowScene.swift */; };
		38E4451E274DB04600EC9A94 /* AppDelegate.swift in Sources */ = {isa = PBXBuildFile; fileRef = 38E4451D274DB04600EC9A94 /* AppDelegate.swift */; };
		38E44522274E3DDC00EC9A94 /* NetworkReachabilityManager.swift in Sources */ = {isa = PBXBuildFile; fileRef = 38E44521274E3DDC00EC9A94 /* NetworkReachabilityManager.swift */; };
		38E44528274E401C00EC9A94 /* Protected.swift in Sources */ = {isa = PBXBuildFile; fileRef = 38E44527274E401C00EC9A94 /* Protected.swift */; };
		38E44534274E411700EC9A94 /* Disk+InternalHelpers.swift in Sources */ = {isa = PBXBuildFile; fileRef = 38E4452A274E411600EC9A94 /* Disk+InternalHelpers.swift */; };
		38E44535274E411700EC9A94 /* Disk+Data.swift in Sources */ = {isa = PBXBuildFile; fileRef = 38E4452B274E411600EC9A94 /* Disk+Data.swift */; };
		38E44536274E411700EC9A94 /* Disk.swift in Sources */ = {isa = PBXBuildFile; fileRef = 38E4452C274E411600EC9A94 /* Disk.swift */; };
		38E44537274E411700EC9A94 /* Disk+Helpers.swift in Sources */ = {isa = PBXBuildFile; fileRef = 38E4452D274E411600EC9A94 /* Disk+Helpers.swift */; };
		38E44538274E411700EC9A94 /* Disk+[Data].swift in Sources */ = {isa = PBXBuildFile; fileRef = 38E4452E274E411600EC9A94 /* Disk+[Data].swift */; };
		38E44539274E411700EC9A94 /* Disk+UIImage.swift in Sources */ = {isa = PBXBuildFile; fileRef = 38E4452F274E411600EC9A94 /* Disk+UIImage.swift */; };
		38E4453A274E411700EC9A94 /* Disk+[UIImage].swift in Sources */ = {isa = PBXBuildFile; fileRef = 38E44530274E411700EC9A94 /* Disk+[UIImage].swift */; };
		38E4453B274E411700EC9A94 /* Disk+VolumeInformation.swift in Sources */ = {isa = PBXBuildFile; fileRef = 38E44531274E411700EC9A94 /* Disk+VolumeInformation.swift */; };
		38E4453C274E411700EC9A94 /* Disk+Codable.swift in Sources */ = {isa = PBXBuildFile; fileRef = 38E44532274E411700EC9A94 /* Disk+Codable.swift */; };
		38E4453D274E411700EC9A94 /* Disk+Errors.swift in Sources */ = {isa = PBXBuildFile; fileRef = 38E44533274E411700EC9A94 /* Disk+Errors.swift */; };
		38E87401274F77E400975559 /* CoreNFC.framework in Frameworks */ = {isa = PBXBuildFile; fileRef = 38E873FD274F761800975559 /* CoreNFC.framework */; settings = {ATTRIBUTES = (Weak, ); }; };
		38E87403274F78C000975559 /* libswiftCoreNFC.tbd in Frameworks */ = {isa = PBXBuildFile; fileRef = 38E87402274F78C000975559 /* libswiftCoreNFC.tbd */; settings = {ATTRIBUTES = (Weak, ); }; };
		38E87408274F9AD000975559 /* UserNotificationsManager.swift in Sources */ = {isa = PBXBuildFile; fileRef = 38E87407274F9AD000975559 /* UserNotificationsManager.swift */; };
		38E8752527554D5700975559 /* FreeAPSWatch WatchKit Extension.appex in Embed App Extensions */ = {isa = PBXBuildFile; fileRef = 38E8752427554D5700975559 /* FreeAPSWatch WatchKit Extension.appex */; settings = {ATTRIBUTES = (RemoveHeadersOnCopy, ); }; };
		38E8752A27554D5700975559 /* FreeAPSApp.swift in Sources */ = {isa = PBXBuildFile; fileRef = 38E8752927554D5700975559 /* FreeAPSApp.swift */; };
		38E8752C27554D5700975559 /* MainView.swift in Sources */ = {isa = PBXBuildFile; fileRef = 38E8752B27554D5700975559 /* MainView.swift */; };
		38E8752E27554D5700975559 /* NotificationController.swift in Sources */ = {isa = PBXBuildFile; fileRef = 38E8752D27554D5700975559 /* NotificationController.swift */; };
		38E8753027554D5700975559 /* NotificationView.swift in Sources */ = {isa = PBXBuildFile; fileRef = 38E8752F27554D5700975559 /* NotificationView.swift */; };
		38E8753227554D5700975559 /* ComplicationController.swift in Sources */ = {isa = PBXBuildFile; fileRef = 38E8753127554D5700975559 /* ComplicationController.swift */; };
		38E8753427554D5800975559 /* Assets.xcassets in Resources */ = {isa = PBXBuildFile; fileRef = 38E8753327554D5800975559 /* Assets.xcassets */; };
		38E8753727554D5900975559 /* Preview Assets.xcassets in Resources */ = {isa = PBXBuildFile; fileRef = 38E8753627554D5800975559 /* Preview Assets.xcassets */; };
		38E8753C27554D5900975559 /* FreeAPSWatch.app in Embed Watch Content */ = {isa = PBXBuildFile; fileRef = 38E8751C27554D5500975559 /* FreeAPSWatch.app */; settings = {ATTRIBUTES = (RemoveHeadersOnCopy, ); }; };
		38E8754727554DF100975559 /* Color+Extensions.swift in Sources */ = {isa = PBXBuildFile; fileRef = 38F37827261260DC009DB701 /* Color+Extensions.swift */; };
		38E8754A275550BB00975559 /* CarbsView.swift in Sources */ = {isa = PBXBuildFile; fileRef = 38E87549275550BB00975559 /* CarbsView.swift */; };
		38E8754C2755548F00975559 /* WatchStateModel.swift in Sources */ = {isa = PBXBuildFile; fileRef = 38E8754B2755548F00975559 /* WatchStateModel.swift */; };
		38E8754F275556FA00975559 /* WatchManager.swift in Sources */ = {isa = PBXBuildFile; fileRef = 38E8754E275556FA00975559 /* WatchManager.swift */; };
		38E8755127555D0500975559 /* DataFlow.swift in Sources */ = {isa = PBXBuildFile; fileRef = 38E8755027555D0500975559 /* DataFlow.swift */; };
		38E8755427561E9800975559 /* DataFlow.swift in Sources */ = {isa = PBXBuildFile; fileRef = 38E8755027555D0500975559 /* DataFlow.swift */; };
		38E8755827567AE400975559 /* SwiftDate in Frameworks */ = {isa = PBXBuildFile; productRef = 38E8755727567AE400975559 /* SwiftDate */; };
		38E8755927567CA600975559 /* Decimal+Extensions.swift in Sources */ = {isa = PBXBuildFile; fileRef = 3871F39E25ED895A0013ECB5 /* Decimal+Extensions.swift */; };
		38E8755B27568A6800975559 /* ConfirmationView.swift in Sources */ = {isa = PBXBuildFile; fileRef = 38E8755A27568A6700975559 /* ConfirmationView.swift */; };
		38E8757927579D9200975559 /* Publisher.swift in Sources */ = {isa = PBXBuildFile; fileRef = 3811DE5525C9D4D500A708ED /* Publisher.swift */; };
		38E8757B2757B1C300975559 /* TempTargetsView.swift in Sources */ = {isa = PBXBuildFile; fileRef = 38E8757A2757B1C300975559 /* TempTargetsView.swift */; };
		38E8757D2757C45D00975559 /* BolusView.swift in Sources */ = {isa = PBXBuildFile; fileRef = 38E8757C2757C45D00975559 /* BolusView.swift */; };
		38E8757E2758C86A00975559 /* ConvenienceExtensions.swift in Sources */ = {isa = PBXBuildFile; fileRef = 38192E0C261BAF980094D973 /* ConvenienceExtensions.swift */; };
		38E8758027595DC600975559 /* BolusConfirmationView.swift in Sources */ = {isa = PBXBuildFile; fileRef = 38E8757F27595DC500975559 /* BolusConfirmationView.swift */; };
		38E989DD25F5021400C0CED0 /* PumpStatus.swift in Sources */ = {isa = PBXBuildFile; fileRef = 38E989DC25F5021400C0CED0 /* PumpStatus.swift */; };
		38E98A2325F52C9300C0CED0 /* Signpost.swift in Sources */ = {isa = PBXBuildFile; fileRef = 38E98A1B25F52C9300C0CED0 /* Signpost.swift */; };
		38E98A2425F52C9300C0CED0 /* Logger.swift in Sources */ = {isa = PBXBuildFile; fileRef = 38E98A1C25F52C9300C0CED0 /* Logger.swift */; };
		38E98A2525F52C9300C0CED0 /* IssueReporter.swift in Sources */ = {isa = PBXBuildFile; fileRef = 38E98A1E25F52C9300C0CED0 /* IssueReporter.swift */; };
		38E98A2725F52C9300C0CED0 /* CollectionIssueReporter.swift in Sources */ = {isa = PBXBuildFile; fileRef = 38E98A2025F52C9300C0CED0 /* CollectionIssueReporter.swift */; };
		38E98A2925F52C9300C0CED0 /* Error+Extensions.swift in Sources */ = {isa = PBXBuildFile; fileRef = 38E98A2225F52C9300C0CED0 /* Error+Extensions.swift */; };
		38E98A2D25F52DC400C0CED0 /* NSLocking+Extensions.swift in Sources */ = {isa = PBXBuildFile; fileRef = 38E98A2C25F52DC400C0CED0 /* NSLocking+Extensions.swift */; };
		38E98A3025F52FF700C0CED0 /* Config.swift in Sources */ = {isa = PBXBuildFile; fileRef = 38E98A2F25F52FF700C0CED0 /* Config.swift */; };
		38E98A3725F5509500C0CED0 /* String+Extensions.swift in Sources */ = {isa = PBXBuildFile; fileRef = 38E98A3625F5509500C0CED0 /* String+Extensions.swift */; };
		38EA05DA261F6E7C0064E39B /* SimpleLogReporter.swift in Sources */ = {isa = PBXBuildFile; fileRef = 38EA05D9261F6E7C0064E39B /* SimpleLogReporter.swift */; };
		38EA0600262091870064E39B /* BolusProgressViewStyle.swift in Sources */ = {isa = PBXBuildFile; fileRef = 38EA05FF262091870064E39B /* BolusProgressViewStyle.swift */; };
		38F37828261260DC009DB701 /* Color+Extensions.swift in Sources */ = {isa = PBXBuildFile; fileRef = 38F37827261260DC009DB701 /* Color+Extensions.swift */; };
		38F3B2EF25ED8E2A005C48AA /* TempTargetsStorage.swift in Sources */ = {isa = PBXBuildFile; fileRef = 38F3B2EE25ED8E2A005C48AA /* TempTargetsStorage.swift */; };
		38FCF3D625E8FDF40078B0D1 /* MD5.swift in Sources */ = {isa = PBXBuildFile; fileRef = 38FCF3D525E8FDF40078B0D1 /* MD5.swift */; };
		38FCF3F925E902C20078B0D1 /* FileStorageTests.swift in Sources */ = {isa = PBXBuildFile; fileRef = 38FCF3F825E902C20078B0D1 /* FileStorageTests.swift */; };
		38FCF3FD25E997A80078B0D1 /* PumpHistoryStorage.swift in Sources */ = {isa = PBXBuildFile; fileRef = 38FCF3FC25E997A80078B0D1 /* PumpHistoryStorage.swift */; };
		38FE826A25CC82DB001FF17A /* NetworkService.swift in Sources */ = {isa = PBXBuildFile; fileRef = 38FE826925CC82DB001FF17A /* NetworkService.swift */; };
		38FE826D25CC8461001FF17A /* NightscoutAPI.swift in Sources */ = {isa = PBXBuildFile; fileRef = 38FE826C25CC8461001FF17A /* NightscoutAPI.swift */; };
		38FEF3FA2737E42000574A46 /* BaseStateModel.swift in Sources */ = {isa = PBXBuildFile; fileRef = 38FEF3F92737E42000574A46 /* BaseStateModel.swift */; };
		38FEF3FC2737E53800574A46 /* MainStateModel.swift in Sources */ = {isa = PBXBuildFile; fileRef = 38FEF3FB2737E53800574A46 /* MainStateModel.swift */; };
		38FEF3FE2738083E00574A46 /* CGMProvider.swift in Sources */ = {isa = PBXBuildFile; fileRef = 38FEF3FD2738083E00574A46 /* CGMProvider.swift */; };
		38FEF413273B317A00574A46 /* HKUnit.swift in Sources */ = {isa = PBXBuildFile; fileRef = 38FEF412273B317A00574A46 /* HKUnit.swift */; };
		45252C95D220E796FDB3B022 /* ConfigEditorDataFlow.swift in Sources */ = {isa = PBXBuildFile; fileRef = 3F8A87AA037BD079BA3528BA /* ConfigEditorDataFlow.swift */; };
		45717281F743594AA9D87191 /* ConfigEditorRootView.swift in Sources */ = {isa = PBXBuildFile; fileRef = 920DDB21E5D0EB813197500D /* ConfigEditorRootView.swift */; };
		5075C1608E6249A51495C422 /* TargetsEditorProvider.swift in Sources */ = {isa = PBXBuildFile; fileRef = 3BDEA2DC60EDE0A3CA54DC73 /* TargetsEditorProvider.swift */; };
		53F2382465BF74DB1A967C8B /* PumpConfigProvider.swift in Sources */ = {isa = PBXBuildFile; fileRef = A8630D58BDAD6D9C650B9B39 /* PumpConfigProvider.swift */; };
		581516A42BCED84A00BF67D7 /* DebuggingIdentifiers.swift in Sources */ = {isa = PBXBuildFile; fileRef = 581516A32BCED84A00BF67D7 /* DebuggingIdentifiers.swift */; };
		581516A92BCEEDF800BF67D7 /* NSPredicates.swift in Sources */ = {isa = PBXBuildFile; fileRef = 581516A82BCEEDF800BF67D7 /* NSPredicates.swift */; };
		581AC4392BE22ED10038760C /* JSONConverter.swift in Sources */ = {isa = PBXBuildFile; fileRef = 581AC4382BE22ED10038760C /* JSONConverter.swift */; };
		58237D9E2BCF0A6B00A47A79 /* PopupView.swift in Sources */ = {isa = PBXBuildFile; fileRef = 58237D9D2BCF0A6B00A47A79 /* PopupView.swift */; };
		5825A1BE2C97335C0046467E /* EditTempTargetForm.swift in Sources */ = {isa = PBXBuildFile; fileRef = 5825A1BD2C97335C0046467E /* EditTempTargetForm.swift */; };
		582DF9752C8CDB92001F516D /* GlucoseChartView.swift in Sources */ = {isa = PBXBuildFile; fileRef = 582DF9742C8CDB92001F516D /* GlucoseChartView.swift */; };
		582DF9772C8CDBE7001F516D /* InsulinView.swift in Sources */ = {isa = PBXBuildFile; fileRef = 582DF9762C8CDBE7001F516D /* InsulinView.swift */; };
		582DF9792C8CE1E5001F516D /* MainChartHelper.swift in Sources */ = {isa = PBXBuildFile; fileRef = 582DF9782C8CE1E5001F516D /* MainChartHelper.swift */; };
		582DF97B2C8CE209001F516D /* CarbView.swift in Sources */ = {isa = PBXBuildFile; fileRef = 582DF97A2C8CE209001F516D /* CarbView.swift */; };
		582FAE432C05102C00D1C13F /* CoreDataError.swift in Sources */ = {isa = PBXBuildFile; fileRef = 582FAE422C05102C00D1C13F /* CoreDataError.swift */; };
		583684062BD178DB00070A60 /* GlucoseStored+helper.swift in Sources */ = {isa = PBXBuildFile; fileRef = 583684052BD178DB00070A60 /* GlucoseStored+helper.swift */; };
		583684082BD195A700070A60 /* Determination.swift in Sources */ = {isa = PBXBuildFile; fileRef = 583684072BD195A700070A60 /* Determination.swift */; };
		5837A5302BD2E3C700A5DC04 /* CarbEntryStored+helper.swift in Sources */ = {isa = PBXBuildFile; fileRef = 5837A52F2BD2E3C700A5DC04 /* CarbEntryStored+helper.swift */; };
		585E2CAE2BE7BF46006ECF1A /* PumpEvent+helper.swift in Sources */ = {isa = PBXBuildFile; fileRef = 585E2CAD2BE7BF46006ECF1A /* PumpEvent+helper.swift */; };
		58645B992CA2D1A4008AFCE7 /* GlucoseSetup.swift in Sources */ = {isa = PBXBuildFile; fileRef = 58645B982CA2D1A4008AFCE7 /* GlucoseSetup.swift */; };
		58645B9B2CA2D24F008AFCE7 /* CarbSetup.swift in Sources */ = {isa = PBXBuildFile; fileRef = 58645B9A2CA2D24F008AFCE7 /* CarbSetup.swift */; };
		58645B9D2CA2D275008AFCE7 /* DeterminationSetup.swift in Sources */ = {isa = PBXBuildFile; fileRef = 58645B9C2CA2D275008AFCE7 /* DeterminationSetup.swift */; };
		58645B9F2CA2D2BE008AFCE7 /* PumpHistorySetup.swift in Sources */ = {isa = PBXBuildFile; fileRef = 58645B9E2CA2D2BE008AFCE7 /* PumpHistorySetup.swift */; };
		58645BA12CA2D2F8008AFCE7 /* OverrideSetup.swift in Sources */ = {isa = PBXBuildFile; fileRef = 58645BA02CA2D2F8008AFCE7 /* OverrideSetup.swift */; };
		58645BA32CA2D325008AFCE7 /* BatterySetup.swift in Sources */ = {isa = PBXBuildFile; fileRef = 58645BA22CA2D325008AFCE7 /* BatterySetup.swift */; };
		58645BA52CA2D347008AFCE7 /* ForecastSetup.swift in Sources */ = {isa = PBXBuildFile; fileRef = 58645BA42CA2D347008AFCE7 /* ForecastSetup.swift */; };
		58645BA72CA2D390008AFCE7 /* ChartAxisSetup.swift in Sources */ = {isa = PBXBuildFile; fileRef = 58645BA62CA2D390008AFCE7 /* ChartAxisSetup.swift */; };
		5864E8592C42CFAE00294306 /* DeterminationStorage.swift in Sources */ = {isa = PBXBuildFile; fileRef = 5864E8582C42CFAE00294306 /* DeterminationStorage.swift */; };
		587DA1F62B77F3DD00B28F8A /* SettingsRowView.swift in Sources */ = {isa = PBXBuildFile; fileRef = 587DA1F52B77F3DD00B28F8A /* SettingsRowView.swift */; };
		5887527C2BD986E1008B081D /* OpenAPSBattery.swift in Sources */ = {isa = PBXBuildFile; fileRef = 5887527B2BD986E1008B081D /* OpenAPSBattery.swift */; };
		58A3D53A2C96D4DE003F90FC /* AddTempTargetForm.swift in Sources */ = {isa = PBXBuildFile; fileRef = 58A3D5392C96D4DE003F90FC /* AddTempTargetForm.swift */; };
		58A3D5442C96DE11003F90FC /* TempTargetStored+Helper.swift in Sources */ = {isa = PBXBuildFile; fileRef = 58A3D5432C96DE11003F90FC /* TempTargetStored+Helper.swift */; };
		58A3D5512C96EFA8003F90FC /* TempTargetStored+CoreDataClass.swift in Sources */ = {isa = PBXBuildFile; fileRef = 58A3D54D2C96EFA8003F90FC /* TempTargetStored+CoreDataClass.swift */; };
		58A3D5522C96EFA8003F90FC /* TempTargetStored+CoreDataProperties.swift in Sources */ = {isa = PBXBuildFile; fileRef = 58A3D54E2C96EFA8003F90FC /* TempTargetStored+CoreDataProperties.swift */; };
		58A3D5532C96EFA8003F90FC /* TempTargetRunStored+CoreDataClass.swift in Sources */ = {isa = PBXBuildFile; fileRef = 58A3D54F2C96EFA8003F90FC /* TempTargetRunStored+CoreDataClass.swift */; };
		58A3D5542C96EFA8003F90FC /* TempTargetRunStored+CoreDataProperties.swift in Sources */ = {isa = PBXBuildFile; fileRef = 58A3D5502C96EFA8003F90FC /* TempTargetRunStored+CoreDataProperties.swift */; };
		58D08B222C8DAA8E00AA37D3 /* OverrideView.swift in Sources */ = {isa = PBXBuildFile; fileRef = 58D08B212C8DAA8E00AA37D3 /* OverrideView.swift */; };
		58D08B302C8DEA7500AA37D3 /* ForecastView.swift in Sources */ = {isa = PBXBuildFile; fileRef = 58D08B2F2C8DEA7500AA37D3 /* ForecastView.swift */; };
		58D08B322C8DF88900AA37D3 /* DummyCharts.swift in Sources */ = {isa = PBXBuildFile; fileRef = 58D08B312C8DF88900AA37D3 /* DummyCharts.swift */; };
		58D08B342C8DF9A700AA37D3 /* CobIobChart.swift in Sources */ = {isa = PBXBuildFile; fileRef = 58D08B332C8DF9A700AA37D3 /* CobIobChart.swift */; };
		58D08B382C8DFB6000AA37D3 /* BasalChart.swift in Sources */ = {isa = PBXBuildFile; fileRef = 58D08B372C8DFB6000AA37D3 /* BasalChart.swift */; };
		58D08B3A2C8DFECD00AA37D3 /* TempTargets.swift in Sources */ = {isa = PBXBuildFile; fileRef = 58D08B392C8DFECD00AA37D3 /* TempTargets.swift */; };
		58F107742BD1A4D000B1A680 /* Determination+helper.swift in Sources */ = {isa = PBXBuildFile; fileRef = 58F107732BD1A4D000B1A680 /* Determination+helper.swift */; };
		5A2325522BFCBF55003518CA /* NightscoutUploadView.swift in Sources */ = {isa = PBXBuildFile; fileRef = 5A2325512BFCBF55003518CA /* NightscoutUploadView.swift */; };
		5A2325542BFCBF66003518CA /* NightscoutFetchView.swift in Sources */ = {isa = PBXBuildFile; fileRef = 5A2325532BFCBF65003518CA /* NightscoutFetchView.swift */; };
		5A2325582BFCC168003518CA /* NightscoutConnectView.swift in Sources */ = {isa = PBXBuildFile; fileRef = 5A2325572BFCC168003518CA /* NightscoutConnectView.swift */; };
		5D16287A969E64D18CE40E44 /* PumpConfigStateModel.swift in Sources */ = {isa = PBXBuildFile; fileRef = 3F60E97100041040446F44E7 /* PumpConfigStateModel.swift */; };
		63E890B4D951EAA91C071D5C /* BasalProfileEditorStateModel.swift in Sources */ = {isa = PBXBuildFile; fileRef = AAFF91130F2FCCC7EBBA11AD /* BasalProfileEditorStateModel.swift */; };
		642F76A05A4FF530463A9FD0 /* NightscoutConfigRootView.swift in Sources */ = {isa = PBXBuildFile; fileRef = 8782B44544F38F2B2D82C38E /* NightscoutConfigRootView.swift */; };
		65070A332BFDCB83006F213F /* TidepoolStartView.swift in Sources */ = {isa = PBXBuildFile; fileRef = 65070A322BFDCB83006F213F /* TidepoolStartView.swift */; };
		6632A0DC746872439A858B44 /* ISFEditorDataFlow.swift in Sources */ = {isa = PBXBuildFile; fileRef = 79BDA519C9B890FD9A5DFCF3 /* ISFEditorDataFlow.swift */; };
		69A31254F2451C20361D172F /* TreatmentsStateModel.swift in Sources */ = {isa = PBXBuildFile; fileRef = 223EC0494F55A91E3EA69EF4 /* TreatmentsStateModel.swift */; };
		69B9A368029F7EB39F525422 /* CarbRatioEditorStateModel.swift in Sources */ = {isa = PBXBuildFile; fileRef = 64AA5E04A2761F6EEA6568E1 /* CarbRatioEditorStateModel.swift */; };
		6B1A8D192B14D91600E76752 /* WidgetKit.framework in Frameworks */ = {isa = PBXBuildFile; fileRef = 6B1A8D182B14D91600E76752 /* WidgetKit.framework */; };
		6B1A8D1B2B14D91600E76752 /* SwiftUI.framework in Frameworks */ = {isa = PBXBuildFile; fileRef = 6B1A8D1A2B14D91600E76752 /* SwiftUI.framework */; };
		6B1A8D1E2B14D91600E76752 /* LiveActivityBundle.swift in Sources */ = {isa = PBXBuildFile; fileRef = 6B1A8D1D2B14D91600E76752 /* LiveActivityBundle.swift */; };
		6B1A8D202B14D91600E76752 /* LiveActivity.swift in Sources */ = {isa = PBXBuildFile; fileRef = 6B1A8D1F2B14D91600E76752 /* LiveActivity.swift */; };
		6B1A8D242B14D91700E76752 /* Assets.xcassets in Resources */ = {isa = PBXBuildFile; fileRef = 6B1A8D232B14D91700E76752 /* Assets.xcassets */; };
		6B1A8D282B14D91700E76752 /* LiveActivityExtension.appex in Embed Foundation Extensions */ = {isa = PBXBuildFile; fileRef = 6B1A8D172B14D91600E76752 /* LiveActivityExtension.appex */; settings = {ATTRIBUTES = (RemoveHeadersOnCopy, ); }; };
		6B1A8D2E2B156EEF00E76752 /* LiveActivityBridge.swift in Sources */ = {isa = PBXBuildFile; fileRef = 6B1A8D2D2B156EEF00E76752 /* LiveActivityBridge.swift */; };
		6B1F539F9FF75646D1606066 /* SnoozeDataFlow.swift in Sources */ = {isa = PBXBuildFile; fileRef = 36A708CDB546692C2230B385 /* SnoozeDataFlow.swift */; };
		6BCF84DD2B16843A003AD46E /* LiveActitiyAttributes.swift in Sources */ = {isa = PBXBuildFile; fileRef = 6BCF84DC2B16843A003AD46E /* LiveActitiyAttributes.swift */; };
		6BCF84DE2B16843A003AD46E /* LiveActitiyAttributes.swift in Sources */ = {isa = PBXBuildFile; fileRef = 6BCF84DC2B16843A003AD46E /* LiveActitiyAttributes.swift */; };
		6EADD581738D64431902AC0A /* (null) in Sources */ = {isa = PBXBuildFile; };
		6FFAE524D1D9C262F2407CAE /* SnoozeProvider.swift in Sources */ = {isa = PBXBuildFile; fileRef = 1CAE81192B118804DCD23034 /* SnoozeProvider.swift */; };
		711C0CB42CAABE788916BC9D /* ManualTempBasalDataFlow.swift in Sources */ = {isa = PBXBuildFile; fileRef = 96653287EDB276A111288305 /* ManualTempBasalDataFlow.swift */; };
		71D44AAB2CA5F5EA0036EE9E /* AlertPermissionsChecker.swift in Sources */ = {isa = PBXBuildFile; fileRef = 71D44AAA2CA5F5EA0036EE9E /* AlertPermissionsChecker.swift */; };
		72F1BD388F42FCA6C52E4500 /* ConfigEditorProvider.swift in Sources */ = {isa = PBXBuildFile; fileRef = 44080E4709E3AE4B73054563 /* ConfigEditorProvider.swift */; };
		7BCFACB97C821041BA43A114 /* ManualTempBasalRootView.swift in Sources */ = {isa = PBXBuildFile; fileRef = C377490C77661D75E8C50649 /* ManualTempBasalRootView.swift */; };
		7F7B756BE8543965D9FDF1A2 /* DataTableDataFlow.swift in Sources */ = {isa = PBXBuildFile; fileRef = A401509D21F7F35D4E109EDA /* DataTableDataFlow.swift */; };
		8194B80890CDD6A3C13B0FEE /* SnoozeStateModel.swift in Sources */ = {isa = PBXBuildFile; fileRef = E26904AACA8D9C15D229D675 /* SnoozeStateModel.swift */; };
		88AB39B23C9552BD6E0C9461 /* ISFEditorRootView.swift in Sources */ = {isa = PBXBuildFile; fileRef = FBB3BAE7494CB771ABAC7B8B /* ISFEditorRootView.swift */; };
		891DECF7BC20968D7F566161 /* AutotuneConfigProvider.swift in Sources */ = {isa = PBXBuildFile; fileRef = B5EF98E22A39CD656A230704 /* AutotuneConfigProvider.swift */; };
		8B759CFCF47B392BB365C251 /* BasalProfileEditorDataFlow.swift in Sources */ = {isa = PBXBuildFile; fileRef = 67F94DD2853CF42BA4E30616 /* BasalProfileEditorDataFlow.swift */; };
		9702FF92A09C53942F20D7EA /* TargetsEditorRootView.swift in Sources */ = {isa = PBXBuildFile; fileRef = 4DD795BA46B193644D48138C /* TargetsEditorRootView.swift */; };
		9825E5E923F0B8FA80C8C7C7 /* NightscoutConfigStateModel.swift in Sources */ = {isa = PBXBuildFile; fileRef = A0A48AE3AC813A49A517846A /* NightscoutConfigStateModel.swift */; };
		98641AF4F92123DA668AB931 /* CarbRatioEditorRootView.swift in Sources */ = {isa = PBXBuildFile; fileRef = D0BDC6993C1087310EDFC428 /* CarbRatioEditorRootView.swift */; };
		A05235B9112E677ED03B6E8E /* AutotuneConfigRootView.swift in Sources */ = {isa = PBXBuildFile; fileRef = 8CF5ACEE1F0859670E71B2C0 /* AutotuneConfigRootView.swift */; };
		A33352ED40476125EBAC6EE0 /* CarbRatioEditorDataFlow.swift in Sources */ = {isa = PBXBuildFile; fileRef = 7E22146D3DF4853786C78132 /* CarbRatioEditorDataFlow.swift */; };
		AD3D2CD42CD01B9EB8F26522 /* PumpConfigDataFlow.swift in Sources */ = {isa = PBXBuildFile; fileRef = AF65DA88F972B56090AD6AC3 /* PumpConfigDataFlow.swift */; };
		B7C465E9472624D8A2BE2A6A /* (null) in Sources */ = {isa = PBXBuildFile; };
		B958F1B72BA0711600484851 /* MKRingProgressView in Frameworks */ = {isa = PBXBuildFile; productRef = B958F1B62BA0711600484851 /* MKRingProgressView */; };
		B9CAAEFC2AE70836000F68BC /* branch.txt in Resources */ = {isa = PBXBuildFile; fileRef = B9CAAEFB2AE70836000F68BC /* branch.txt */; };
		BA00D96F7B2FF169A06FB530 /* CGMStateModel.swift in Sources */ = {isa = PBXBuildFile; fileRef = 5C018D1680307A31C9ED7120 /* CGMStateModel.swift */; };
		BD0B2EF32C5998E600B3298F /* MealPresetView.swift in Sources */ = {isa = PBXBuildFile; fileRef = BD0B2EF22C5998E600B3298F /* MealPresetView.swift */; };
		BD1661312B82ADAB00256551 /* CustomProgressView.swift in Sources */ = {isa = PBXBuildFile; fileRef = BD1661302B82ADAB00256551 /* CustomProgressView.swift */; };
		BD2B464E0745FBE7B79913F4 /* NightscoutConfigProvider.swift in Sources */ = {isa = PBXBuildFile; fileRef = 3BF768BD6264FF7D71D66767 /* NightscoutConfigProvider.swift */; };
		BD2FF1A02AE29D43005D1C5D /* CheckboxToggleStyle.swift in Sources */ = {isa = PBXBuildFile; fileRef = BD2FF19F2AE29D43005D1C5D /* CheckboxToggleStyle.swift */; };
		BD3CC0722B0B89D50013189E /* MainChartView.swift in Sources */ = {isa = PBXBuildFile; fileRef = BD3CC0712B0B89D50013189E /* MainChartView.swift */; };
		BD4064D12C4ED26900582F43 /* CoreDataObserver.swift in Sources */ = {isa = PBXBuildFile; fileRef = BD4064D02C4ED26900582F43 /* CoreDataObserver.swift */; };
		BD4ED4FD2CF9D5E8000EDC9C /* AppState.swift in Sources */ = {isa = PBXBuildFile; fileRef = BD4ED4FC2CF9D5E8000EDC9C /* AppState.swift */; };
		BD6EB2D62C7D049B0086BBB6 /* LiveActivityWidgetConfiguration.swift in Sources */ = {isa = PBXBuildFile; fileRef = BD6EB2D52C7D049B0086BBB6 /* LiveActivityWidgetConfiguration.swift */; };
		BD793CB02CE7C61500D669AC /* OverrideRunStored+helper.swift in Sources */ = {isa = PBXBuildFile; fileRef = BD793CAF2CE7C60E00D669AC /* OverrideRunStored+helper.swift */; };
		BD793CB22CE8033500D669AC /* TempTargetRunStored.swift in Sources */ = {isa = PBXBuildFile; fileRef = BD793CB12CE8032E00D669AC /* TempTargetRunStored.swift */; };
		BD7DA9A52AE06DFC00601B20 /* BolusCalculatorConfigDataFlow.swift in Sources */ = {isa = PBXBuildFile; fileRef = BD7DA9A42AE06DFC00601B20 /* BolusCalculatorConfigDataFlow.swift */; };
		BD7DA9A72AE06E2B00601B20 /* BolusCalculatorConfigProvider.swift in Sources */ = {isa = PBXBuildFile; fileRef = BD7DA9A62AE06E2B00601B20 /* BolusCalculatorConfigProvider.swift */; };
		BD7DA9A92AE06E9200601B20 /* BolusCalculatorStateModel.swift in Sources */ = {isa = PBXBuildFile; fileRef = BD7DA9A82AE06E9200601B20 /* BolusCalculatorStateModel.swift */; };
		BD7DA9AC2AE06EB900601B20 /* BolusCalculatorConfigRootView.swift in Sources */ = {isa = PBXBuildFile; fileRef = BD7DA9AB2AE06EB900601B20 /* BolusCalculatorConfigRootView.swift */; };
		BDA6CC882CAF219B00F942F9 /* TempTargetSetup.swift in Sources */ = {isa = PBXBuildFile; fileRef = BDA6CC872CAF219800F942F9 /* TempTargetSetup.swift */; };
		BDB3C1192C03DD1000CEEAA1 /* UserDefaultsExtension.swift in Sources */ = {isa = PBXBuildFile; fileRef = BDB3C1182C03DD1000CEEAA1 /* UserDefaultsExtension.swift */; };
		BDB899882C564509006F3298 /* ForecastChart.swift in Sources */ = {isa = PBXBuildFile; fileRef = BDB899872C564509006F3298 /* ForecastChart.swift */; };
		BDB8998A2C565D0C006F3298 /* CarbsGlucose+helper.swift in Sources */ = {isa = PBXBuildFile; fileRef = BDB899892C565D0B006F3298 /* CarbsGlucose+helper.swift */; };
		BDBAACFA2C2D439700370AAE /* OverrideData.swift in Sources */ = {isa = PBXBuildFile; fileRef = BDBAACF92C2D439700370AAE /* OverrideData.swift */; };
		BDC2EA452C3043B000E5BBD0 /* OverrideStorage.swift in Sources */ = {isa = PBXBuildFile; fileRef = BDC2EA442C3043B000E5BBD0 /* OverrideStorage.swift */; };
		BDC2EA472C3045AD00E5BBD0 /* Override.swift in Sources */ = {isa = PBXBuildFile; fileRef = BDC2EA462C3045AD00E5BBD0 /* Override.swift */; };
		BDC530FF2D0F6BE300088832 /* ContactImageManager.swift in Sources */ = {isa = PBXBuildFile; fileRef = BDC530FE2D0F6BE300088832 /* ContactImageManager.swift */; };
		BDC531122D1060FA00088832 /* ContactImageDetailView.swift in Sources */ = {isa = PBXBuildFile; fileRef = BDC531112D1060FA00088832 /* ContactImageDetailView.swift */; };
		BDC531142D10611D00088832 /* AddContactImageSheet.swift in Sources */ = {isa = PBXBuildFile; fileRef = BDC531132D10611D00088832 /* AddContactImageSheet.swift */; };
		BDC531162D10629000088832 /* ContactPicture.swift in Sources */ = {isa = PBXBuildFile; fileRef = BDC531152D10629000088832 /* ContactPicture.swift */; };
		BDC531182D1062F200088832 /* ContactImageState.swift in Sources */ = {isa = PBXBuildFile; fileRef = BDC531172D1062F200088832 /* ContactImageState.swift */; };
		BDCAF2382C639F35002DC907 /* SettingItems.swift in Sources */ = {isa = PBXBuildFile; fileRef = BDCAF2372C639F35002DC907 /* SettingItems.swift */; };
		BDCD47AF2C1F3F1700F8BCD5 /* OverrideStored+helper.swift in Sources */ = {isa = PBXBuildFile; fileRef = BDCD47AE2C1F3F1700F8BCD5 /* OverrideStored+helper.swift */; };
		BDDAF9EF2D00554500B34E7A /* SelectionPopoverView.swift in Sources */ = {isa = PBXBuildFile; fileRef = BDDAF9EE2D00553E00B34E7A /* SelectionPopoverView.swift */; };
		BDF34EBE2C0A31D100D51995 /* CustomNotification.swift in Sources */ = {isa = PBXBuildFile; fileRef = BDF34EBD2C0A31D000D51995 /* CustomNotification.swift */; };
		BDF34F832C10C5B600D51995 /* DataManager.swift in Sources */ = {isa = PBXBuildFile; fileRef = BDF34F822C10C5B600D51995 /* DataManager.swift */; };
		BDF34F852C10C62E00D51995 /* GlucoseData.swift in Sources */ = {isa = PBXBuildFile; fileRef = BDF34F842C10C62E00D51995 /* GlucoseData.swift */; };
		BDF34F902C10CF8C00D51995 /* CoreDataStack.swift in Sources */ = {isa = PBXBuildFile; fileRef = BDF34F8F2C10CF8C00D51995 /* CoreDataStack.swift */; };
		BDF34F932C10D0E100D51995 /* LiveActivityAttributes+Helper.swift in Sources */ = {isa = PBXBuildFile; fileRef = BDF34F922C10D0E100D51995 /* LiveActivityAttributes+Helper.swift */; };
		BDF34F952C10D27300D51995 /* DeterminationData.swift in Sources */ = {isa = PBXBuildFile; fileRef = BDF34F942C10D27300D51995 /* DeterminationData.swift */; };
		BDF530D82B40F8AC002CAF43 /* LockScreenView.swift in Sources */ = {isa = PBXBuildFile; fileRef = BDF530D72B40F8AC002CAF43 /* LockScreenView.swift */; };
		BDFD165A2AE40438007F0DDA /* TreatmentsRootView.swift in Sources */ = {isa = PBXBuildFile; fileRef = BDFD16592AE40438007F0DDA /* TreatmentsRootView.swift */; };
		BF1667ADE69E4B5B111CECAE /* ManualTempBasalProvider.swift in Sources */ = {isa = PBXBuildFile; fileRef = 680C4420C9A345D46D90D06C /* ManualTempBasalProvider.swift */; };
		C2A0A42F2CE03131003B98E8 /* ConstantValues.swift in Sources */ = {isa = PBXBuildFile; fileRef = C2A0A42E2CE0312C003B98E8 /* ConstantValues.swift */; };
		C967DACD3B1E638F8B43BE06 /* ManualTempBasalStateModel.swift in Sources */ = {isa = PBXBuildFile; fileRef = CFCFE0781F9074C2917890E8 /* ManualTempBasalStateModel.swift */; };
		CA370FC152BC98B3D1832968 /* BasalProfileEditorRootView.swift in Sources */ = {isa = PBXBuildFile; fileRef = BF8BCB0C37DEB5EC377B9612 /* BasalProfileEditorRootView.swift */; };
		CC6C406E2ACDD69E009B8058 /* RawFetchedProfile.swift in Sources */ = {isa = PBXBuildFile; fileRef = CC6C406D2ACDD69E009B8058 /* RawFetchedProfile.swift */; };
		CC76E9512BD4812E008BEB61 /* Forecast+helper.swift in Sources */ = {isa = PBXBuildFile; fileRef = CC76E9502BD4812E008BEB61 /* Forecast+helper.swift */; };
		CD78BB94E43B249D60CC1A1B /* GlucoseNotificationSettingsRootView.swift in Sources */ = {isa = PBXBuildFile; fileRef = 22963BD06A9C83959D4914E4 /* GlucoseNotificationSettingsRootView.swift */; };
		CE1856F52ADC4858007E39C7 /* AddCarbPresetIntent.swift in Sources */ = {isa = PBXBuildFile; fileRef = CE1856F42ADC4858007E39C7 /* AddCarbPresetIntent.swift */; };
		CE1856F72ADC4869007E39C7 /* CarbPresetIntentRequest.swift in Sources */ = {isa = PBXBuildFile; fileRef = CE1856F62ADC4869007E39C7 /* CarbPresetIntentRequest.swift */; };
		CE1F6DD92BADF4620064EB8D /* PluginManagerTests.swift in Sources */ = {isa = PBXBuildFile; fileRef = CE1F6DD82BADF4620064EB8D /* PluginManagerTests.swift */; };
		CE1F6DDB2BAE08B60064EB8D /* TidepoolManager.swift in Sources */ = {isa = PBXBuildFile; fileRef = CE1F6DDA2BAE08B60064EB8D /* TidepoolManager.swift */; };
		CE1F6DE72BAF1A180064EB8D /* BuildDetails.plist in Resources */ = {isa = PBXBuildFile; fileRef = CE1F6DE62BAF1A180064EB8D /* BuildDetails.plist */; };
		CE1F6DE92BAF37C90064EB8D /* TidepoolConfigView.swift in Sources */ = {isa = PBXBuildFile; fileRef = CE1F6DE82BAF37C90064EB8D /* TidepoolConfigView.swift */; };
		CE2FAD3A297D93F0001A872C /* BloodGlucoseExtensions.swift in Sources */ = {isa = PBXBuildFile; fileRef = CE2FAD39297D93F0001A872C /* BloodGlucoseExtensions.swift */; };
		CE48C86428CA69D5007C0598 /* OmniBLEPumpManagerExtensions.swift in Sources */ = {isa = PBXBuildFile; fileRef = CE48C86328CA69D5007C0598 /* OmniBLEPumpManagerExtensions.swift */; };
		CE48C86628CA6B48007C0598 /* OmniPodManagerExtensions.swift in Sources */ = {isa = PBXBuildFile; fileRef = CE48C86528CA6B48007C0598 /* OmniPodManagerExtensions.swift */; };
		CE51DD1C2A01970900F163F7 /* ConnectIQ 2.xcframework in Frameworks */ = {isa = PBXBuildFile; fileRef = CE51DD1B2A01970800F163F7 /* ConnectIQ 2.xcframework */; };
		CE51DD1D2A01970900F163F7 /* ConnectIQ 2.xcframework in Embed Frameworks */ = {isa = PBXBuildFile; fileRef = CE51DD1B2A01970800F163F7 /* ConnectIQ 2.xcframework */; settings = {ATTRIBUTES = (CodeSignOnCopy, RemoveHeadersOnCopy, ); }; };
		CE6B025728F350FF000C5502 /* HealthKit.framework in Frameworks */ = {isa = PBXBuildFile; fileRef = CE6B025628F350FF000C5502 /* HealthKit.framework */; };
		CE7950242997D81700FA576E /* CGMSettingsView.swift in Sources */ = {isa = PBXBuildFile; fileRef = CE7950232997D81700FA576E /* CGMSettingsView.swift */; };
		CE7950262998056D00FA576E /* CGMSetupView.swift in Sources */ = {isa = PBXBuildFile; fileRef = CE7950252998056D00FA576E /* CGMSetupView.swift */; };
		CE7CA34E2A064973004BE681 /* AppShortcuts.swift in Sources */ = {isa = PBXBuildFile; fileRef = CE7CA3432A064973004BE681 /* AppShortcuts.swift */; };
		CE7CA34F2A064973004BE681 /* BaseIntentsRequest.swift in Sources */ = {isa = PBXBuildFile; fileRef = CE7CA3442A064973004BE681 /* BaseIntentsRequest.swift */; };
		CE7CA3502A064973004BE681 /* CancelTempPresetIntent.swift in Sources */ = {isa = PBXBuildFile; fileRef = CE7CA3462A064973004BE681 /* CancelTempPresetIntent.swift */; };
		CE7CA3512A064973004BE681 /* ApplyTempPresetIntent.swift in Sources */ = {isa = PBXBuildFile; fileRef = CE7CA3472A064973004BE681 /* ApplyTempPresetIntent.swift */; };
		CE7CA3532A064973004BE681 /* TempPresetIntent.swift in Sources */ = {isa = PBXBuildFile; fileRef = CE7CA3492A064973004BE681 /* TempPresetIntent.swift */; };
		CE7CA3542A064973004BE681 /* TempPresetsIntentRequest.swift in Sources */ = {isa = PBXBuildFile; fileRef = CE7CA34A2A064973004BE681 /* TempPresetsIntentRequest.swift */; };
		CE7CA3552A064973004BE681 /* ListStateIntent.swift in Sources */ = {isa = PBXBuildFile; fileRef = CE7CA34C2A064973004BE681 /* ListStateIntent.swift */; };
		CE7CA3562A064973004BE681 /* StateIntentRequest.swift in Sources */ = {isa = PBXBuildFile; fileRef = CE7CA34D2A064973004BE681 /* StateIntentRequest.swift */; };
		CE7CA3582A064E2F004BE681 /* ListStateView.swift in Sources */ = {isa = PBXBuildFile; fileRef = CE7CA3572A064E2F004BE681 /* ListStateView.swift */; };
		CE82E02528E867BA00473A9C /* AlertStorage.swift in Sources */ = {isa = PBXBuildFile; fileRef = CE82E02428E867BA00473A9C /* AlertStorage.swift */; };
		CE82E02728E869DF00473A9C /* AlertEntry.swift in Sources */ = {isa = PBXBuildFile; fileRef = CE82E02628E869DF00473A9C /* AlertEntry.swift */; };
		CE94597E29E9E1EE0047C9C6 /* GarminManager.swift in Sources */ = {isa = PBXBuildFile; fileRef = CE94597D29E9E1EE0047C9C6 /* GarminManager.swift */; };
		CE94598029E9E3BD0047C9C6 /* WatchConfigDataFlow.swift in Sources */ = {isa = PBXBuildFile; fileRef = CE94597F29E9E3BD0047C9C6 /* WatchConfigDataFlow.swift */; };
		CE94598229E9E3D30047C9C6 /* WatchConfigProvider.swift in Sources */ = {isa = PBXBuildFile; fileRef = CE94598129E9E3D30047C9C6 /* WatchConfigProvider.swift */; };
		CE94598429E9E3E60047C9C6 /* WatchConfigStateModel.swift in Sources */ = {isa = PBXBuildFile; fileRef = CE94598329E9E3E60047C9C6 /* WatchConfigStateModel.swift */; };
		CE94598729E9E4110047C9C6 /* WatchConfigRootView.swift in Sources */ = {isa = PBXBuildFile; fileRef = CE94598629E9E4110047C9C6 /* WatchConfigRootView.swift */; };
		CE95BF572BA5F5FE00DC3DE3 /* PluginManager.swift in Sources */ = {isa = PBXBuildFile; fileRef = CE95BF562BA5F5FE00DC3DE3 /* PluginManager.swift */; };
		CE95BF5A2BA62E4A00DC3DE3 /* PluginSource.swift in Sources */ = {isa = PBXBuildFile; fileRef = CE95BF592BA62E4A00DC3DE3 /* PluginSource.swift */; };
		CE95BF5B2BA770C300DC3DE3 /* LoopKit.framework in Frameworks */ = {isa = PBXBuildFile; fileRef = 3818AA4C274C26A300843DB3 /* LoopKit.framework */; };
		CE95BF5C2BA770C300DC3DE3 /* LoopKit.framework in Embed Frameworks */ = {isa = PBXBuildFile; fileRef = 3818AA4C274C26A300843DB3 /* LoopKit.framework */; settings = {ATTRIBUTES = (CodeSignOnCopy, RemoveHeadersOnCopy, ); }; };
		CE95BF5D2BA770C300DC3DE3 /* LoopKitUI.framework in Frameworks */ = {isa = PBXBuildFile; fileRef = 3818AA4D274C26A300843DB3 /* LoopKitUI.framework */; };
		CE95BF5E2BA770C300DC3DE3 /* LoopKitUI.framework in Embed Frameworks */ = {isa = PBXBuildFile; fileRef = 3818AA4D274C26A300843DB3 /* LoopKitUI.framework */; settings = {ATTRIBUTES = (CodeSignOnCopy, RemoveHeadersOnCopy, ); }; };
		CE95BF5F2BA7715800DC3DE3 /* MockKit.framework in Frameworks */ = {isa = PBXBuildFile; fileRef = 3818AA4E274C26A300843DB3 /* MockKit.framework */; };
		CE95BF602BA7715800DC3DE3 /* MockKit.framework in Embed Frameworks */ = {isa = PBXBuildFile; fileRef = 3818AA4E274C26A300843DB3 /* MockKit.framework */; settings = {ATTRIBUTES = (CodeSignOnCopy, RemoveHeadersOnCopy, ); }; };
		CE95BF612BA7715900DC3DE3 /* MockKitUI.framework in Frameworks */ = {isa = PBXBuildFile; fileRef = 3818AA4F274C26A300843DB3 /* MockKitUI.framework */; };
		CE95BF622BA7715900DC3DE3 /* MockKitUI.framework in Embed Frameworks */ = {isa = PBXBuildFile; fileRef = 3818AA4F274C26A300843DB3 /* MockKitUI.framework */; settings = {ATTRIBUTES = (CodeSignOnCopy, RemoveHeadersOnCopy, ); }; };
		CE95BF632BA771BE00DC3DE3 /* LoopTestingKit.framework in Frameworks */ = {isa = PBXBuildFile; fileRef = 3818AA70274C278200843DB3 /* LoopTestingKit.framework */; };
		CE95BF642BA771BE00DC3DE3 /* LoopTestingKit.framework in Embed Frameworks */ = {isa = PBXBuildFile; fileRef = 3818AA70274C278200843DB3 /* LoopTestingKit.framework */; settings = {ATTRIBUTES = (CodeSignOnCopy, RemoveHeadersOnCopy, ); }; };
		CEA4F62329BE10F70011ADF7 /* SavitzkyGolayFilter.swift in Sources */ = {isa = PBXBuildFile; fileRef = CEA4F62229BE10F70011ADF7 /* SavitzkyGolayFilter.swift */; };
		CEB434E328B8F9DB00B70274 /* BluetoothStateManager.swift in Sources */ = {isa = PBXBuildFile; fileRef = CEB434E228B8F9DB00B70274 /* BluetoothStateManager.swift */; };
		CEB434E528B8FF5D00B70274 /* UIColor.swift in Sources */ = {isa = PBXBuildFile; fileRef = CEB434E428B8FF5D00B70274 /* UIColor.swift */; };
		CEB434E728B9053300B70274 /* LoopUIColorPalette+Default.swift in Sources */ = {isa = PBXBuildFile; fileRef = CEB434E628B9053300B70274 /* LoopUIColorPalette+Default.swift */; };
		CEB434FD28B90B7C00B70274 /* SwiftCharts in Frameworks */ = {isa = PBXBuildFile; productRef = CEB434FC28B90B7C00B70274 /* SwiftCharts */; };
		CEB434FE28B90B8C00B70274 /* SwiftCharts in Embed Frameworks */ = {isa = PBXBuildFile; productRef = CEB434FC28B90B7C00B70274 /* SwiftCharts */; settings = {ATTRIBUTES = (CodeSignOnCopy, ); }; };
		CEE9A6552BBB418300EB5194 /* CalibrationsProvider.swift in Sources */ = {isa = PBXBuildFile; fileRef = CEE9A64F2BBB418300EB5194 /* CalibrationsProvider.swift */; };
		CEE9A6562BBB418300EB5194 /* CalibrationsRootView.swift in Sources */ = {isa = PBXBuildFile; fileRef = CEE9A6512BBB418300EB5194 /* CalibrationsRootView.swift */; };
		CEE9A6572BBB418300EB5194 /* CalibrationsChart.swift in Sources */ = {isa = PBXBuildFile; fileRef = CEE9A6522BBB418300EB5194 /* CalibrationsChart.swift */; };
		CEE9A6582BBB418300EB5194 /* CalibrationsStateModel.swift in Sources */ = {isa = PBXBuildFile; fileRef = CEE9A6532BBB418300EB5194 /* CalibrationsStateModel.swift */; };
		CEE9A6592BBB418300EB5194 /* CalibrationsDataFlow.swift in Sources */ = {isa = PBXBuildFile; fileRef = CEE9A6542BBB418300EB5194 /* CalibrationsDataFlow.swift */; };
		CEE9A65C2BBB41C800EB5194 /* CalibrationService.swift in Sources */ = {isa = PBXBuildFile; fileRef = CEE9A65B2BBB41C800EB5194 /* CalibrationService.swift */; };
		CEE9A65E2BBC9F6500EB5194 /* CalibrationsTests.swift in Sources */ = {isa = PBXBuildFile; fileRef = CEE9A65D2BBC9F6500EB5194 /* CalibrationsTests.swift */; };
		D6D02515BBFBE64FEBE89856 /* DataTableRootView.swift in Sources */ = {isa = PBXBuildFile; fileRef = 881E04BA5E0A003DE8E0A9C6 /* DataTableRootView.swift */; };
		D6DEC113821A7F1056C4AA1E /* NightscoutConfigDataFlow.swift in Sources */ = {isa = PBXBuildFile; fileRef = 2F2A13DF0EDEEEDC4106AA2A /* NightscoutConfigDataFlow.swift */; };
		D76333C9256787610B3B4875 /* AutotuneConfigStateModel.swift in Sources */ = {isa = PBXBuildFile; fileRef = D295A3F870E826BE371C0BB5 /* AutotuneConfigStateModel.swift */; };
		DBA5254DBB2586C98F61220C /* ISFEditorProvider.swift in Sources */ = {isa = PBXBuildFile; fileRef = 9F9F137F126D9F8DEB799F26 /* ISFEditorProvider.swift */; };
		DD07CA142CE80B73002D45A9 /* TimeInRangeChartStyle.swift in Sources */ = {isa = PBXBuildFile; fileRef = DD07CA132CE80B73002D45A9 /* TimeInRangeChartStyle.swift */; };
		DD09D47B2C5986D1003FEA5D /* CalendarEventSettingsDataFlow.swift in Sources */ = {isa = PBXBuildFile; fileRef = DD09D47A2C5986D1003FEA5D /* CalendarEventSettingsDataFlow.swift */; };
		DD09D47D2C5986DA003FEA5D /* CalendarEventSettingsProvider.swift in Sources */ = {isa = PBXBuildFile; fileRef = DD09D47C2C5986DA003FEA5D /* CalendarEventSettingsProvider.swift */; };
		DD09D47F2C5986E5003FEA5D /* CalendarEventSettingsStateModel.swift in Sources */ = {isa = PBXBuildFile; fileRef = DD09D47E2C5986E5003FEA5D /* CalendarEventSettingsStateModel.swift */; };
		DD09D4822C5986F6003FEA5D /* CalendarEventSettingsRootView.swift in Sources */ = {isa = PBXBuildFile; fileRef = DD09D4812C5986F6003FEA5D /* CalendarEventSettingsRootView.swift */; };
		DD1745132C54169400211FAC /* DevicesView.swift in Sources */ = {isa = PBXBuildFile; fileRef = DD1745122C54169400211FAC /* DevicesView.swift */; };
		DD1745152C54388A00211FAC /* TherapySettingsView.swift in Sources */ = {isa = PBXBuildFile; fileRef = DD1745142C54388A00211FAC /* TherapySettingsView.swift */; };
		DD1745172C54389F00211FAC /* FeatureSettingsView.swift in Sources */ = {isa = PBXBuildFile; fileRef = DD1745162C54389F00211FAC /* FeatureSettingsView.swift */; };
		DD1745192C543B5700211FAC /* NotificationsView.swift in Sources */ = {isa = PBXBuildFile; fileRef = DD1745182C543B5700211FAC /* NotificationsView.swift */; };
		DD17451D2C543C5F00211FAC /* ServicesView.swift in Sources */ = {isa = PBXBuildFile; fileRef = DD17451C2C543C5F00211FAC /* ServicesView.swift */; };
		DD1745202C55523E00211FAC /* SMBSettingsDataFlow.swift in Sources */ = {isa = PBXBuildFile; fileRef = DD17451F2C55523E00211FAC /* SMBSettingsDataFlow.swift */; };
		DD1745222C55524800211FAC /* SMBSettingsProvider.swift in Sources */ = {isa = PBXBuildFile; fileRef = DD1745212C55524800211FAC /* SMBSettingsProvider.swift */; };
		DD1745242C55526000211FAC /* SMBSettingsStateModel.swift in Sources */ = {isa = PBXBuildFile; fileRef = DD1745232C55526000211FAC /* SMBSettingsStateModel.swift */; };
		DD1745262C55526F00211FAC /* SMBSettingsRootView.swift in Sources */ = {isa = PBXBuildFile; fileRef = DD1745252C55526F00211FAC /* SMBSettingsRootView.swift */; };
		DD1745292C55642100211FAC /* SettingInputSection.swift in Sources */ = {isa = PBXBuildFile; fileRef = DD1745282C55642100211FAC /* SettingInputSection.swift */; };
		DD17452B2C556E8100211FAC /* SettingInputHintView.swift in Sources */ = {isa = PBXBuildFile; fileRef = DD17452A2C556E8100211FAC /* SettingInputHintView.swift */; };
		DD17452E2C55AE4800211FAC /* TargetBehavoirDataFlow.swift in Sources */ = {isa = PBXBuildFile; fileRef = DD17452D2C55AE4800211FAC /* TargetBehavoirDataFlow.swift */; };
		DD1745302C55AE5300211FAC /* TargetBehaviorProvider.swift in Sources */ = {isa = PBXBuildFile; fileRef = DD17452F2C55AE5300211FAC /* TargetBehaviorProvider.swift */; };
		DD1745322C55AE6000211FAC /* TargetBehavoirStateModel.swift in Sources */ = {isa = PBXBuildFile; fileRef = DD1745312C55AE6000211FAC /* TargetBehavoirStateModel.swift */; };
		DD1745352C55AE7E00211FAC /* TargetBehavoirRootView.swift in Sources */ = {isa = PBXBuildFile; fileRef = DD1745342C55AE7E00211FAC /* TargetBehavoirRootView.swift */; };
		DD1745372C55B74200211FAC /* AlgorithmSettings.swift in Sources */ = {isa = PBXBuildFile; fileRef = DD1745362C55B74200211FAC /* AlgorithmSettings.swift */; };
		DD17453A2C55BFA600211FAC /* AlgorithmAdvancedSettingsDataFlow.swift in Sources */ = {isa = PBXBuildFile; fileRef = DD1745392C55BFA600211FAC /* AlgorithmAdvancedSettingsDataFlow.swift */; };
		DD17453C2C55BFAD00211FAC /* AlgorithmAdvancedSettingsProvider.swift in Sources */ = {isa = PBXBuildFile; fileRef = DD17453B2C55BFAD00211FAC /* AlgorithmAdvancedSettingsProvider.swift */; };
		DD17453E2C55BFB600211FAC /* AlgorithmAdvancedSettingsStateModel.swift in Sources */ = {isa = PBXBuildFile; fileRef = DD17453D2C55BFB600211FAC /* AlgorithmAdvancedSettingsStateModel.swift */; };
		DD1745402C55BFC100211FAC /* AlgorithmAdvancedSettingsRootView.swift in Sources */ = {isa = PBXBuildFile; fileRef = DD17453F2C55BFC100211FAC /* AlgorithmAdvancedSettingsRootView.swift */; };
		DD1745442C55C60E00211FAC /* AutosensSettingsDataFlow.swift in Sources */ = {isa = PBXBuildFile; fileRef = DD1745432C55C60E00211FAC /* AutosensSettingsDataFlow.swift */; };
		DD1745462C55C61500211FAC /* AutosensSettingsProvider.swift in Sources */ = {isa = PBXBuildFile; fileRef = DD1745452C55C61500211FAC /* AutosensSettingsProvider.swift */; };
		DD1745482C55C61D00211FAC /* AutosensSettingsStateModel.swift in Sources */ = {isa = PBXBuildFile; fileRef = DD1745472C55C61D00211FAC /* AutosensSettingsStateModel.swift */; };
		DD17454B2C55C62800211FAC /* AutosensSettingsRootView.swift in Sources */ = {isa = PBXBuildFile; fileRef = DD17454A2C55C62800211FAC /* AutosensSettingsRootView.swift */; };
		DD17454E2C55CA4D00211FAC /* UnitsLimitsSettingsDataFlow.swift in Sources */ = {isa = PBXBuildFile; fileRef = DD17454D2C55CA4D00211FAC /* UnitsLimitsSettingsDataFlow.swift */; };
		DD1745502C55CA5500211FAC /* UnitsLimitsSettingsProvider.swift in Sources */ = {isa = PBXBuildFile; fileRef = DD17454F2C55CA5500211FAC /* UnitsLimitsSettingsProvider.swift */; };
		DD1745522C55CA5D00211FAC /* UnitsLimitsSettingsStateModel.swift in Sources */ = {isa = PBXBuildFile; fileRef = DD1745512C55CA5D00211FAC /* UnitsLimitsSettingsStateModel.swift */; };
		DD1745552C55CA6C00211FAC /* UnitsLimitsSettingsRootView.swift in Sources */ = {isa = PBXBuildFile; fileRef = DD1745542C55CA6C00211FAC /* UnitsLimitsSettingsRootView.swift */; };
		DD1DB7CC2BECCA1F0048B367 /* BuildDetails.swift in Sources */ = {isa = PBXBuildFile; fileRef = DD1DB7CB2BECCA1F0048B367 /* BuildDetails.swift */; };
		DD21FCB52C6952AD00AF2C25 /* DecimalPickerSettings.swift in Sources */ = {isa = PBXBuildFile; fileRef = DD21FCB42C6952AD00AF2C25 /* DecimalPickerSettings.swift */; };
		DD32CF982CC82463003686D6 /* TrioRemoteControl+Bolus.swift in Sources */ = {isa = PBXBuildFile; fileRef = DD32CF972CC82460003686D6 /* TrioRemoteControl+Bolus.swift */; };
		DD32CF9A2CC8247B003686D6 /* TrioRemoteControl+Meal.swift in Sources */ = {isa = PBXBuildFile; fileRef = DD32CF992CC8246F003686D6 /* TrioRemoteControl+Meal.swift */; };
		DD32CF9C2CC82499003686D6 /* TrioRemoteControl+TempTarget.swift in Sources */ = {isa = PBXBuildFile; fileRef = DD32CF9B2CC82495003686D6 /* TrioRemoteControl+TempTarget.swift */; };
		DD32CF9E2CC824C5003686D6 /* TrioRemoteControl+Override.swift in Sources */ = {isa = PBXBuildFile; fileRef = DD32CF9D2CC824C2003686D6 /* TrioRemoteControl+Override.swift */; };
		DD32CFA02CC824D6003686D6 /* TrioRemoteControl+APNS.swift in Sources */ = {isa = PBXBuildFile; fileRef = DD32CF9F2CC824D3003686D6 /* TrioRemoteControl+APNS.swift */; };
		DD32CFA22CC824E2003686D6 /* TrioRemoteControl+Helpers.swift in Sources */ = {isa = PBXBuildFile; fileRef = DD32CFA12CC824E1003686D6 /* TrioRemoteControl+Helpers.swift */; };
		DD5DC9F12CF3D97C00AB8703 /* AdjustmentsStateModel+Overrides.swift in Sources */ = {isa = PBXBuildFile; fileRef = DD5DC9F02CF3D96E00AB8703 /* AdjustmentsStateModel+Overrides.swift */; };
		DD5DC9F32CF3D9DD00AB8703 /* AdjustmentsStateModel+TempTargets.swift in Sources */ = {isa = PBXBuildFile; fileRef = DD5DC9F22CF3D9D600AB8703 /* AdjustmentsStateModel+TempTargets.swift */; };
		DD5DC9F72CF3DA9300AB8703 /* TargetPicker.swift in Sources */ = {isa = PBXBuildFile; fileRef = DD5DC9F62CF3DA9300AB8703 /* TargetPicker.swift */; };
		DD5DC9F92CF3DAA900AB8703 /* RadioButton.swift in Sources */ = {isa = PBXBuildFile; fileRef = DD5DC9F82CF3DAA900AB8703 /* RadioButton.swift */; };
		DD5DC9FB2CF3E1B100AB8703 /* AdjustmentsStateModel+Helpers.swift in Sources */ = {isa = PBXBuildFile; fileRef = DD5DC9FA2CF3E1AA00AB8703 /* AdjustmentsStateModel+Helpers.swift */; };
		DD68889D2C386E17006E3C44 /* NightscoutExercise.swift in Sources */ = {isa = PBXBuildFile; fileRef = DD68889C2C386E17006E3C44 /* NightscoutExercise.swift */; };
		DD6B7CB22C7B6F0800B75029 /* Rounding.swift in Sources */ = {isa = PBXBuildFile; fileRef = DD6B7CB12C7B6F0800B75029 /* Rounding.swift */; };
		DD6B7CB42C7B71F700B75029 /* ForecastDisplayType.swift in Sources */ = {isa = PBXBuildFile; fileRef = DD6B7CB32C7B71F700B75029 /* ForecastDisplayType.swift */; };
		DD6B7CB62C7B748B00B75029 /* TotalInsulinDisplayType.swift in Sources */ = {isa = PBXBuildFile; fileRef = DD6B7CB52C7B748B00B75029 /* TotalInsulinDisplayType.swift */; };
		DD6B7CB92C7BAC6900B75029 /* NightscoutImportResultView.swift in Sources */ = {isa = PBXBuildFile; fileRef = DD6B7CB82C7BAC6900B75029 /* NightscoutImportResultView.swift */; };
		DD6B7CBB2C7FBBFA00B75029 /* ReviewInsulinActionView.swift in Sources */ = {isa = PBXBuildFile; fileRef = DD6B7CBA2C7FBBFA00B75029 /* ReviewInsulinActionView.swift */; };
		DD6D67E42C9C253500660C9B /* ColorSchemeOption.swift in Sources */ = {isa = PBXBuildFile; fileRef = DD6D67E32C9C253500660C9B /* ColorSchemeOption.swift */; };
		DD88C8E22C50420800F2D558 /* DefinitionRow.swift in Sources */ = {isa = PBXBuildFile; fileRef = DD88C8E12C50420800F2D558 /* DefinitionRow.swift */; };
		DD940BAA2CA7585D000830A5 /* GlucoseColorScheme.swift in Sources */ = {isa = PBXBuildFile; fileRef = DD940BA92CA7585D000830A5 /* GlucoseColorScheme.swift */; };
		DD940BAC2CA75889000830A5 /* DynamicGlucoseColor.swift in Sources */ = {isa = PBXBuildFile; fileRef = DD940BAB2CA75889000830A5 /* DynamicGlucoseColor.swift */; };
		DD9ECB682CA99F4500AA7C45 /* TrioRemoteControl.swift in Sources */ = {isa = PBXBuildFile; fileRef = DD9ECB672CA99F4500AA7C45 /* TrioRemoteControl.swift */; };
		DD9ECB6A2CA99F6C00AA7C45 /* PushMessage.swift in Sources */ = {isa = PBXBuildFile; fileRef = DD9ECB692CA99F6C00AA7C45 /* PushMessage.swift */; };
		DD9ECB702CA9A0BA00AA7C45 /* RemoteControlConfigStateModel.swift in Sources */ = {isa = PBXBuildFile; fileRef = DD9ECB6D2CA9A0BA00AA7C45 /* RemoteControlConfigStateModel.swift */; };
		DD9ECB712CA9A0BA00AA7C45 /* RemoteControlConfigProvider.swift in Sources */ = {isa = PBXBuildFile; fileRef = DD9ECB6E2CA9A0BA00AA7C45 /* RemoteControlConfigProvider.swift */; };
		DD9ECB722CA9A0BA00AA7C45 /* RemoteControlConfigDataFlow.swift in Sources */ = {isa = PBXBuildFile; fileRef = DD9ECB6F2CA9A0BA00AA7C45 /* RemoteControlConfigDataFlow.swift */; };
		DD9ECB742CA9A0C300AA7C45 /* RemoteControlConfig.swift in Sources */ = {isa = PBXBuildFile; fileRef = DD9ECB732CA9A0C300AA7C45 /* RemoteControlConfig.swift */; };
		DDA6E3202D258E0500C2988C /* OverrideHelpView.swift in Sources */ = {isa = PBXBuildFile; fileRef = DDA6E31F2D258E0500C2988C /* OverrideHelpView.swift */; };
		DDA6E3222D25901100C2988C /* TempTargetHelpView.swift in Sources */ = {isa = PBXBuildFile; fileRef = DDA6E3212D25901100C2988C /* TempTargetHelpView.swift */; };
		DDA6E2502D22187500C2988C /* ChartLegendView.swift in Sources */ = {isa = PBXBuildFile; fileRef = DDA6E24F2D22187500C2988C /* ChartLegendView.swift */; };
<<<<<<< HEAD
		DDA6E2852D2361F800C2988C /* LoopStatusView.swift in Sources */ = {isa = PBXBuildFile; fileRef = DDA6E2842D2361F800C2988C /* LoopStatusView.swift */; };
=======
		DDA6E3572D25988500C2988C /* ContactImageHelpView.swift in Sources */ = {isa = PBXBuildFile; fileRef = DDA6E3562D25988500C2988C /* ContactImageHelpView.swift */; };
>>>>>>> be8cd8c4
		DDB37CC52D05048F00D99BF4 /* ContactImageStorage.swift in Sources */ = {isa = PBXBuildFile; fileRef = DDB37CC42D05048F00D99BF4 /* ContactImageStorage.swift */; };
		DDB37CC72D05127500D99BF4 /* FontExtensions.swift in Sources */ = {isa = PBXBuildFile; fileRef = DDB37CC62D05127500D99BF4 /* FontExtensions.swift */; };
		DDCEBF5B2CC1B76400DF4C36 /* LiveActivity+Helper.swift in Sources */ = {isa = PBXBuildFile; fileRef = DDCEBF5A2CC1B76400DF4C36 /* LiveActivity+Helper.swift */; };
		DDD163122C4C689900CD525A /* AdjustmentsStateModel.swift in Sources */ = {isa = PBXBuildFile; fileRef = DDD163112C4C689900CD525A /* AdjustmentsStateModel.swift */; };
		DDD163142C4C68D300CD525A /* AdjustmentsProvider.swift in Sources */ = {isa = PBXBuildFile; fileRef = DDD163132C4C68D300CD525A /* AdjustmentsProvider.swift */; };
		DDD163162C4C690300CD525A /* AdjustmentsDataFlow.swift in Sources */ = {isa = PBXBuildFile; fileRef = DDD163152C4C690300CD525A /* AdjustmentsDataFlow.swift */; };
		DDD163182C4C694000CD525A /* AdjustmentsRootView.swift in Sources */ = {isa = PBXBuildFile; fileRef = DDD163172C4C694000CD525A /* AdjustmentsRootView.swift */; };
		DDD1631A2C4C695E00CD525A /* EditOverrideForm.swift in Sources */ = {isa = PBXBuildFile; fileRef = DDD163192C4C695E00CD525A /* EditOverrideForm.swift */; };
		DDD1631C2C4C697400CD525A /* AddOverrideForm.swift in Sources */ = {isa = PBXBuildFile; fileRef = DDD1631B2C4C697400CD525A /* AddOverrideForm.swift */; };
		DDD1631F2C4C6F6900CD525A /* TrioCoreDataPersistentContainer.xcdatamodeld in Sources */ = {isa = PBXBuildFile; fileRef = DDD1631D2C4C6F6900CD525A /* TrioCoreDataPersistentContainer.xcdatamodeld */; };
		DDD6D4D32CDE90720029439A /* HbA1cDisplayUnit.swift in Sources */ = {isa = PBXBuildFile; fileRef = DDD6D4D22CDE90720029439A /* HbA1cDisplayUnit.swift */; };
		DDE179522C910127003CDDB7 /* MealPresetStored+CoreDataClass.swift in Sources */ = {isa = PBXBuildFile; fileRef = DDE179322C910127003CDDB7 /* MealPresetStored+CoreDataClass.swift */; };
		DDE179532C910127003CDDB7 /* MealPresetStored+CoreDataProperties.swift in Sources */ = {isa = PBXBuildFile; fileRef = DDE179332C910127003CDDB7 /* MealPresetStored+CoreDataProperties.swift */; };
		DDE179542C910127003CDDB7 /* LoopStatRecord+CoreDataClass.swift in Sources */ = {isa = PBXBuildFile; fileRef = DDE179342C910127003CDDB7 /* LoopStatRecord+CoreDataClass.swift */; };
		DDE179552C910127003CDDB7 /* LoopStatRecord+CoreDataProperties.swift in Sources */ = {isa = PBXBuildFile; fileRef = DDE179352C910127003CDDB7 /* LoopStatRecord+CoreDataProperties.swift */; };
		DDE179562C910127003CDDB7 /* BolusStored+CoreDataClass.swift in Sources */ = {isa = PBXBuildFile; fileRef = DDE179362C910127003CDDB7 /* BolusStored+CoreDataClass.swift */; };
		DDE179572C910127003CDDB7 /* BolusStored+CoreDataProperties.swift in Sources */ = {isa = PBXBuildFile; fileRef = DDE179372C910127003CDDB7 /* BolusStored+CoreDataProperties.swift */; };
		DDE179582C910127003CDDB7 /* ForecastValue+CoreDataClass.swift in Sources */ = {isa = PBXBuildFile; fileRef = DDE179382C910127003CDDB7 /* ForecastValue+CoreDataClass.swift */; };
		DDE179592C910127003CDDB7 /* ForecastValue+CoreDataProperties.swift in Sources */ = {isa = PBXBuildFile; fileRef = DDE179392C910127003CDDB7 /* ForecastValue+CoreDataProperties.swift */; };
		DDE1795A2C910127003CDDB7 /* CarbEntryStored+CoreDataClass.swift in Sources */ = {isa = PBXBuildFile; fileRef = DDE1793A2C910127003CDDB7 /* CarbEntryStored+CoreDataClass.swift */; };
		DDE1795B2C910127003CDDB7 /* CarbEntryStored+CoreDataProperties.swift in Sources */ = {isa = PBXBuildFile; fileRef = DDE1793B2C910127003CDDB7 /* CarbEntryStored+CoreDataProperties.swift */; };
		DDE1795E2C910127003CDDB7 /* PumpEventStored+CoreDataClass.swift in Sources */ = {isa = PBXBuildFile; fileRef = DDE1793E2C910127003CDDB7 /* PumpEventStored+CoreDataClass.swift */; };
		DDE1795F2C910127003CDDB7 /* PumpEventStored+CoreDataProperties.swift in Sources */ = {isa = PBXBuildFile; fileRef = DDE1793F2C910127003CDDB7 /* PumpEventStored+CoreDataProperties.swift */; };
		DDE179602C910127003CDDB7 /* StatsData+CoreDataClass.swift in Sources */ = {isa = PBXBuildFile; fileRef = DDE179402C910127003CDDB7 /* StatsData+CoreDataClass.swift */; };
		DDE179612C910127003CDDB7 /* StatsData+CoreDataProperties.swift in Sources */ = {isa = PBXBuildFile; fileRef = DDE179412C910127003CDDB7 /* StatsData+CoreDataProperties.swift */; };
		DDE179622C910127003CDDB7 /* Forecast+CoreDataClass.swift in Sources */ = {isa = PBXBuildFile; fileRef = DDE179422C910127003CDDB7 /* Forecast+CoreDataClass.swift */; };
		DDE179632C910127003CDDB7 /* Forecast+CoreDataProperties.swift in Sources */ = {isa = PBXBuildFile; fileRef = DDE179432C910127003CDDB7 /* Forecast+CoreDataProperties.swift */; };
		DDE179642C910127003CDDB7 /* GlucoseStored+CoreDataClass.swift in Sources */ = {isa = PBXBuildFile; fileRef = DDE179442C910127003CDDB7 /* GlucoseStored+CoreDataClass.swift */; };
		DDE179652C910127003CDDB7 /* GlucoseStored+CoreDataProperties.swift in Sources */ = {isa = PBXBuildFile; fileRef = DDE179452C910127003CDDB7 /* GlucoseStored+CoreDataProperties.swift */; };
		DDE179662C910127003CDDB7 /* OpenAPS_Battery+CoreDataClass.swift in Sources */ = {isa = PBXBuildFile; fileRef = DDE179462C910127003CDDB7 /* OpenAPS_Battery+CoreDataClass.swift */; };
		DDE179672C910127003CDDB7 /* OpenAPS_Battery+CoreDataProperties.swift in Sources */ = {isa = PBXBuildFile; fileRef = DDE179472C910127003CDDB7 /* OpenAPS_Battery+CoreDataProperties.swift */; };
		DDE179682C910127003CDDB7 /* TempBasalStored+CoreDataClass.swift in Sources */ = {isa = PBXBuildFile; fileRef = DDE179482C910127003CDDB7 /* TempBasalStored+CoreDataClass.swift */; };
		DDE179692C910127003CDDB7 /* TempBasalStored+CoreDataProperties.swift in Sources */ = {isa = PBXBuildFile; fileRef = DDE179492C910127003CDDB7 /* TempBasalStored+CoreDataProperties.swift */; };
		DDE1796C2C910127003CDDB7 /* OverrideRunStored+CoreDataClass.swift in Sources */ = {isa = PBXBuildFile; fileRef = DDE1794C2C910127003CDDB7 /* OverrideRunStored+CoreDataClass.swift */; };
		DDE1796D2C910127003CDDB7 /* OverrideRunStored+CoreDataProperties.swift in Sources */ = {isa = PBXBuildFile; fileRef = DDE1794D2C910127003CDDB7 /* OverrideRunStored+CoreDataProperties.swift */; };
		DDE1796E2C910127003CDDB7 /* OrefDetermination+CoreDataClass.swift in Sources */ = {isa = PBXBuildFile; fileRef = DDE1794E2C910127003CDDB7 /* OrefDetermination+CoreDataClass.swift */; };
		DDE1796F2C910127003CDDB7 /* OrefDetermination+CoreDataProperties.swift in Sources */ = {isa = PBXBuildFile; fileRef = DDE1794F2C910127003CDDB7 /* OrefDetermination+CoreDataProperties.swift */; };
		DDE179702C910127003CDDB7 /* OverrideStored+CoreDataClass.swift in Sources */ = {isa = PBXBuildFile; fileRef = DDE179502C910127003CDDB7 /* OverrideStored+CoreDataClass.swift */; };
		DDE179712C910127003CDDB7 /* OverrideStored+CoreDataProperties.swift in Sources */ = {isa = PBXBuildFile; fileRef = DDE179512C910127003CDDB7 /* OverrideStored+CoreDataProperties.swift */; };
		DDF847DD2C5C28720049BB3B /* LiveActivitySettingsDataFlow.swift in Sources */ = {isa = PBXBuildFile; fileRef = DDF847DC2C5C28720049BB3B /* LiveActivitySettingsDataFlow.swift */; };
		DDF847DF2C5C28780049BB3B /* LiveActivitySettingsProvider.swift in Sources */ = {isa = PBXBuildFile; fileRef = DDF847DE2C5C28780049BB3B /* LiveActivitySettingsProvider.swift */; };
		DDF847E12C5C287F0049BB3B /* LiveActivitySettingsStateModel.swift in Sources */ = {isa = PBXBuildFile; fileRef = DDF847E02C5C287F0049BB3B /* LiveActivitySettingsStateModel.swift */; };
		DDF847E42C5C288F0049BB3B /* LiveActivitySettingsRootView.swift in Sources */ = {isa = PBXBuildFile; fileRef = DDF847E32C5C288F0049BB3B /* LiveActivitySettingsRootView.swift */; };
		DDF847E62C5D66490049BB3B /* AddMealPresetView.swift in Sources */ = {isa = PBXBuildFile; fileRef = DDF847E52C5D66490049BB3B /* AddMealPresetView.swift */; };
		DDF847E82C5DABA30049BB3B /* WatchConfigAppleWatchView.swift in Sources */ = {isa = PBXBuildFile; fileRef = DDF847E72C5DABA30049BB3B /* WatchConfigAppleWatchView.swift */; };
		DDF847EA2C5DABAC0049BB3B /* WatchConfigGarminView.swift in Sources */ = {isa = PBXBuildFile; fileRef = DDF847E92C5DABAC0049BB3B /* WatchConfigGarminView.swift */; };
		E00EEC0327368630002FF094 /* ServiceAssembly.swift in Sources */ = {isa = PBXBuildFile; fileRef = E00EEBFD27368630002FF094 /* ServiceAssembly.swift */; };
		E00EEC0427368630002FF094 /* SecurityAssembly.swift in Sources */ = {isa = PBXBuildFile; fileRef = E00EEBFE27368630002FF094 /* SecurityAssembly.swift */; };
		E00EEC0527368630002FF094 /* StorageAssembly.swift in Sources */ = {isa = PBXBuildFile; fileRef = E00EEBFF27368630002FF094 /* StorageAssembly.swift */; };
		E00EEC0627368630002FF094 /* UIAssembly.swift in Sources */ = {isa = PBXBuildFile; fileRef = E00EEC0027368630002FF094 /* UIAssembly.swift */; };
		E00EEC0727368630002FF094 /* APSAssembly.swift in Sources */ = {isa = PBXBuildFile; fileRef = E00EEC0127368630002FF094 /* APSAssembly.swift */; };
		E00EEC0827368630002FF094 /* NetworkAssembly.swift in Sources */ = {isa = PBXBuildFile; fileRef = E00EEC0227368630002FF094 /* NetworkAssembly.swift */; };
		E013D872273AC6FE0014109C /* GlucoseSimulatorSource.swift in Sources */ = {isa = PBXBuildFile; fileRef = E013D871273AC6FE0014109C /* GlucoseSimulatorSource.swift */; };
		E06B911A275B5EEA003C04B6 /* Array+Extension.swift in Sources */ = {isa = PBXBuildFile; fileRef = E06B9119275B5EEA003C04B6 /* Array+Extension.swift */; };
		E0CC2C5C275B9F0F00A7BC71 /* HealthKit.framework in Frameworks */ = {isa = PBXBuildFile; fileRef = E0CC2C5B275B9DAE00A7BC71 /* HealthKit.framework */; };
		E0D4F80527513ECF00BDF1FE /* HealthKitSample.swift in Sources */ = {isa = PBXBuildFile; fileRef = E0D4F80427513ECF00BDF1FE /* HealthKitSample.swift */; };
		E13B7DAB2A435F57066AF02E /* TargetsEditorStateModel.swift in Sources */ = {isa = PBXBuildFile; fileRef = 36F58DDD71F0E795464FA3F0 /* TargetsEditorStateModel.swift */; };
		E39E418C56A5A46B61D960EE /* ConfigEditorStateModel.swift in Sources */ = {isa = PBXBuildFile; fileRef = 5D5B4F8B4194BB7E260EF251 /* ConfigEditorStateModel.swift */; };
		E3A08AAE59538BC8A8ABE477 /* GlucoseNotificationSettingsDataFlow.swift in Sources */ = {isa = PBXBuildFile; fileRef = 3260468377DA9DB4DEE9AF6D /* GlucoseNotificationSettingsDataFlow.swift */; };
		E592A3702CEEC01E009A472C /* ContactTrickEntry.swift in Sources */ = {isa = PBXBuildFile; fileRef = E592A36F2CEEC01E009A472C /* ContactTrickEntry.swift */; };
		E592A3772CEEC038009A472C /* ContactImageStateModel.swift in Sources */ = {isa = PBXBuildFile; fileRef = E592A3752CEEC038009A472C /* ContactImageStateModel.swift */; };
		E592A3782CEEC038009A472C /* ContactImageDataFlow.swift in Sources */ = {isa = PBXBuildFile; fileRef = E592A3732CEEC038009A472C /* ContactImageDataFlow.swift */; };
		E592A3792CEEC038009A472C /* ContactImageRootView.swift in Sources */ = {isa = PBXBuildFile; fileRef = E592A3712CEEC038009A472C /* ContactImageRootView.swift */; };
		E592A37A2CEEC038009A472C /* ContactImageProvider.swift in Sources */ = {isa = PBXBuildFile; fileRef = E592A3742CEEC038009A472C /* ContactImageProvider.swift */; };
		E974172296125A5AE99E634C /* PumpConfigRootView.swift in Sources */ = {isa = PBXBuildFile; fileRef = 2AD22C985B79A2F0D2EA3D9D /* PumpConfigRootView.swift */; };
		F5CA3DB1F9DC8B05792BBFAA /* CGMDataFlow.swift in Sources */ = {isa = PBXBuildFile; fileRef = B9B5C0607505A38F256BF99A /* CGMDataFlow.swift */; };
		F5F7E6C1B7F098F59EB67EC5 /* TargetsEditorDataFlow.swift in Sources */ = {isa = PBXBuildFile; fileRef = BA49538D56989D8DA6FCF538 /* TargetsEditorDataFlow.swift */; };
		F816825E28DB441200054060 /* HeartBeatManager.swift in Sources */ = {isa = PBXBuildFile; fileRef = F816825D28DB441200054060 /* HeartBeatManager.swift */; };
		F816826028DB441800054060 /* BluetoothTransmitter.swift in Sources */ = {isa = PBXBuildFile; fileRef = F816825F28DB441800054060 /* BluetoothTransmitter.swift */; };
		F90692AA274B7AAE0037068D /* HealthKitManager.swift in Sources */ = {isa = PBXBuildFile; fileRef = F90692A9274B7AAE0037068D /* HealthKitManager.swift */; };
		F90692CF274B999A0037068D /* HealthKitDataFlow.swift in Sources */ = {isa = PBXBuildFile; fileRef = F90692CE274B999A0037068D /* HealthKitDataFlow.swift */; };
		F90692D1274B99B60037068D /* HealthKitProvider.swift in Sources */ = {isa = PBXBuildFile; fileRef = F90692D0274B99B60037068D /* HealthKitProvider.swift */; };
		F90692D3274B9A130037068D /* AppleHealthKitRootView.swift in Sources */ = {isa = PBXBuildFile; fileRef = F90692D2274B9A130037068D /* AppleHealthKitRootView.swift */; };
		F90692D6274B9A450037068D /* HealthKitStateModel.swift in Sources */ = {isa = PBXBuildFile; fileRef = F90692D5274B9A450037068D /* HealthKitStateModel.swift */; };
		FA630397F76B582C8D8681A7 /* BasalProfileEditorProvider.swift in Sources */ = {isa = PBXBuildFile; fileRef = 42369F66CF91F30624C0B3A6 /* BasalProfileEditorProvider.swift */; };
		FE41E4D629463EE20047FD55 /* NightscoutPreferences.swift in Sources */ = {isa = PBXBuildFile; fileRef = FE41E4D529463EE20047FD55 /* NightscoutPreferences.swift */; };
		FE66D16B291F74F8005D6F77 /* Bundle+Extensions.swift in Sources */ = {isa = PBXBuildFile; fileRef = FE66D16A291F74F8005D6F77 /* Bundle+Extensions.swift */; };
		FEFFA7A22929FE49007B8193 /* UIDevice+Extensions.swift in Sources */ = {isa = PBXBuildFile; fileRef = FEFFA7A12929FE49007B8193 /* UIDevice+Extensions.swift */; };
/* End PBXBuildFile section */

/* Begin PBXContainerItemProxy section */
		38E8752627554D5700975559 /* PBXContainerItemProxy */ = {
			isa = PBXContainerItemProxy;
			containerPortal = 388E595025AD948C0019842D /* Project object */;
			proxyType = 1;
			remoteGlobalIDString = 38E8752327554D5700975559;
			remoteInfo = "FreeAPSWatch WatchKit Extension";
		};
		38E8753A27554D5900975559 /* PBXContainerItemProxy */ = {
			isa = PBXContainerItemProxy;
			containerPortal = 388E595025AD948C0019842D /* Project object */;
			proxyType = 1;
			remoteGlobalIDString = 38E8751B27554D5500975559;
			remoteInfo = FreeAPSWatch;
		};
		38FCF3F225E9028E0078B0D1 /* PBXContainerItemProxy */ = {
			isa = PBXContainerItemProxy;
			containerPortal = 388E595025AD948C0019842D /* Project object */;
			proxyType = 1;
			remoteGlobalIDString = 388E595725AD948C0019842D;
			remoteInfo = FreeAPS;
		};
		6B1A8D262B14D91700E76752 /* PBXContainerItemProxy */ = {
			isa = PBXContainerItemProxy;
			containerPortal = 388E595025AD948C0019842D /* Project object */;
			proxyType = 1;
			remoteGlobalIDString = 6B1A8D162B14D91500E76752;
			remoteInfo = LiveActivityExtension;
		};
/* End PBXContainerItemProxy section */

/* Begin PBXCopyFilesBuildPhase section */
		3821ECD025DC703C00BC42AD /* Embed Frameworks */ = {
			isa = PBXCopyFilesBuildPhase;
			buildActionMask = 2147483647;
			dstPath = "";
			dstSubfolderSpec = 10;
			files = (
				CE51DD1D2A01970900F163F7 /* ConnectIQ 2.xcframework in Embed Frameworks */,
				CE95BF5C2BA770C300DC3DE3 /* LoopKit.framework in Embed Frameworks */,
				CEB434FE28B90B8C00B70274 /* SwiftCharts in Embed Frameworks */,
				CE95BF642BA771BE00DC3DE3 /* LoopTestingKit.framework in Embed Frameworks */,
				CE95BF622BA7715900DC3DE3 /* MockKitUI.framework in Embed Frameworks */,
				CE95BF602BA7715800DC3DE3 /* MockKit.framework in Embed Frameworks */,
				CE95BF5E2BA770C300DC3DE3 /* LoopKitUI.framework in Embed Frameworks */,
			);
			name = "Embed Frameworks";
			runOnlyForDeploymentPostprocessing = 0;
		};
		38E8753D27554D5900975559 /* Embed Watch Content */ = {
			isa = PBXCopyFilesBuildPhase;
			buildActionMask = 2147483647;
			dstPath = "$(CONTENTS_FOLDER_PATH)/Watch";
			dstSubfolderSpec = 16;
			files = (
				38E8753C27554D5900975559 /* FreeAPSWatch.app in Embed Watch Content */,
			);
			name = "Embed Watch Content";
			runOnlyForDeploymentPostprocessing = 0;
		};
		38E8754027554D5900975559 /* Embed App Extensions */ = {
			isa = PBXCopyFilesBuildPhase;
			buildActionMask = 2147483647;
			dstPath = "";
			dstSubfolderSpec = 13;
			files = (
				38E8752527554D5700975559 /* FreeAPSWatch WatchKit Extension.appex in Embed App Extensions */,
			);
			name = "Embed App Extensions";
			runOnlyForDeploymentPostprocessing = 0;
		};
		6B1A8D122B14D88E00E76752 /* Embed Foundation Extensions */ = {
			isa = PBXCopyFilesBuildPhase;
			buildActionMask = 2147483647;
			dstPath = "";
			dstSubfolderSpec = 13;
			files = (
				6B1A8D282B14D91700E76752 /* LiveActivityExtension.appex in Embed Foundation Extensions */,
			);
			name = "Embed Foundation Extensions";
			runOnlyForDeploymentPostprocessing = 0;
		};
/* End PBXCopyFilesBuildPhase section */

/* Begin PBXFileReference section */
		110AEDE02C5193D100615CC9 /* BolusIntent.swift */ = {isa = PBXFileReference; fileEncoding = 4; lastKnownFileType = sourcecode.swift; path = BolusIntent.swift; sourceTree = "<group>"; };
		110AEDE12C5193D100615CC9 /* BolusIntentRequest.swift */ = {isa = PBXFileReference; fileEncoding = 4; lastKnownFileType = sourcecode.swift; path = BolusIntentRequest.swift; sourceTree = "<group>"; };
		110AEDE52C51A0AE00615CC9 /* ShortcutsConfigView.swift */ = {isa = PBXFileReference; fileEncoding = 4; lastKnownFileType = sourcecode.swift; path = ShortcutsConfigView.swift; sourceTree = "<group>"; };
		110AEDE72C51A0AE00615CC9 /* ShortcutsConfigDataFlow.swift */ = {isa = PBXFileReference; fileEncoding = 4; lastKnownFileType = sourcecode.swift; path = ShortcutsConfigDataFlow.swift; sourceTree = "<group>"; };
		110AEDE82C51A0AE00615CC9 /* ShortcutsConfigProvider.swift */ = {isa = PBXFileReference; fileEncoding = 4; lastKnownFileType = sourcecode.swift; path = ShortcutsConfigProvider.swift; sourceTree = "<group>"; };
		110AEDE92C51A0AE00615CC9 /* ShortcutsConfigStateModel.swift */ = {isa = PBXFileReference; fileEncoding = 4; lastKnownFileType = sourcecode.swift; path = ShortcutsConfigStateModel.swift; sourceTree = "<group>"; };
		118DF7642C5ECBC60067FEB7 /* ApplyOverridePresetIntent.swift */ = {isa = PBXFileReference; fileEncoding = 4; lastKnownFileType = sourcecode.swift; path = ApplyOverridePresetIntent.swift; sourceTree = "<group>"; };
		118DF7652C5ECBC60067FEB7 /* CancelOverrideIntent.swift */ = {isa = PBXFileReference; fileEncoding = 4; lastKnownFileType = sourcecode.swift; path = CancelOverrideIntent.swift; sourceTree = "<group>"; };
		118DF7672C5ECBC60067FEB7 /* OverridePresetEntity.swift */ = {isa = PBXFileReference; fileEncoding = 4; lastKnownFileType = sourcecode.swift; path = OverridePresetEntity.swift; sourceTree = "<group>"; };
		118DF7682C5ECBC60067FEB7 /* OverridePresetsIntentRequest.swift */ = {isa = PBXFileReference; fileEncoding = 4; lastKnownFileType = sourcecode.swift; path = OverridePresetsIntentRequest.swift; sourceTree = "<group>"; };
		19012CDB291D2CB900FB8210 /* LoopStats.swift */ = {isa = PBXFileReference; lastKnownFileType = sourcecode.swift; path = LoopStats.swift; sourceTree = "<group>"; };
		190EBCC329FF136900BA767D /* UserInterfaceSettingsDataFlow.swift */ = {isa = PBXFileReference; lastKnownFileType = sourcecode.swift; path = UserInterfaceSettingsDataFlow.swift; sourceTree = "<group>"; };
		190EBCC529FF138000BA767D /* UserInterfaceSettingsProvider.swift */ = {isa = PBXFileReference; lastKnownFileType = sourcecode.swift; path = UserInterfaceSettingsProvider.swift; sourceTree = "<group>"; };
		190EBCC729FF13AA00BA767D /* UserInterfaceSettingsStateModel.swift */ = {isa = PBXFileReference; lastKnownFileType = sourcecode.swift; path = UserInterfaceSettingsStateModel.swift; sourceTree = "<group>"; };
		190EBCCA29FF13CB00BA767D /* UserInterfaceSettingsRootView.swift */ = {isa = PBXFileReference; lastKnownFileType = sourcecode.swift; path = UserInterfaceSettingsRootView.swift; sourceTree = "<group>"; };
		1918333A26ADA46800F45722 /* fi */ = {isa = PBXFileReference; lastKnownFileType = text.plist.strings; name = fi; path = fi.lproj/Localizable.strings; sourceTree = "<group>"; };
		191F62672AD6B05A004D7911 /* NightscoutSettings.swift */ = {isa = PBXFileReference; lastKnownFileType = sourcecode.swift; path = NightscoutSettings.swift; sourceTree = "<group>"; };
		1927C8E92744611700347C69 /* ar */ = {isa = PBXFileReference; lastKnownFileType = text.plist.strings; name = ar; path = ar.lproj/InfoPlist.strings; sourceTree = "<group>"; };
		1927C8EA2744611800347C69 /* ca */ = {isa = PBXFileReference; lastKnownFileType = text.plist.strings; name = ca; path = ca.lproj/InfoPlist.strings; sourceTree = "<group>"; };
		1927C8EB2744611900347C69 /* zh-Hans */ = {isa = PBXFileReference; lastKnownFileType = text.plist.strings; name = "zh-Hans"; path = "zh-Hans.lproj/InfoPlist.strings"; sourceTree = "<group>"; };
		1927C8EC2744611A00347C69 /* da */ = {isa = PBXFileReference; lastKnownFileType = text.plist.strings; name = da; path = da.lproj/InfoPlist.strings; sourceTree = "<group>"; };
		1927C8ED2744611B00347C69 /* fi */ = {isa = PBXFileReference; lastKnownFileType = text.plist.strings; name = fi; path = fi.lproj/InfoPlist.strings; sourceTree = "<group>"; };
		1927C8EE2744611C00347C69 /* nl */ = {isa = PBXFileReference; lastKnownFileType = text.plist.strings; name = nl; path = nl.lproj/InfoPlist.strings; sourceTree = "<group>"; };
		1927C8EF2744611D00347C69 /* fr */ = {isa = PBXFileReference; lastKnownFileType = text.plist.strings; name = fr; path = fr.lproj/InfoPlist.strings; sourceTree = "<group>"; };
		1927C8F02744611E00347C69 /* de */ = {isa = PBXFileReference; lastKnownFileType = text.plist.strings; name = de; path = de.lproj/InfoPlist.strings; sourceTree = "<group>"; };
		1927C8F12744611E00347C69 /* he */ = {isa = PBXFileReference; lastKnownFileType = text.plist.strings; name = he; path = he.lproj/InfoPlist.strings; sourceTree = "<group>"; };
		1927C8F22744611F00347C69 /* it */ = {isa = PBXFileReference; lastKnownFileType = text.plist.strings; name = it; path = it.lproj/InfoPlist.strings; sourceTree = "<group>"; };
		1927C8F32744612000347C69 /* nb */ = {isa = PBXFileReference; lastKnownFileType = text.plist.strings; name = nb; path = nb.lproj/InfoPlist.strings; sourceTree = "<group>"; };
		1927C8F42744612100347C69 /* pl */ = {isa = PBXFileReference; lastKnownFileType = text.plist.strings; name = pl; path = pl.lproj/InfoPlist.strings; sourceTree = "<group>"; };
		1927C8F52744612100347C69 /* pt-BR */ = {isa = PBXFileReference; lastKnownFileType = text.plist.strings; name = "pt-BR"; path = "pt-BR.lproj/InfoPlist.strings"; sourceTree = "<group>"; };
		1927C8F62744612200347C69 /* pt-PT */ = {isa = PBXFileReference; lastKnownFileType = text.plist.strings; name = "pt-PT"; path = "pt-PT.lproj/InfoPlist.strings"; sourceTree = "<group>"; };
		1927C8F72744612300347C69 /* ru */ = {isa = PBXFileReference; lastKnownFileType = text.plist.strings; name = ru; path = ru.lproj/InfoPlist.strings; sourceTree = "<group>"; };
		1927C8F82744612400347C69 /* es */ = {isa = PBXFileReference; lastKnownFileType = text.plist.strings; name = es; path = es.lproj/InfoPlist.strings; sourceTree = "<group>"; };
		1927C8F92744612400347C69 /* sv */ = {isa = PBXFileReference; lastKnownFileType = text.plist.strings; name = sv; path = sv.lproj/InfoPlist.strings; sourceTree = "<group>"; };
		1927C8FA2744612500347C69 /* tr */ = {isa = PBXFileReference; lastKnownFileType = text.plist.strings; name = tr; path = tr.lproj/InfoPlist.strings; sourceTree = "<group>"; };
		1927C8FB2744612600347C69 /* uk */ = {isa = PBXFileReference; lastKnownFileType = text.plist.strings; name = uk; path = uk.lproj/InfoPlist.strings; sourceTree = "<group>"; };
		1927C8FE274489BA00347C69 /* Base */ = {isa = PBXFileReference; lastKnownFileType = text.plist.strings; name = Base; path = Base.lproj/InfoPlist.strings; sourceTree = "<group>"; };
		1935363F28496F7D001E0B16 /* Oref2_variables.swift */ = {isa = PBXFileReference; lastKnownFileType = sourcecode.swift; path = Oref2_variables.swift; sourceTree = "<group>"; };
		193F1E392B44C13B00525770 /* hu */ = {isa = PBXFileReference; lastKnownFileType = text.plist.strings; name = hu; path = hu.lproj/InfoPlist.strings; sourceTree = "<group>"; };
		193F1E3A2B44C13B00525770 /* hu */ = {isa = PBXFileReference; lastKnownFileType = text.plist.strings; name = hu; path = hu.lproj/Localizable.strings; sourceTree = "<group>"; };
		193F1E3B2B44C14800525770 /* vi */ = {isa = PBXFileReference; lastKnownFileType = text.plist.strings; name = vi; path = vi.lproj/InfoPlist.strings; sourceTree = "<group>"; };
		193F1E3C2B44C14800525770 /* vi */ = {isa = PBXFileReference; lastKnownFileType = text.plist.strings; name = vi; path = vi.lproj/Localizable.strings; sourceTree = "<group>"; };
		193F6CDC2A512C8F001240FD /* Loops.swift */ = {isa = PBXFileReference; lastKnownFileType = sourcecode.swift; path = Loops.swift; sourceTree = "<group>"; };
		195D80B32AF6973A00D25097 /* DynamicSettingsRootView.swift */ = {isa = PBXFileReference; lastKnownFileType = sourcecode.swift; path = DynamicSettingsRootView.swift; sourceTree = "<group>"; };
		195D80B62AF697B800D25097 /* DynamicSettingsDataFlow.swift */ = {isa = PBXFileReference; lastKnownFileType = sourcecode.swift; path = DynamicSettingsDataFlow.swift; sourceTree = "<group>"; };
		195D80B82AF697F700D25097 /* DynamicSettingsProvider.swift */ = {isa = PBXFileReference; lastKnownFileType = sourcecode.swift; path = DynamicSettingsProvider.swift; sourceTree = "<group>"; };
		195D80BA2AF6980B00D25097 /* DynamicSettingsStateModel.swift */ = {isa = PBXFileReference; lastKnownFileType = sourcecode.swift; path = DynamicSettingsStateModel.swift; sourceTree = "<group>"; };
		1967DFBD29D052C200759F30 /* Icons.swift */ = {isa = PBXFileReference; lastKnownFileType = sourcecode.swift; path = Icons.swift; sourceTree = "<group>"; };
		1967DFBF29D053AC00759F30 /* IconSelection.swift */ = {isa = PBXFileReference; lastKnownFileType = sourcecode.swift; path = IconSelection.swift; sourceTree = "<group>"; };
		1967DFC129D053D300759F30 /* IconImage.swift */ = {isa = PBXFileReference; lastKnownFileType = sourcecode.swift; path = IconImage.swift; sourceTree = "<group>"; };
		1980131D29CC9839002FF024 /* Info.plist */ = {isa = PBXFileReference; lastKnownFileType = text.plist; path = Info.plist; sourceTree = "<group>"; };
		198377D3266BFFF6004DE65E /* en */ = {isa = PBXFileReference; lastKnownFileType = text.plist.strings; name = en; path = en.lproj/Localizable.strings; sourceTree = "<group>"; };
		198377D5266C0A05004DE65E /* ar */ = {isa = PBXFileReference; lastKnownFileType = text.plist.strings; name = ar; path = ar.lproj/Localizable.strings; sourceTree = "<group>"; };
		198377D6266C0A0A004DE65E /* ca */ = {isa = PBXFileReference; lastKnownFileType = text.plist.strings; name = ca; path = ca.lproj/Localizable.strings; sourceTree = "<group>"; };
		198377D7266C0A15004DE65E /* zh-Hans */ = {isa = PBXFileReference; lastKnownFileType = text.plist.strings; name = "zh-Hans"; path = "zh-Hans.lproj/Localizable.strings"; sourceTree = "<group>"; };
		198377D8266C0A1C004DE65E /* da */ = {isa = PBXFileReference; lastKnownFileType = text.plist.strings; name = da; path = da.lproj/Localizable.strings; sourceTree = "<group>"; };
		198377D9266C0A21004DE65E /* nl */ = {isa = PBXFileReference; lastKnownFileType = text.plist.strings; name = nl; path = nl.lproj/Localizable.strings; sourceTree = "<group>"; };
		198377DA266C0A2B004DE65E /* fr */ = {isa = PBXFileReference; lastKnownFileType = text.plist.strings; name = fr; path = fr.lproj/Localizable.strings; sourceTree = "<group>"; };
		198377DB266C0A32004DE65E /* de */ = {isa = PBXFileReference; lastKnownFileType = text.plist.strings; name = de; path = de.lproj/Localizable.strings; sourceTree = "<group>"; };
		198377DC266C0A3C004DE65E /* he */ = {isa = PBXFileReference; lastKnownFileType = text.plist.strings; name = he; path = he.lproj/Localizable.strings; sourceTree = "<group>"; };
		198377DD266C0A51004DE65E /* it */ = {isa = PBXFileReference; lastKnownFileType = text.plist.strings; name = it; path = it.lproj/Localizable.strings; sourceTree = "<group>"; };
		198377DE266C0A69004DE65E /* nb */ = {isa = PBXFileReference; lastKnownFileType = text.plist.strings; name = nb; path = nb.lproj/Localizable.strings; sourceTree = "<group>"; };
		198377DF266C0A7F004DE65E /* pl */ = {isa = PBXFileReference; lastKnownFileType = text.plist.strings; name = pl; path = pl.lproj/Localizable.strings; sourceTree = "<group>"; };
		198377E0266C0AB5004DE65E /* ru */ = {isa = PBXFileReference; lastKnownFileType = text.plist.strings; name = ru; path = ru.lproj/Localizable.strings; sourceTree = "<group>"; };
		198377E1266C0ABF004DE65E /* es */ = {isa = PBXFileReference; lastKnownFileType = text.plist.strings; name = es; path = es.lproj/Localizable.strings; sourceTree = "<group>"; };
		198377E2266C0AC8004DE65E /* sv */ = {isa = PBXFileReference; lastKnownFileType = text.plist.strings; name = sv; path = sv.lproj/Localizable.strings; sourceTree = "<group>"; };
		198377E3266C0ADC004DE65E /* tr */ = {isa = PBXFileReference; lastKnownFileType = text.plist.strings; name = tr; path = tr.lproj/Localizable.strings; sourceTree = "<group>"; };
		198377E4266C13D2004DE65E /* uk */ = {isa = PBXFileReference; lastKnownFileType = text.plist.strings; name = uk; path = uk.lproj/Localizable.strings; sourceTree = "<group>"; };
		199561C0275E61A50077B976 /* HealthKit.framework */ = {isa = PBXFileReference; lastKnownFileType = wrapper.framework; name = HealthKit.framework; path = Platforms/WatchOS.platform/Developer/SDKs/WatchOS8.0.sdk/System/Library/Frameworks/HealthKit.framework; sourceTree = DEVELOPER_DIR; };
		199732B4271B72DD00129A3F /* pt-PT */ = {isa = PBXFileReference; lastKnownFileType = text.plist.strings; name = "pt-PT"; path = "pt-PT.lproj/Localizable.strings"; sourceTree = "<group>"; };
		199732B5271B9EE900129A3F /* pt-BR */ = {isa = PBXFileReference; lastKnownFileType = text.plist.strings; name = "pt-BR"; path = "pt-BR.lproj/Localizable.strings"; sourceTree = "<group>"; };
		19A9102F2A24BF6300C8951B /* StatsView.swift */ = {isa = PBXFileReference; lastKnownFileType = sourcecode.swift; path = StatsView.swift; sourceTree = "<group>"; };
		19A910352A24D6D700C8951B /* DateFilter.swift */ = {isa = PBXFileReference; lastKnownFileType = sourcecode.swift; path = DateFilter.swift; sourceTree = "<group>"; };
		19A910372A24EF3200C8951B /* ChartsView.swift */ = {isa = PBXFileReference; lastKnownFileType = sourcecode.swift; path = ChartsView.swift; sourceTree = "<group>"; };
		19B0EF2028F6D66200069496 /* Statistics.swift */ = {isa = PBXFileReference; lastKnownFileType = sourcecode.swift; path = Statistics.swift; sourceTree = "<group>"; };
		19C166682756EFBD00ED12E3 /* sk */ = {isa = PBXFileReference; lastKnownFileType = text.plist.strings; name = sk; path = sk.lproj/InfoPlist.strings; sourceTree = "<group>"; };
		19C166692756EFBD00ED12E3 /* sk */ = {isa = PBXFileReference; lastKnownFileType = text.plist.strings; name = sk; path = sk.lproj/Localizable.strings; sourceTree = "<group>"; };
		19D466A229AA2B80004D5F33 /* MealSettingsDataFlow.swift */ = {isa = PBXFileReference; lastKnownFileType = sourcecode.swift; path = MealSettingsDataFlow.swift; sourceTree = "<group>"; };
		19D466A429AA2BD4004D5F33 /* MealSettingsProvider.swift */ = {isa = PBXFileReference; lastKnownFileType = sourcecode.swift; path = MealSettingsProvider.swift; sourceTree = "<group>"; };
		19D466A629AA2C22004D5F33 /* MealSettingsStateModel.swift */ = {isa = PBXFileReference; lastKnownFileType = sourcecode.swift; path = MealSettingsStateModel.swift; sourceTree = "<group>"; };
		19D466A929AA3099004D5F33 /* MealSettingsRootView.swift */ = {isa = PBXFileReference; lastKnownFileType = sourcecode.swift; path = MealSettingsRootView.swift; sourceTree = "<group>"; };
		19D4E4EA29FC6A9F00351451 /* Charts.swift */ = {isa = PBXFileReference; lastKnownFileType = sourcecode.swift; path = Charts.swift; sourceTree = "<group>"; };
		19DA487F29CD2B8400EEA1E7 /* Assets.xcassets */ = {isa = PBXFileReference; lastKnownFileType = folder.assetcatalog; path = Assets.xcassets; sourceTree = "<group>"; };
		19E1F7E729D082D0005C8D20 /* IconConfigDataFlow.swift */ = {isa = PBXFileReference; lastKnownFileType = sourcecode.swift; path = IconConfigDataFlow.swift; sourceTree = "<group>"; };
		19E1F7E929D082ED005C8D20 /* IconConfigProvider.swift */ = {isa = PBXFileReference; lastKnownFileType = sourcecode.swift; path = IconConfigProvider.swift; sourceTree = "<group>"; };
		19E1F7EB29D082FE005C8D20 /* IconConfigStateModel.swift */ = {isa = PBXFileReference; lastKnownFileType = sourcecode.swift; path = IconConfigStateModel.swift; sourceTree = "<group>"; };
		19E1F7EE29D08EBA005C8D20 /* IconConfigRootWiew.swift */ = {isa = PBXFileReference; lastKnownFileType = sourcecode.swift; path = IconConfigRootWiew.swift; sourceTree = "<group>"; };
		19F95FF229F10FBC00314DDC /* StatDataFlow.swift */ = {isa = PBXFileReference; lastKnownFileType = sourcecode.swift; path = StatDataFlow.swift; sourceTree = "<group>"; };
		19F95FF429F10FCF00314DDC /* StatProvider.swift */ = {isa = PBXFileReference; lastKnownFileType = sourcecode.swift; path = StatProvider.swift; sourceTree = "<group>"; };
		19F95FF629F10FEE00314DDC /* StatStateModel.swift */ = {isa = PBXFileReference; lastKnownFileType = sourcecode.swift; path = StatStateModel.swift; sourceTree = "<group>"; };
		19F95FF929F1102A00314DDC /* StatRootView.swift */ = {isa = PBXFileReference; lastKnownFileType = sourcecode.swift; path = StatRootView.swift; sourceTree = "<group>"; };
		1CAE81192B118804DCD23034 /* SnoozeProvider.swift */ = {isa = PBXFileReference; includeInIndex = 1; lastKnownFileType = sourcecode.swift; path = SnoozeProvider.swift; sourceTree = "<group>"; };
		223EC0494F55A91E3EA69EF4 /* TreatmentsStateModel.swift */ = {isa = PBXFileReference; includeInIndex = 1; lastKnownFileType = sourcecode.swift; path = TreatmentsStateModel.swift; sourceTree = "<group>"; };
		22963BD06A9C83959D4914E4 /* GlucoseNotificationSettingsRootView.swift */ = {isa = PBXFileReference; includeInIndex = 1; lastKnownFileType = sourcecode.swift; path = GlucoseNotificationSettingsRootView.swift; sourceTree = "<group>"; };
		2AD22C985B79A2F0D2EA3D9D /* PumpConfigRootView.swift */ = {isa = PBXFileReference; includeInIndex = 1; lastKnownFileType = sourcecode.swift; path = PumpConfigRootView.swift; sourceTree = "<group>"; };
		2F2A13DF0EDEEEDC4106AA2A /* NightscoutConfigDataFlow.swift */ = {isa = PBXFileReference; includeInIndex = 1; lastKnownFileType = sourcecode.swift; path = NightscoutConfigDataFlow.swift; sourceTree = "<group>"; };
		3260468377DA9DB4DEE9AF6D /* GlucoseNotificationSettingsDataFlow.swift */ = {isa = PBXFileReference; includeInIndex = 1; lastKnownFileType = sourcecode.swift; path = GlucoseNotificationSettingsDataFlow.swift; sourceTree = "<group>"; };
		36A708CDB546692C2230B385 /* SnoozeDataFlow.swift */ = {isa = PBXFileReference; includeInIndex = 1; lastKnownFileType = sourcecode.swift; path = SnoozeDataFlow.swift; sourceTree = "<group>"; };
		36F58DDD71F0E795464FA3F0 /* TargetsEditorStateModel.swift */ = {isa = PBXFileReference; includeInIndex = 1; lastKnownFileType = sourcecode.swift; path = TargetsEditorStateModel.swift; sourceTree = "<group>"; };
		3811DE0725C9D32E00A708ED /* BaseView.swift */ = {isa = PBXFileReference; fileEncoding = 4; lastKnownFileType = sourcecode.swift; path = BaseView.swift; sourceTree = "<group>"; };
		3811DE0825C9D32F00A708ED /* BaseProvider.swift */ = {isa = PBXFileReference; fileEncoding = 4; lastKnownFileType = sourcecode.swift; path = BaseProvider.swift; sourceTree = "<group>"; };
		3811DE1525C9D40400A708ED /* Screen.swift */ = {isa = PBXFileReference; fileEncoding = 4; lastKnownFileType = sourcecode.swift; path = Screen.swift; sourceTree = "<group>"; };
		3811DE1625C9D40400A708ED /* Router.swift */ = {isa = PBXFileReference; fileEncoding = 4; lastKnownFileType = sourcecode.swift; path = Router.swift; sourceTree = "<group>"; };
		3811DE1C25C9D48300A708ED /* MainProvider.swift */ = {isa = PBXFileReference; fileEncoding = 4; lastKnownFileType = sourcecode.swift; path = MainProvider.swift; sourceTree = "<group>"; };
		3811DE1D25C9D48300A708ED /* MainDataFlow.swift */ = {isa = PBXFileReference; fileEncoding = 4; lastKnownFileType = sourcecode.swift; path = MainDataFlow.swift; sourceTree = "<group>"; };
		3811DE2025C9D48300A708ED /* MainRootView.swift */ = {isa = PBXFileReference; fileEncoding = 4; lastKnownFileType = sourcecode.swift; path = MainRootView.swift; sourceTree = "<group>"; };
		3811DE2825C9D49500A708ED /* HomeStateModel.swift */ = {isa = PBXFileReference; fileEncoding = 4; lastKnownFileType = sourcecode.swift; path = HomeStateModel.swift; sourceTree = "<group>"; };
		3811DE2925C9D49500A708ED /* HomeProvider.swift */ = {isa = PBXFileReference; fileEncoding = 4; lastKnownFileType = sourcecode.swift; path = HomeProvider.swift; sourceTree = "<group>"; };
		3811DE2A25C9D49500A708ED /* HomeDataFlow.swift */ = {isa = PBXFileReference; fileEncoding = 4; lastKnownFileType = sourcecode.swift; path = HomeDataFlow.swift; sourceTree = "<group>"; };
		3811DE2E25C9D49500A708ED /* HomeRootView.swift */ = {isa = PBXFileReference; fileEncoding = 4; lastKnownFileType = sourcecode.swift; path = HomeRootView.swift; sourceTree = "<group>"; };
		3811DE3925C9D4A100A708ED /* SettingsStateModel.swift */ = {isa = PBXFileReference; fileEncoding = 4; lastKnownFileType = sourcecode.swift; path = SettingsStateModel.swift; sourceTree = "<group>"; };
		3811DE3C25C9D4A100A708ED /* SettingsRootView.swift */ = {isa = PBXFileReference; fileEncoding = 4; lastKnownFileType = sourcecode.swift; path = SettingsRootView.swift; sourceTree = "<group>"; };
		3811DE3D25C9D4A100A708ED /* SettingsDataFlow.swift */ = {isa = PBXFileReference; fileEncoding = 4; lastKnownFileType = sourcecode.swift; path = SettingsDataFlow.swift; sourceTree = "<group>"; };
		3811DE3E25C9D4A100A708ED /* SettingsProvider.swift */ = {isa = PBXFileReference; fileEncoding = 4; lastKnownFileType = sourcecode.swift; path = SettingsProvider.swift; sourceTree = "<group>"; };
		3811DE5425C9D4D500A708ED /* Formatters.swift */ = {isa = PBXFileReference; fileEncoding = 4; lastKnownFileType = sourcecode.swift; path = Formatters.swift; sourceTree = "<group>"; };
		3811DE5525C9D4D500A708ED /* Publisher.swift */ = {isa = PBXFileReference; fileEncoding = 4; lastKnownFileType = sourcecode.swift; path = Publisher.swift; sourceTree = "<group>"; };
		3811DE5725C9D4D500A708ED /* ProgressBar.swift */ = {isa = PBXFileReference; fileEncoding = 4; lastKnownFileType = sourcecode.swift; path = ProgressBar.swift; sourceTree = "<group>"; };
		3811DE5925C9D4D500A708ED /* ViewModifiers.swift */ = {isa = PBXFileReference; fileEncoding = 4; lastKnownFileType = sourcecode.swift; path = ViewModifiers.swift; sourceTree = "<group>"; };
		3811DE8E25C9D80400A708ED /* User.swift */ = {isa = PBXFileReference; fileEncoding = 4; lastKnownFileType = sourcecode.swift; path = User.swift; sourceTree = "<group>"; };
		3811DE9325C9D88200A708ED /* AppearanceManager.swift */ = {isa = PBXFileReference; fileEncoding = 4; lastKnownFileType = sourcecode.swift; path = AppearanceManager.swift; sourceTree = "<group>"; };
		3811DE9625C9D88300A708ED /* HTTPResponseStatus.swift */ = {isa = PBXFileReference; fileEncoding = 4; lastKnownFileType = sourcecode.swift; path = HTTPResponseStatus.swift; sourceTree = "<group>"; };
		3811DE9725C9D88300A708ED /* NightscoutManager.swift */ = {isa = PBXFileReference; fileEncoding = 4; lastKnownFileType = sourcecode.swift; path = NightscoutManager.swift; sourceTree = "<group>"; };
		3811DE9A25C9D88300A708ED /* UserDefaults+Cache.swift */ = {isa = PBXFileReference; fileEncoding = 4; lastKnownFileType = sourcecode.swift; path = "UserDefaults+Cache.swift"; sourceTree = "<group>"; };
		3811DE9B25C9D88300A708ED /* Cache.swift */ = {isa = PBXFileReference; fileEncoding = 4; lastKnownFileType = sourcecode.swift; path = Cache.swift; sourceTree = "<group>"; };
		3811DE9C25C9D88300A708ED /* KeyValueStorage.swift */ = {isa = PBXFileReference; fileEncoding = 4; lastKnownFileType = sourcecode.swift; path = KeyValueStorage.swift; sourceTree = "<group>"; };
		3811DE9E25C9D88300A708ED /* BaseKeychain.swift */ = {isa = PBXFileReference; fileEncoding = 4; lastKnownFileType = sourcecode.swift; path = BaseKeychain.swift; sourceTree = "<group>"; };
		3811DE9F25C9D88300A708ED /* Keychain.swift */ = {isa = PBXFileReference; fileEncoding = 4; lastKnownFileType = sourcecode.swift; path = Keychain.swift; sourceTree = "<group>"; };
		3811DEA025C9D88300A708ED /* KeychainItemAccessibility.swift */ = {isa = PBXFileReference; fileEncoding = 4; lastKnownFileType = sourcecode.swift; path = KeychainItemAccessibility.swift; sourceTree = "<group>"; };
		3811DEA625C9D88300A708ED /* UnlockManager.swift */ = {isa = PBXFileReference; fileEncoding = 4; lastKnownFileType = sourcecode.swift; path = UnlockManager.swift; sourceTree = "<group>"; };
		3811DEC725C9DA7300A708ED /* FreeAPS.entitlements */ = {isa = PBXFileReference; lastKnownFileType = text.plist.entitlements; path = FreeAPS.entitlements; sourceTree = "<group>"; };
		3811DEE425CA063400A708ED /* Injected.swift */ = {isa = PBXFileReference; fileEncoding = 4; lastKnownFileType = sourcecode.swift; path = Injected.swift; sourceTree = "<group>"; };
		3811DEE625CA063400A708ED /* SyncAccess.swift */ = {isa = PBXFileReference; fileEncoding = 4; lastKnownFileType = sourcecode.swift; path = SyncAccess.swift; sourceTree = "<group>"; };
		3811DEE725CA063400A708ED /* PersistedProperty.swift */ = {isa = PBXFileReference; fileEncoding = 4; lastKnownFileType = sourcecode.swift; path = PersistedProperty.swift; sourceTree = "<group>"; };
		3811DF0125CA9FEA00A708ED /* Credentials.swift */ = {isa = PBXFileReference; lastKnownFileType = sourcecode.swift; path = Credentials.swift; sourceTree = "<group>"; };
		3811DF0F25CAAAE200A708ED /* APSManager.swift */ = {isa = PBXFileReference; lastKnownFileType = sourcecode.swift; path = APSManager.swift; sourceTree = "<group>"; };
		3818AA45274C229000843DB3 /* LibreTransmitter */ = {isa = PBXFileReference; lastKnownFileType = folder; name = LibreTransmitter; path = Dependencies/LibreTransmitter; sourceTree = "<group>"; };
		3818AA49274C267000843DB3 /* CGMBLEKit.framework */ = {isa = PBXFileReference; explicitFileType = wrapper.framework; path = CGMBLEKit.framework; sourceTree = BUILT_PRODUCTS_DIR; };
		3818AA4C274C26A300843DB3 /* LoopKit.framework */ = {isa = PBXFileReference; explicitFileType = wrapper.framework; path = LoopKit.framework; sourceTree = BUILT_PRODUCTS_DIR; };
		3818AA4D274C26A300843DB3 /* LoopKitUI.framework */ = {isa = PBXFileReference; explicitFileType = wrapper.framework; path = LoopKitUI.framework; sourceTree = BUILT_PRODUCTS_DIR; };
		3818AA4E274C26A300843DB3 /* MockKit.framework */ = {isa = PBXFileReference; explicitFileType = wrapper.framework; path = MockKit.framework; sourceTree = BUILT_PRODUCTS_DIR; };
		3818AA4F274C26A300843DB3 /* MockKitUI.framework */ = {isa = PBXFileReference; explicitFileType = wrapper.framework; path = MockKitUI.framework; sourceTree = BUILT_PRODUCTS_DIR; };
		3818AA51274C26A300843DB3 /* MinimedKit.framework */ = {isa = PBXFileReference; explicitFileType = wrapper.framework; path = MinimedKit.framework; sourceTree = BUILT_PRODUCTS_DIR; };
		3818AA52274C26A300843DB3 /* MinimedKitUI.framework */ = {isa = PBXFileReference; explicitFileType = wrapper.framework; path = MinimedKitUI.framework; sourceTree = BUILT_PRODUCTS_DIR; };
		3818AA53274C26A300843DB3 /* OmniKit.framework */ = {isa = PBXFileReference; explicitFileType = wrapper.framework; path = OmniKit.framework; sourceTree = BUILT_PRODUCTS_DIR; };
		3818AA54274C26A300843DB3 /* OmniKitUI.framework */ = {isa = PBXFileReference; explicitFileType = wrapper.framework; path = OmniKitUI.framework; sourceTree = BUILT_PRODUCTS_DIR; };
		3818AA55274C26A300843DB3 /* RileyLinkBLEKit.framework */ = {isa = PBXFileReference; explicitFileType = wrapper.framework; path = RileyLinkBLEKit.framework; sourceTree = BUILT_PRODUCTS_DIR; };
		3818AA56274C26A300843DB3 /* RileyLinkKit.framework */ = {isa = PBXFileReference; explicitFileType = wrapper.framework; path = RileyLinkKit.framework; sourceTree = BUILT_PRODUCTS_DIR; };
		3818AA57274C26A300843DB3 /* RileyLinkKitUI.framework */ = {isa = PBXFileReference; explicitFileType = wrapper.framework; path = RileyLinkKitUI.framework; sourceTree = BUILT_PRODUCTS_DIR; };
		3818AA70274C278200843DB3 /* LoopTestingKit.framework */ = {isa = PBXFileReference; explicitFileType = wrapper.framework; path = LoopTestingKit.framework; sourceTree = BUILT_PRODUCTS_DIR; };
		38192E03261B82FA0094D973 /* ReachabilityManager.swift */ = {isa = PBXFileReference; fileEncoding = 4; lastKnownFileType = sourcecode.swift; path = ReachabilityManager.swift; sourceTree = "<group>"; };
		38192E06261BA9960094D973 /* FetchTreatmentsManager.swift */ = {isa = PBXFileReference; lastKnownFileType = sourcecode.swift; path = FetchTreatmentsManager.swift; sourceTree = "<group>"; };
		38192E0C261BAF980094D973 /* ConvenienceExtensions.swift */ = {isa = PBXFileReference; fileEncoding = 4; lastKnownFileType = sourcecode.swift; path = ConvenienceExtensions.swift; sourceTree = "<group>"; };
		3821ED4B25DD18BA00BC42AD /* Constants.swift */ = {isa = PBXFileReference; lastKnownFileType = sourcecode.swift; path = Constants.swift; sourceTree = "<group>"; };
		382C133625F13A1E00715CE1 /* InsulinSensitivities.swift */ = {isa = PBXFileReference; lastKnownFileType = sourcecode.swift; path = InsulinSensitivities.swift; sourceTree = "<group>"; };
		382C134A25F14E3700715CE1 /* BGTargets.swift */ = {isa = PBXFileReference; lastKnownFileType = sourcecode.swift; path = BGTargets.swift; sourceTree = "<group>"; };
		383420D525FFE38C002D46C1 /* LoopView.swift */ = {isa = PBXFileReference; lastKnownFileType = sourcecode.swift; path = LoopView.swift; sourceTree = "<group>"; };
		383420D825FFEB3F002D46C1 /* Popup.swift */ = {isa = PBXFileReference; lastKnownFileType = sourcecode.swift; path = Popup.swift; sourceTree = "<group>"; };
		383948D525CD4D8900E91849 /* FileStorage.swift */ = {isa = PBXFileReference; lastKnownFileType = sourcecode.swift; path = FileStorage.swift; sourceTree = "<group>"; };
		383948D925CD64D500E91849 /* Glucose.swift */ = {isa = PBXFileReference; lastKnownFileType = sourcecode.swift; path = Glucose.swift; sourceTree = "<group>"; };
		384E803325C385E60086DB71 /* JavaScriptWorker.swift */ = {isa = PBXFileReference; lastKnownFileType = sourcecode.swift; path = JavaScriptWorker.swift; sourceTree = "<group>"; };
		384E803725C388640086DB71 /* Script.swift */ = {isa = PBXFileReference; lastKnownFileType = sourcecode.swift; path = Script.swift; sourceTree = "<group>"; };
		38569344270B5DFA0002C50D /* CGMType.swift */ = {isa = PBXFileReference; fileEncoding = 4; lastKnownFileType = sourcecode.swift; path = CGMType.swift; sourceTree = "<group>"; };
		38569345270B5DFA0002C50D /* GlucoseSource.swift */ = {isa = PBXFileReference; fileEncoding = 4; lastKnownFileType = sourcecode.swift; path = GlucoseSource.swift; sourceTree = "<group>"; };
		38569346270B5DFB0002C50D /* AppGroupSource.swift */ = {isa = PBXFileReference; fileEncoding = 4; lastKnownFileType = sourcecode.swift; path = AppGroupSource.swift; sourceTree = "<group>"; };
		38569352270B5E350002C50D /* CGMRootView.swift */ = {isa = PBXFileReference; fileEncoding = 4; lastKnownFileType = sourcecode.swift; path = CGMRootView.swift; sourceTree = "<group>"; };
		385CEA8125F23DFD002D6D5B /* NightscoutStatus.swift */ = {isa = PBXFileReference; lastKnownFileType = sourcecode.swift; path = NightscoutStatus.swift; sourceTree = "<group>"; };
		3862CC2D2743F9F700BF832C /* CalendarManager.swift */ = {isa = PBXFileReference; lastKnownFileType = sourcecode.swift; path = CalendarManager.swift; sourceTree = "<group>"; };
		3870FF4225EC13F40088248F /* BloodGlucose.swift */ = {isa = PBXFileReference; fileEncoding = 4; lastKnownFileType = sourcecode.swift; path = BloodGlucose.swift; sourceTree = "<group>"; };
		3871F39B25ED892B0013ECB5 /* TempTarget.swift */ = {isa = PBXFileReference; lastKnownFileType = sourcecode.swift; path = TempTarget.swift; sourceTree = "<group>"; };
		3871F39E25ED895A0013ECB5 /* Decimal+Extensions.swift */ = {isa = PBXFileReference; lastKnownFileType = sourcecode.swift; path = "Decimal+Extensions.swift"; sourceTree = "<group>"; };
		3883581B25EE79BB00E024B2 /* TextFieldWithToolBar.swift */ = {isa = PBXFileReference; lastKnownFileType = sourcecode.swift; path = TextFieldWithToolBar.swift; sourceTree = "<group>"; };
		3883583325EEB38000E024B2 /* PumpSettings.swift */ = {isa = PBXFileReference; lastKnownFileType = sourcecode.swift; path = PumpSettings.swift; sourceTree = "<group>"; };
		388358C725EEF6D200E024B2 /* BasalProfileEntry.swift */ = {isa = PBXFileReference; lastKnownFileType = sourcecode.swift; path = BasalProfileEntry.swift; sourceTree = "<group>"; };
		38887CCD25F5725200944304 /* IOBEntry.swift */ = {isa = PBXFileReference; lastKnownFileType = sourcecode.swift; path = IOBEntry.swift; sourceTree = "<group>"; };
		388E595825AD948C0019842D /* FreeAPS.app */ = {isa = PBXFileReference; explicitFileType = wrapper.application; includeInIndex = 0; path = FreeAPS.app; sourceTree = BUILT_PRODUCTS_DIR; };
		388E595B25AD948C0019842D /* FreeAPSApp.swift */ = {isa = PBXFileReference; lastKnownFileType = sourcecode.swift; path = FreeAPSApp.swift; sourceTree = "<group>"; };
		388E596425AD948E0019842D /* Info.plist */ = {isa = PBXFileReference; lastKnownFileType = text.plist.xml; path = Info.plist; sourceTree = "<group>"; };
		388E596B25AD95110019842D /* OpenAPS.swift */ = {isa = PBXFileReference; lastKnownFileType = sourcecode.swift; path = OpenAPS.swift; sourceTree = "<group>"; };
		388E596E25AD96040019842D /* javascript */ = {isa = PBXFileReference; lastKnownFileType = folder; path = javascript; sourceTree = "<group>"; };
		388E597125AD9CF10019842D /* json */ = {isa = PBXFileReference; lastKnownFileType = folder; path = json; sourceTree = "<group>"; };
		388E5A5B25B6F0770019842D /* JSON.swift */ = {isa = PBXFileReference; lastKnownFileType = sourcecode.swift; path = JSON.swift; sourceTree = "<group>"; };
		388E5A5F25B6F2310019842D /* Autosens.swift */ = {isa = PBXFileReference; lastKnownFileType = sourcecode.swift; path = Autosens.swift; sourceTree = "<group>"; };
		389442CA25F65F7100FA1F27 /* NightscoutTreatment.swift */ = {isa = PBXFileReference; lastKnownFileType = sourcecode.swift; path = NightscoutTreatment.swift; sourceTree = "<group>"; };
		389487392614928B004DF424 /* DispatchTimer.swift */ = {isa = PBXFileReference; fileEncoding = 4; lastKnownFileType = sourcecode.swift; path = DispatchTimer.swift; sourceTree = "<group>"; };
		3895E4C525B9E00D00214B37 /* Preferences.swift */ = {isa = PBXFileReference; lastKnownFileType = sourcecode.swift; path = Preferences.swift; sourceTree = "<group>"; };
		389A571F26079BAA00BC102F /* Interpolation.swift */ = {isa = PBXFileReference; fileEncoding = 4; lastKnownFileType = sourcecode.swift; path = Interpolation.swift; sourceTree = "<group>"; };
		389ECDFD2601061500D86C4F /* View+Snapshot.swift */ = {isa = PBXFileReference; lastKnownFileType = sourcecode.swift; path = "View+Snapshot.swift"; sourceTree = "<group>"; };
		389ECE042601144100D86C4F /* ConcurrentMap.swift */ = {isa = PBXFileReference; lastKnownFileType = sourcecode.swift; path = ConcurrentMap.swift; sourceTree = "<group>"; };
		38A00B1E25FC00F7006BC0B0 /* Autotune.swift */ = {isa = PBXFileReference; lastKnownFileType = sourcecode.swift; path = Autotune.swift; sourceTree = "<group>"; };
		38A00B2225FC2B55006BC0B0 /* LRUCache.swift */ = {isa = PBXFileReference; fileEncoding = 4; lastKnownFileType = sourcecode.swift; path = LRUCache.swift; sourceTree = "<group>"; };
		38A0363A25ECF07E00FCBB52 /* GlucoseStorage.swift */ = {isa = PBXFileReference; lastKnownFileType = sourcecode.swift; path = GlucoseStorage.swift; sourceTree = "<group>"; };
		38A0364125ED069400FCBB52 /* TempBasal.swift */ = {isa = PBXFileReference; lastKnownFileType = sourcecode.swift; path = TempBasal.swift; sourceTree = "<group>"; };
		38A13D3125E28B4B00EAA382 /* PumpHistoryEvent.swift */ = {isa = PBXFileReference; lastKnownFileType = sourcecode.swift; path = PumpHistoryEvent.swift; sourceTree = "<group>"; };
		38A5049125DD9C4000C5B9E8 /* UserDefaultsExtensions.swift */ = {isa = PBXFileReference; fileEncoding = 4; lastKnownFileType = sourcecode.swift; path = UserDefaultsExtensions.swift; sourceTree = "<group>"; };
		38A9260425F012D8009E3739 /* CarbRatios.swift */ = {isa = PBXFileReference; lastKnownFileType = sourcecode.swift; path = CarbRatios.swift; sourceTree = "<group>"; };
		38AAF85425FFF846004AF583 /* CurrentGlucoseView.swift */ = {isa = PBXFileReference; lastKnownFileType = sourcecode.swift; path = CurrentGlucoseView.swift; sourceTree = "<group>"; };
		38AEE73C25F0200C0013F05B /* FreeAPSSettings.swift */ = {isa = PBXFileReference; lastKnownFileType = sourcecode.swift; path = FreeAPSSettings.swift; sourceTree = "<group>"; };
		38AEE75125F022080013F05B /* SettingsManager.swift */ = {isa = PBXFileReference; lastKnownFileType = sourcecode.swift; path = SettingsManager.swift; sourceTree = "<group>"; };
		38AEE75625F0F18E0013F05B /* CarbsStorage.swift */ = {isa = PBXFileReference; lastKnownFileType = sourcecode.swift; path = CarbsStorage.swift; sourceTree = "<group>"; };
		38B4F3AE25E2979F00E76A18 /* IndexedCollection.swift */ = {isa = PBXFileReference; lastKnownFileType = sourcecode.swift; path = IndexedCollection.swift; sourceTree = "<group>"; };
		38B4F3C225E2A20B00E76A18 /* PumpSetupView.swift */ = {isa = PBXFileReference; lastKnownFileType = sourcecode.swift; path = PumpSetupView.swift; sourceTree = "<group>"; };
		38B4F3C525E5017E00E76A18 /* NotificationCenter.swift */ = {isa = PBXFileReference; fileEncoding = 4; lastKnownFileType = sourcecode.swift; path = NotificationCenter.swift; sourceTree = "<group>"; };
		38B4F3C825E502E100E76A18 /* SwiftNotificationCenter.swift */ = {isa = PBXFileReference; fileEncoding = 4; lastKnownFileType = sourcecode.swift; path = SwiftNotificationCenter.swift; sourceTree = "<group>"; };
		38B4F3C925E502E100E76A18 /* WeakObjectSet.swift */ = {isa = PBXFileReference; fileEncoding = 4; lastKnownFileType = sourcecode.swift; path = WeakObjectSet.swift; sourceTree = "<group>"; };
		38B4F3CC25E5031100E76A18 /* Broadcaster.swift */ = {isa = PBXFileReference; fileEncoding = 4; lastKnownFileType = sourcecode.swift; path = Broadcaster.swift; sourceTree = "<group>"; };
		38BF021625E7CBBC00579895 /* PumpManagerExtensions.swift */ = {isa = PBXFileReference; lastKnownFileType = sourcecode.swift; path = PumpManagerExtensions.swift; sourceTree = "<group>"; };
		38BF021A25E7D06400579895 /* PumpSettingsView.swift */ = {isa = PBXFileReference; lastKnownFileType = sourcecode.swift; path = PumpSettingsView.swift; sourceTree = "<group>"; };
		38BF021C25E7E3AF00579895 /* Reservoir.swift */ = {isa = PBXFileReference; lastKnownFileType = sourcecode.swift; path = Reservoir.swift; sourceTree = "<group>"; };
		38BF021E25E7F0DE00579895 /* DeviceDataManager.swift */ = {isa = PBXFileReference; lastKnownFileType = sourcecode.swift; path = DeviceDataManager.swift; sourceTree = "<group>"; };
		38C4D33625E9A1A200D30B77 /* DispatchQueue+Extensions.swift */ = {isa = PBXFileReference; fileEncoding = 4; lastKnownFileType = sourcecode.swift; path = "DispatchQueue+Extensions.swift"; sourceTree = "<group>"; };
		38C4D33925E9A1ED00D30B77 /* NSObject+AssociatedValues.swift */ = {isa = PBXFileReference; fileEncoding = 4; lastKnownFileType = sourcecode.swift; path = "NSObject+AssociatedValues.swift"; sourceTree = "<group>"; };
		38D0B3B525EBE24900CB6E88 /* Battery.swift */ = {isa = PBXFileReference; lastKnownFileType = sourcecode.swift; path = Battery.swift; sourceTree = "<group>"; };
		38D0B3D825EC07C400CB6E88 /* CarbsEntry.swift */ = {isa = PBXFileReference; lastKnownFileType = sourcecode.swift; path = CarbsEntry.swift; sourceTree = "<group>"; };
		38DAB27F260CBB7F00F74C1A /* PumpView.swift */ = {isa = PBXFileReference; lastKnownFileType = sourcecode.swift; path = PumpView.swift; sourceTree = "<group>"; };
		38DAB289260D349500F74C1A /* FetchGlucoseManager.swift */ = {isa = PBXFileReference; lastKnownFileType = sourcecode.swift; path = FetchGlucoseManager.swift; sourceTree = "<group>"; };
		38DF1785276A73D400B3528F /* TagCloudView.swift */ = {isa = PBXFileReference; lastKnownFileType = sourcecode.swift; path = TagCloudView.swift; sourceTree = "<group>"; };
		38DF178B27733E6800B3528F /* snow.sks */ = {isa = PBXFileReference; lastKnownFileType = file.sks; path = snow.sks; sourceTree = "<group>"; };
		38DF178C27733E6800B3528F /* Assets.xcassets */ = {isa = PBXFileReference; lastKnownFileType = folder.assetcatalog; path = Assets.xcassets; sourceTree = "<group>"; };
		38DF178F27733EAD00B3528F /* SnowScene.swift */ = {isa = PBXFileReference; lastKnownFileType = sourcecode.swift; path = SnowScene.swift; sourceTree = "<group>"; };
		38E4451D274DB04600EC9A94 /* AppDelegate.swift */ = {isa = PBXFileReference; lastKnownFileType = sourcecode.swift; path = AppDelegate.swift; sourceTree = "<group>"; };
		38E44521274E3DDC00EC9A94 /* NetworkReachabilityManager.swift */ = {isa = PBXFileReference; fileEncoding = 4; lastKnownFileType = sourcecode.swift; path = NetworkReachabilityManager.swift; sourceTree = "<group>"; };
		38E44527274E401C00EC9A94 /* Protected.swift */ = {isa = PBXFileReference; fileEncoding = 4; lastKnownFileType = sourcecode.swift; path = Protected.swift; sourceTree = "<group>"; };
		38E4452A274E411600EC9A94 /* Disk+InternalHelpers.swift */ = {isa = PBXFileReference; fileEncoding = 4; lastKnownFileType = sourcecode.swift; path = "Disk+InternalHelpers.swift"; sourceTree = "<group>"; };
		38E4452B274E411600EC9A94 /* Disk+Data.swift */ = {isa = PBXFileReference; fileEncoding = 4; lastKnownFileType = sourcecode.swift; path = "Disk+Data.swift"; sourceTree = "<group>"; };
		38E4452C274E411600EC9A94 /* Disk.swift */ = {isa = PBXFileReference; fileEncoding = 4; lastKnownFileType = sourcecode.swift; path = Disk.swift; sourceTree = "<group>"; };
		38E4452D274E411600EC9A94 /* Disk+Helpers.swift */ = {isa = PBXFileReference; fileEncoding = 4; lastKnownFileType = sourcecode.swift; path = "Disk+Helpers.swift"; sourceTree = "<group>"; };
		38E4452E274E411600EC9A94 /* Disk+[Data].swift */ = {isa = PBXFileReference; fileEncoding = 4; lastKnownFileType = sourcecode.swift; path = "Disk+[Data].swift"; sourceTree = "<group>"; };
		38E4452F274E411600EC9A94 /* Disk+UIImage.swift */ = {isa = PBXFileReference; fileEncoding = 4; lastKnownFileType = sourcecode.swift; path = "Disk+UIImage.swift"; sourceTree = "<group>"; };
		38E44530274E411700EC9A94 /* Disk+[UIImage].swift */ = {isa = PBXFileReference; fileEncoding = 4; lastKnownFileType = sourcecode.swift; path = "Disk+[UIImage].swift"; sourceTree = "<group>"; };
		38E44531274E411700EC9A94 /* Disk+VolumeInformation.swift */ = {isa = PBXFileReference; fileEncoding = 4; lastKnownFileType = sourcecode.swift; path = "Disk+VolumeInformation.swift"; sourceTree = "<group>"; };
		38E44532274E411700EC9A94 /* Disk+Codable.swift */ = {isa = PBXFileReference; fileEncoding = 4; lastKnownFileType = sourcecode.swift; path = "Disk+Codable.swift"; sourceTree = "<group>"; };
		38E44533274E411700EC9A94 /* Disk+Errors.swift */ = {isa = PBXFileReference; fileEncoding = 4; lastKnownFileType = sourcecode.swift; path = "Disk+Errors.swift"; sourceTree = "<group>"; };
		38E873FD274F761800975559 /* CoreNFC.framework */ = {isa = PBXFileReference; lastKnownFileType = wrapper.framework; name = CoreNFC.framework; path = System/Library/Frameworks/CoreNFC.framework; sourceTree = SDKROOT; };
		38E87402274F78C000975559 /* libswiftCoreNFC.tbd */ = {isa = PBXFileReference; lastKnownFileType = "sourcecode.text-based-dylib-definition"; name = libswiftCoreNFC.tbd; path = usr/lib/swift/libswiftCoreNFC.tbd; sourceTree = SDKROOT; };
		38E87407274F9AD000975559 /* UserNotificationsManager.swift */ = {isa = PBXFileReference; lastKnownFileType = sourcecode.swift; path = UserNotificationsManager.swift; sourceTree = "<group>"; };
		38E8751C27554D5500975559 /* FreeAPSWatch.app */ = {isa = PBXFileReference; explicitFileType = wrapper.application; includeInIndex = 0; path = FreeAPSWatch.app; sourceTree = BUILT_PRODUCTS_DIR; };
		38E8751E27554D5700975559 /* Assets.xcassets */ = {isa = PBXFileReference; lastKnownFileType = folder.assetcatalog; path = Assets.xcassets; sourceTree = "<group>"; };
		38E8752427554D5700975559 /* FreeAPSWatch WatchKit Extension.appex */ = {isa = PBXFileReference; explicitFileType = "wrapper.app-extension"; includeInIndex = 0; path = "FreeAPSWatch WatchKit Extension.appex"; sourceTree = BUILT_PRODUCTS_DIR; };
		38E8752927554D5700975559 /* FreeAPSApp.swift */ = {isa = PBXFileReference; lastKnownFileType = sourcecode.swift; path = FreeAPSApp.swift; sourceTree = "<group>"; };
		38E8752B27554D5700975559 /* MainView.swift */ = {isa = PBXFileReference; lastKnownFileType = sourcecode.swift; path = MainView.swift; sourceTree = "<group>"; };
		38E8752D27554D5700975559 /* NotificationController.swift */ = {isa = PBXFileReference; lastKnownFileType = sourcecode.swift; path = NotificationController.swift; sourceTree = "<group>"; };
		38E8752F27554D5700975559 /* NotificationView.swift */ = {isa = PBXFileReference; lastKnownFileType = sourcecode.swift; path = NotificationView.swift; sourceTree = "<group>"; };
		38E8753127554D5700975559 /* ComplicationController.swift */ = {isa = PBXFileReference; lastKnownFileType = sourcecode.swift; path = ComplicationController.swift; sourceTree = "<group>"; };
		38E8753327554D5800975559 /* Assets.xcassets */ = {isa = PBXFileReference; lastKnownFileType = folder.assetcatalog; path = Assets.xcassets; sourceTree = "<group>"; };
		38E8753627554D5800975559 /* Preview Assets.xcassets */ = {isa = PBXFileReference; lastKnownFileType = folder.assetcatalog; path = "Preview Assets.xcassets"; sourceTree = "<group>"; };
		38E8753827554D5900975559 /* Info.plist */ = {isa = PBXFileReference; lastKnownFileType = text.plist.xml; path = Info.plist; sourceTree = "<group>"; };
		38E8753927554D5900975559 /* PushNotificationPayload.apns */ = {isa = PBXFileReference; lastKnownFileType = text; path = PushNotificationPayload.apns; sourceTree = "<group>"; };
		38E87549275550BB00975559 /* CarbsView.swift */ = {isa = PBXFileReference; lastKnownFileType = sourcecode.swift; path = CarbsView.swift; sourceTree = "<group>"; };
		38E8754B2755548F00975559 /* WatchStateModel.swift */ = {isa = PBXFileReference; lastKnownFileType = sourcecode.swift; path = WatchStateModel.swift; sourceTree = "<group>"; };
		38E8754E275556FA00975559 /* WatchManager.swift */ = {isa = PBXFileReference; lastKnownFileType = sourcecode.swift; path = WatchManager.swift; sourceTree = "<group>"; };
		38E8755027555D0500975559 /* DataFlow.swift */ = {isa = PBXFileReference; lastKnownFileType = sourcecode.swift; path = DataFlow.swift; sourceTree = "<group>"; };
		38E8755527564B5000975559 /* FreeAPSWatch WatchKit Extension.entitlements */ = {isa = PBXFileReference; lastKnownFileType = text.plist.entitlements; path = "FreeAPSWatch WatchKit Extension.entitlements"; sourceTree = "<group>"; };
		38E8755627564B6100975559 /* FreeAPSWatch.entitlements */ = {isa = PBXFileReference; lastKnownFileType = text.plist.entitlements; path = FreeAPSWatch.entitlements; sourceTree = "<group>"; };
		38E8755A27568A6700975559 /* ConfirmationView.swift */ = {isa = PBXFileReference; lastKnownFileType = sourcecode.swift; path = ConfirmationView.swift; sourceTree = "<group>"; };
		38E8757A2757B1C300975559 /* TempTargetsView.swift */ = {isa = PBXFileReference; lastKnownFileType = sourcecode.swift; path = TempTargetsView.swift; sourceTree = "<group>"; };
		38E8757C2757C45D00975559 /* BolusView.swift */ = {isa = PBXFileReference; lastKnownFileType = sourcecode.swift; path = BolusView.swift; sourceTree = "<group>"; };
		38E8757F27595DC500975559 /* BolusConfirmationView.swift */ = {isa = PBXFileReference; lastKnownFileType = sourcecode.swift; path = BolusConfirmationView.swift; sourceTree = "<group>"; };
		38E989DC25F5021400C0CED0 /* PumpStatus.swift */ = {isa = PBXFileReference; lastKnownFileType = sourcecode.swift; path = PumpStatus.swift; sourceTree = "<group>"; };
		38E98A1B25F52C9300C0CED0 /* Signpost.swift */ = {isa = PBXFileReference; fileEncoding = 4; lastKnownFileType = sourcecode.swift; path = Signpost.swift; sourceTree = "<group>"; };
		38E98A1C25F52C9300C0CED0 /* Logger.swift */ = {isa = PBXFileReference; fileEncoding = 4; lastKnownFileType = sourcecode.swift; path = Logger.swift; sourceTree = "<group>"; };
		38E98A1E25F52C9300C0CED0 /* IssueReporter.swift */ = {isa = PBXFileReference; fileEncoding = 4; lastKnownFileType = sourcecode.swift; path = IssueReporter.swift; sourceTree = "<group>"; };
		38E98A2025F52C9300C0CED0 /* CollectionIssueReporter.swift */ = {isa = PBXFileReference; fileEncoding = 4; lastKnownFileType = sourcecode.swift; path = CollectionIssueReporter.swift; sourceTree = "<group>"; };
		38E98A2225F52C9300C0CED0 /* Error+Extensions.swift */ = {isa = PBXFileReference; fileEncoding = 4; lastKnownFileType = sourcecode.swift; path = "Error+Extensions.swift"; sourceTree = "<group>"; };
		38E98A2C25F52DC400C0CED0 /* NSLocking+Extensions.swift */ = {isa = PBXFileReference; fileEncoding = 4; lastKnownFileType = sourcecode.swift; path = "NSLocking+Extensions.swift"; sourceTree = "<group>"; };
		38E98A2F25F52FF700C0CED0 /* Config.swift */ = {isa = PBXFileReference; lastKnownFileType = sourcecode.swift; path = Config.swift; sourceTree = "<group>"; };
		38E98A3625F5509500C0CED0 /* String+Extensions.swift */ = {isa = PBXFileReference; lastKnownFileType = sourcecode.swift; path = "String+Extensions.swift"; sourceTree = "<group>"; };
		38EA05D9261F6E7C0064E39B /* SimpleLogReporter.swift */ = {isa = PBXFileReference; lastKnownFileType = sourcecode.swift; path = SimpleLogReporter.swift; sourceTree = "<group>"; };
		38EA05FF262091870064E39B /* BolusProgressViewStyle.swift */ = {isa = PBXFileReference; lastKnownFileType = sourcecode.swift; path = BolusProgressViewStyle.swift; sourceTree = "<group>"; };
		38F37827261260DC009DB701 /* Color+Extensions.swift */ = {isa = PBXFileReference; lastKnownFileType = sourcecode.swift; path = "Color+Extensions.swift"; sourceTree = "<group>"; };
		38F3783A2613555C009DB701 /* Config.xcconfig */ = {isa = PBXFileReference; lastKnownFileType = text.xcconfig; path = Config.xcconfig; sourceTree = "<group>"; };
		38F3B2EE25ED8E2A005C48AA /* TempTargetsStorage.swift */ = {isa = PBXFileReference; lastKnownFileType = sourcecode.swift; path = TempTargetsStorage.swift; sourceTree = "<group>"; };
		38FCF3D525E8FDF40078B0D1 /* MD5.swift */ = {isa = PBXFileReference; lastKnownFileType = sourcecode.swift; path = MD5.swift; sourceTree = "<group>"; };
		38FCF3ED25E9028E0078B0D1 /* FreeAPSTests.xctest */ = {isa = PBXFileReference; explicitFileType = wrapper.cfbundle; includeInIndex = 0; path = FreeAPSTests.xctest; sourceTree = BUILT_PRODUCTS_DIR; };
		38FCF3F125E9028E0078B0D1 /* Info.plist */ = {isa = PBXFileReference; lastKnownFileType = text.plist.xml; path = Info.plist; sourceTree = "<group>"; };
		38FCF3F825E902C20078B0D1 /* FileStorageTests.swift */ = {isa = PBXFileReference; lastKnownFileType = sourcecode.swift; path = FileStorageTests.swift; sourceTree = "<group>"; };
		38FCF3FC25E997A80078B0D1 /* PumpHistoryStorage.swift */ = {isa = PBXFileReference; lastKnownFileType = sourcecode.swift; path = PumpHistoryStorage.swift; sourceTree = "<group>"; };
		38FE826925CC82DB001FF17A /* NetworkService.swift */ = {isa = PBXFileReference; lastKnownFileType = sourcecode.swift; path = NetworkService.swift; sourceTree = "<group>"; };
		38FE826C25CC8461001FF17A /* NightscoutAPI.swift */ = {isa = PBXFileReference; lastKnownFileType = sourcecode.swift; path = NightscoutAPI.swift; sourceTree = "<group>"; };
		38FEF3F92737E42000574A46 /* BaseStateModel.swift */ = {isa = PBXFileReference; lastKnownFileType = sourcecode.swift; path = BaseStateModel.swift; sourceTree = "<group>"; };
		38FEF3FB2737E53800574A46 /* MainStateModel.swift */ = {isa = PBXFileReference; lastKnownFileType = sourcecode.swift; path = MainStateModel.swift; sourceTree = "<group>"; };
		38FEF3FD2738083E00574A46 /* CGMProvider.swift */ = {isa = PBXFileReference; fileEncoding = 4; lastKnownFileType = sourcecode.swift; path = CGMProvider.swift; sourceTree = "<group>"; };
		38FEF412273B317A00574A46 /* HKUnit.swift */ = {isa = PBXFileReference; fileEncoding = 4; lastKnownFileType = sourcecode.swift; path = HKUnit.swift; sourceTree = "<group>"; };
		3BDEA2DC60EDE0A3CA54DC73 /* TargetsEditorProvider.swift */ = {isa = PBXFileReference; includeInIndex = 1; lastKnownFileType = sourcecode.swift; path = TargetsEditorProvider.swift; sourceTree = "<group>"; };
		3BF768BD6264FF7D71D66767 /* NightscoutConfigProvider.swift */ = {isa = PBXFileReference; includeInIndex = 1; lastKnownFileType = sourcecode.swift; path = NightscoutConfigProvider.swift; sourceTree = "<group>"; };
		3F60E97100041040446F44E7 /* PumpConfigStateModel.swift */ = {isa = PBXFileReference; includeInIndex = 1; lastKnownFileType = sourcecode.swift; path = PumpConfigStateModel.swift; sourceTree = "<group>"; };
		3F8A87AA037BD079BA3528BA /* ConfigEditorDataFlow.swift */ = {isa = PBXFileReference; includeInIndex = 1; lastKnownFileType = sourcecode.swift; path = ConfigEditorDataFlow.swift; sourceTree = "<group>"; };
		42369F66CF91F30624C0B3A6 /* BasalProfileEditorProvider.swift */ = {isa = PBXFileReference; includeInIndex = 1; lastKnownFileType = sourcecode.swift; path = BasalProfileEditorProvider.swift; sourceTree = "<group>"; };
		44080E4709E3AE4B73054563 /* ConfigEditorProvider.swift */ = {isa = PBXFileReference; includeInIndex = 1; lastKnownFileType = sourcecode.swift; path = ConfigEditorProvider.swift; sourceTree = "<group>"; };
		4DD795BA46B193644D48138C /* TargetsEditorRootView.swift */ = {isa = PBXFileReference; includeInIndex = 1; lastKnownFileType = sourcecode.swift; path = TargetsEditorRootView.swift; sourceTree = "<group>"; };
		505E09DC17A0C3D0AF4B66FE /* ISFEditorStateModel.swift */ = {isa = PBXFileReference; includeInIndex = 1; lastKnownFileType = sourcecode.swift; path = ISFEditorStateModel.swift; sourceTree = "<group>"; };
		581516A32BCED84A00BF67D7 /* DebuggingIdentifiers.swift */ = {isa = PBXFileReference; lastKnownFileType = sourcecode.swift; path = DebuggingIdentifiers.swift; sourceTree = "<group>"; };
		581516A82BCEEDF800BF67D7 /* NSPredicates.swift */ = {isa = PBXFileReference; lastKnownFileType = sourcecode.swift; path = NSPredicates.swift; sourceTree = "<group>"; };
		581AC4382BE22ED10038760C /* JSONConverter.swift */ = {isa = PBXFileReference; lastKnownFileType = sourcecode.swift; path = JSONConverter.swift; sourceTree = "<group>"; };
		58237D9D2BCF0A6B00A47A79 /* PopupView.swift */ = {isa = PBXFileReference; lastKnownFileType = sourcecode.swift; path = PopupView.swift; sourceTree = "<group>"; };
		5825A1BD2C97335C0046467E /* EditTempTargetForm.swift */ = {isa = PBXFileReference; lastKnownFileType = sourcecode.swift; path = EditTempTargetForm.swift; sourceTree = "<group>"; };
		582DF9742C8CDB92001F516D /* GlucoseChartView.swift */ = {isa = PBXFileReference; lastKnownFileType = sourcecode.swift; path = GlucoseChartView.swift; sourceTree = "<group>"; };
		582DF9762C8CDBE7001F516D /* InsulinView.swift */ = {isa = PBXFileReference; lastKnownFileType = sourcecode.swift; path = InsulinView.swift; sourceTree = "<group>"; };
		582DF9782C8CE1E5001F516D /* MainChartHelper.swift */ = {isa = PBXFileReference; lastKnownFileType = sourcecode.swift; path = MainChartHelper.swift; sourceTree = "<group>"; };
		582DF97A2C8CE209001F516D /* CarbView.swift */ = {isa = PBXFileReference; lastKnownFileType = sourcecode.swift; path = CarbView.swift; sourceTree = "<group>"; };
		582FAE422C05102C00D1C13F /* CoreDataError.swift */ = {isa = PBXFileReference; lastKnownFileType = sourcecode.swift; path = CoreDataError.swift; sourceTree = "<group>"; };
		583684052BD178DB00070A60 /* GlucoseStored+helper.swift */ = {isa = PBXFileReference; lastKnownFileType = sourcecode.swift; path = "GlucoseStored+helper.swift"; sourceTree = "<group>"; };
		583684072BD195A700070A60 /* Determination.swift */ = {isa = PBXFileReference; lastKnownFileType = sourcecode.swift; path = Determination.swift; sourceTree = "<group>"; };
		5837A52F2BD2E3C700A5DC04 /* CarbEntryStored+helper.swift */ = {isa = PBXFileReference; lastKnownFileType = sourcecode.swift; path = "CarbEntryStored+helper.swift"; sourceTree = "<group>"; };
		585E2CAD2BE7BF46006ECF1A /* PumpEvent+helper.swift */ = {isa = PBXFileReference; lastKnownFileType = sourcecode.swift; path = "PumpEvent+helper.swift"; sourceTree = "<group>"; };
		58645B982CA2D1A4008AFCE7 /* GlucoseSetup.swift */ = {isa = PBXFileReference; lastKnownFileType = sourcecode.swift; path = GlucoseSetup.swift; sourceTree = "<group>"; };
		58645B9A2CA2D24F008AFCE7 /* CarbSetup.swift */ = {isa = PBXFileReference; lastKnownFileType = sourcecode.swift; path = CarbSetup.swift; sourceTree = "<group>"; };
		58645B9C2CA2D275008AFCE7 /* DeterminationSetup.swift */ = {isa = PBXFileReference; lastKnownFileType = sourcecode.swift; path = DeterminationSetup.swift; sourceTree = "<group>"; };
		58645B9E2CA2D2BE008AFCE7 /* PumpHistorySetup.swift */ = {isa = PBXFileReference; lastKnownFileType = sourcecode.swift; path = PumpHistorySetup.swift; sourceTree = "<group>"; };
		58645BA02CA2D2F8008AFCE7 /* OverrideSetup.swift */ = {isa = PBXFileReference; lastKnownFileType = sourcecode.swift; path = OverrideSetup.swift; sourceTree = "<group>"; };
		58645BA22CA2D325008AFCE7 /* BatterySetup.swift */ = {isa = PBXFileReference; lastKnownFileType = sourcecode.swift; path = BatterySetup.swift; sourceTree = "<group>"; };
		58645BA42CA2D347008AFCE7 /* ForecastSetup.swift */ = {isa = PBXFileReference; lastKnownFileType = sourcecode.swift; path = ForecastSetup.swift; sourceTree = "<group>"; };
		58645BA62CA2D390008AFCE7 /* ChartAxisSetup.swift */ = {isa = PBXFileReference; lastKnownFileType = sourcecode.swift; path = ChartAxisSetup.swift; sourceTree = "<group>"; };
		5864E8582C42CFAE00294306 /* DeterminationStorage.swift */ = {isa = PBXFileReference; lastKnownFileType = sourcecode.swift; path = DeterminationStorage.swift; sourceTree = "<group>"; };
		587DA1F52B77F3DD00B28F8A /* SettingsRowView.swift */ = {isa = PBXFileReference; lastKnownFileType = sourcecode.swift; path = SettingsRowView.swift; sourceTree = "<group>"; };
		5887527B2BD986E1008B081D /* OpenAPSBattery.swift */ = {isa = PBXFileReference; lastKnownFileType = sourcecode.swift; path = OpenAPSBattery.swift; sourceTree = "<group>"; };
		58A3D5392C96D4DE003F90FC /* AddTempTargetForm.swift */ = {isa = PBXFileReference; lastKnownFileType = sourcecode.swift; path = AddTempTargetForm.swift; sourceTree = "<group>"; };
		58A3D5432C96DE11003F90FC /* TempTargetStored+Helper.swift */ = {isa = PBXFileReference; lastKnownFileType = sourcecode.swift; path = "TempTargetStored+Helper.swift"; sourceTree = "<group>"; };
		58A3D54D2C96EFA8003F90FC /* TempTargetStored+CoreDataClass.swift */ = {isa = PBXFileReference; lastKnownFileType = sourcecode.swift; path = "TempTargetStored+CoreDataClass.swift"; sourceTree = SOURCE_ROOT; };
		58A3D54E2C96EFA8003F90FC /* TempTargetStored+CoreDataProperties.swift */ = {isa = PBXFileReference; lastKnownFileType = sourcecode.swift; path = "TempTargetStored+CoreDataProperties.swift"; sourceTree = SOURCE_ROOT; };
		58A3D54F2C96EFA8003F90FC /* TempTargetRunStored+CoreDataClass.swift */ = {isa = PBXFileReference; lastKnownFileType = sourcecode.swift; path = "TempTargetRunStored+CoreDataClass.swift"; sourceTree = SOURCE_ROOT; };
		58A3D5502C96EFA8003F90FC /* TempTargetRunStored+CoreDataProperties.swift */ = {isa = PBXFileReference; lastKnownFileType = sourcecode.swift; path = "TempTargetRunStored+CoreDataProperties.swift"; sourceTree = SOURCE_ROOT; };
		58D08B212C8DAA8E00AA37D3 /* OverrideView.swift */ = {isa = PBXFileReference; lastKnownFileType = sourcecode.swift; path = OverrideView.swift; sourceTree = "<group>"; };
		58D08B2F2C8DEA7500AA37D3 /* ForecastView.swift */ = {isa = PBXFileReference; lastKnownFileType = sourcecode.swift; path = ForecastView.swift; sourceTree = "<group>"; };
		58D08B312C8DF88900AA37D3 /* DummyCharts.swift */ = {isa = PBXFileReference; lastKnownFileType = sourcecode.swift; path = DummyCharts.swift; sourceTree = "<group>"; };
		58D08B332C8DF9A700AA37D3 /* CobIobChart.swift */ = {isa = PBXFileReference; lastKnownFileType = sourcecode.swift; path = CobIobChart.swift; sourceTree = "<group>"; };
		58D08B372C8DFB6000AA37D3 /* BasalChart.swift */ = {isa = PBXFileReference; lastKnownFileType = sourcecode.swift; path = BasalChart.swift; sourceTree = "<group>"; };
		58D08B392C8DFECD00AA37D3 /* TempTargets.swift */ = {isa = PBXFileReference; lastKnownFileType = sourcecode.swift; path = TempTargets.swift; sourceTree = "<group>"; };
		58F107732BD1A4D000B1A680 /* Determination+helper.swift */ = {isa = PBXFileReference; lastKnownFileType = sourcecode.swift; path = "Determination+helper.swift"; sourceTree = "<group>"; };
		5A2325512BFCBF55003518CA /* NightscoutUploadView.swift */ = {isa = PBXFileReference; lastKnownFileType = sourcecode.swift; path = NightscoutUploadView.swift; sourceTree = "<group>"; };
		5A2325532BFCBF65003518CA /* NightscoutFetchView.swift */ = {isa = PBXFileReference; lastKnownFileType = sourcecode.swift; path = NightscoutFetchView.swift; sourceTree = "<group>"; };
		5A2325572BFCC168003518CA /* NightscoutConnectView.swift */ = {isa = PBXFileReference; lastKnownFileType = sourcecode.swift; path = NightscoutConnectView.swift; sourceTree = "<group>"; };
		5C018D1680307A31C9ED7120 /* CGMStateModel.swift */ = {isa = PBXFileReference; includeInIndex = 1; lastKnownFileType = sourcecode.swift; path = CGMStateModel.swift; sourceTree = "<group>"; };
		5D5B4F8B4194BB7E260EF251 /* ConfigEditorStateModel.swift */ = {isa = PBXFileReference; includeInIndex = 1; lastKnownFileType = sourcecode.swift; path = ConfigEditorStateModel.swift; sourceTree = "<group>"; };
		60744C3E9BB3652895C908CC /* DataTableProvider.swift */ = {isa = PBXFileReference; includeInIndex = 1; lastKnownFileType = sourcecode.swift; path = DataTableProvider.swift; sourceTree = "<group>"; };
		64AA5E04A2761F6EEA6568E1 /* CarbRatioEditorStateModel.swift */ = {isa = PBXFileReference; includeInIndex = 1; lastKnownFileType = sourcecode.swift; path = CarbRatioEditorStateModel.swift; sourceTree = "<group>"; };
		65070A322BFDCB83006F213F /* TidepoolStartView.swift */ = {isa = PBXFileReference; lastKnownFileType = sourcecode.swift; path = TidepoolStartView.swift; sourceTree = "<group>"; };
		67F94DD2853CF42BA4E30616 /* BasalProfileEditorDataFlow.swift */ = {isa = PBXFileReference; includeInIndex = 1; lastKnownFileType = sourcecode.swift; path = BasalProfileEditorDataFlow.swift; sourceTree = "<group>"; };
		680C4420C9A345D46D90D06C /* ManualTempBasalProvider.swift */ = {isa = PBXFileReference; includeInIndex = 1; lastKnownFileType = sourcecode.swift; path = ManualTempBasalProvider.swift; sourceTree = "<group>"; };
		6B1A8D012B14D88B00E76752 /* UniformTypeIdentifiers.framework */ = {isa = PBXFileReference; lastKnownFileType = wrapper.framework; name = UniformTypeIdentifiers.framework; path = System/Library/Frameworks/UniformTypeIdentifiers.framework; sourceTree = SDKROOT; };
		6B1A8D172B14D91600E76752 /* LiveActivityExtension.appex */ = {isa = PBXFileReference; explicitFileType = "wrapper.app-extension"; includeInIndex = 0; path = LiveActivityExtension.appex; sourceTree = BUILT_PRODUCTS_DIR; };
		6B1A8D182B14D91600E76752 /* WidgetKit.framework */ = {isa = PBXFileReference; lastKnownFileType = wrapper.framework; name = WidgetKit.framework; path = System/Library/Frameworks/WidgetKit.framework; sourceTree = SDKROOT; };
		6B1A8D1A2B14D91600E76752 /* SwiftUI.framework */ = {isa = PBXFileReference; lastKnownFileType = wrapper.framework; name = SwiftUI.framework; path = System/Library/Frameworks/SwiftUI.framework; sourceTree = SDKROOT; };
		6B1A8D1D2B14D91600E76752 /* LiveActivityBundle.swift */ = {isa = PBXFileReference; lastKnownFileType = sourcecode.swift; path = LiveActivityBundle.swift; sourceTree = "<group>"; };
		6B1A8D1F2B14D91600E76752 /* LiveActivity.swift */ = {isa = PBXFileReference; lastKnownFileType = sourcecode.swift; path = LiveActivity.swift; sourceTree = "<group>"; };
		6B1A8D232B14D91700E76752 /* Assets.xcassets */ = {isa = PBXFileReference; lastKnownFileType = folder.assetcatalog; path = Assets.xcassets; sourceTree = "<group>"; };
		6B1A8D252B14D91700E76752 /* Info.plist */ = {isa = PBXFileReference; lastKnownFileType = text.plist.xml; path = Info.plist; sourceTree = "<group>"; };
		6B1A8D2D2B156EEF00E76752 /* LiveActivityBridge.swift */ = {isa = PBXFileReference; lastKnownFileType = sourcecode.swift; path = LiveActivityBridge.swift; sourceTree = "<group>"; };
		6BCF84DC2B16843A003AD46E /* LiveActitiyAttributes.swift */ = {isa = PBXFileReference; lastKnownFileType = sourcecode.swift; path = LiveActitiyAttributes.swift; sourceTree = "<group>"; };
		71D44AAA2CA5F5EA0036EE9E /* AlertPermissionsChecker.swift */ = {isa = PBXFileReference; fileEncoding = 4; lastKnownFileType = sourcecode.swift; path = AlertPermissionsChecker.swift; sourceTree = "<group>"; };
		79BDA519C9B890FD9A5DFCF3 /* ISFEditorDataFlow.swift */ = {isa = PBXFileReference; includeInIndex = 1; lastKnownFileType = sourcecode.swift; path = ISFEditorDataFlow.swift; sourceTree = "<group>"; };
		7E22146D3DF4853786C78132 /* CarbRatioEditorDataFlow.swift */ = {isa = PBXFileReference; includeInIndex = 1; lastKnownFileType = sourcecode.swift; path = CarbRatioEditorDataFlow.swift; sourceTree = "<group>"; };
		8782B44544F38F2B2D82C38E /* NightscoutConfigRootView.swift */ = {isa = PBXFileReference; includeInIndex = 1; lastKnownFileType = sourcecode.swift; path = NightscoutConfigRootView.swift; sourceTree = "<group>"; };
		881E04BA5E0A003DE8E0A9C6 /* DataTableRootView.swift */ = {isa = PBXFileReference; includeInIndex = 1; lastKnownFileType = sourcecode.swift; path = DataTableRootView.swift; sourceTree = "<group>"; };
		8CF5ACEE1F0859670E71B2C0 /* AutotuneConfigRootView.swift */ = {isa = PBXFileReference; includeInIndex = 1; lastKnownFileType = sourcecode.swift; path = AutotuneConfigRootView.swift; sourceTree = "<group>"; };
		8DCCCCE633F5E98E41B0CD3C /* AutotuneConfigDataFlow.swift */ = {isa = PBXFileReference; includeInIndex = 1; lastKnownFileType = sourcecode.swift; path = AutotuneConfigDataFlow.swift; sourceTree = "<group>"; };
		920DDB21E5D0EB813197500D /* ConfigEditorRootView.swift */ = {isa = PBXFileReference; includeInIndex = 1; lastKnownFileType = sourcecode.swift; path = ConfigEditorRootView.swift; sourceTree = "<group>"; };
		9455FA2D92E77A6C4AFED8A3 /* DataTableStateModel.swift */ = {isa = PBXFileReference; includeInIndex = 1; lastKnownFileType = sourcecode.swift; path = DataTableStateModel.swift; sourceTree = "<group>"; };
		96653287EDB276A111288305 /* ManualTempBasalDataFlow.swift */ = {isa = PBXFileReference; includeInIndex = 1; lastKnownFileType = sourcecode.swift; path = ManualTempBasalDataFlow.swift; sourceTree = "<group>"; };
		9C8D5F457B5AFF763F8CF3DF /* CarbRatioEditorProvider.swift */ = {isa = PBXFileReference; includeInIndex = 1; lastKnownFileType = sourcecode.swift; path = CarbRatioEditorProvider.swift; sourceTree = "<group>"; };
		9F9F137F126D9F8DEB799F26 /* ISFEditorProvider.swift */ = {isa = PBXFileReference; includeInIndex = 1; lastKnownFileType = sourcecode.swift; path = ISFEditorProvider.swift; sourceTree = "<group>"; };
		A0A48AE3AC813A49A517846A /* NightscoutConfigStateModel.swift */ = {isa = PBXFileReference; includeInIndex = 1; lastKnownFileType = sourcecode.swift; path = NightscoutConfigStateModel.swift; sourceTree = "<group>"; };
		A401509D21F7F35D4E109EDA /* DataTableDataFlow.swift */ = {isa = PBXFileReference; includeInIndex = 1; lastKnownFileType = sourcecode.swift; path = DataTableDataFlow.swift; sourceTree = "<group>"; };
		A8630D58BDAD6D9C650B9B39 /* PumpConfigProvider.swift */ = {isa = PBXFileReference; includeInIndex = 1; lastKnownFileType = sourcecode.swift; path = PumpConfigProvider.swift; sourceTree = "<group>"; };
		AAFF91130F2FCCC7EBBA11AD /* BasalProfileEditorStateModel.swift */ = {isa = PBXFileReference; includeInIndex = 1; lastKnownFileType = sourcecode.swift; path = BasalProfileEditorStateModel.swift; sourceTree = "<group>"; };
		AF65DA88F972B56090AD6AC3 /* PumpConfigDataFlow.swift */ = {isa = PBXFileReference; includeInIndex = 1; lastKnownFileType = sourcecode.swift; path = PumpConfigDataFlow.swift; sourceTree = "<group>"; };
		B5822B15939E719628E9FF7C /* SnoozeRootView.swift */ = {isa = PBXFileReference; includeInIndex = 1; lastKnownFileType = sourcecode.swift; path = SnoozeRootView.swift; sourceTree = "<group>"; };
		B5EF98E22A39CD656A230704 /* AutotuneConfigProvider.swift */ = {isa = PBXFileReference; includeInIndex = 1; lastKnownFileType = sourcecode.swift; path = AutotuneConfigProvider.swift; sourceTree = "<group>"; };
		B9B5C0607505A38F256BF99A /* CGMDataFlow.swift */ = {isa = PBXFileReference; includeInIndex = 1; lastKnownFileType = sourcecode.swift; path = CGMDataFlow.swift; sourceTree = "<group>"; };
		B9CAAEFB2AE70836000F68BC /* branch.txt */ = {isa = PBXFileReference; fileEncoding = 4; lastKnownFileType = text; path = branch.txt; sourceTree = SOURCE_ROOT; };
		BA49538D56989D8DA6FCF538 /* TargetsEditorDataFlow.swift */ = {isa = PBXFileReference; includeInIndex = 1; lastKnownFileType = sourcecode.swift; path = TargetsEditorDataFlow.swift; sourceTree = "<group>"; };
		BD0B2EF22C5998E600B3298F /* MealPresetView.swift */ = {isa = PBXFileReference; lastKnownFileType = sourcecode.swift; path = MealPresetView.swift; sourceTree = "<group>"; };
		BD1661302B82ADAB00256551 /* CustomProgressView.swift */ = {isa = PBXFileReference; lastKnownFileType = sourcecode.swift; path = CustomProgressView.swift; sourceTree = "<group>"; };
		BD1CF8B72C1A4A8400CB930A /* ConfigOverride.xcconfig */ = {isa = PBXFileReference; lastKnownFileType = text.xcconfig; path = ConfigOverride.xcconfig; sourceTree = "<group>"; };
		BD2FF19F2AE29D43005D1C5D /* CheckboxToggleStyle.swift */ = {isa = PBXFileReference; lastKnownFileType = sourcecode.swift; path = CheckboxToggleStyle.swift; sourceTree = "<group>"; };
		BD3CC0712B0B89D50013189E /* MainChartView.swift */ = {isa = PBXFileReference; lastKnownFileType = sourcecode.swift; path = MainChartView.swift; sourceTree = "<group>"; };
		BD4064D02C4ED26900582F43 /* CoreDataObserver.swift */ = {isa = PBXFileReference; lastKnownFileType = sourcecode.swift; path = CoreDataObserver.swift; sourceTree = "<group>"; };
		BD4ED4FC2CF9D5E8000EDC9C /* AppState.swift */ = {isa = PBXFileReference; lastKnownFileType = sourcecode.swift; path = AppState.swift; sourceTree = "<group>"; };
		BD6EB2D52C7D049B0086BBB6 /* LiveActivityWidgetConfiguration.swift */ = {isa = PBXFileReference; lastKnownFileType = sourcecode.swift; path = LiveActivityWidgetConfiguration.swift; sourceTree = "<group>"; };
		BD793CAF2CE7C60E00D669AC /* OverrideRunStored+helper.swift */ = {isa = PBXFileReference; lastKnownFileType = sourcecode.swift; path = "OverrideRunStored+helper.swift"; sourceTree = "<group>"; };
		BD793CB12CE8032E00D669AC /* TempTargetRunStored.swift */ = {isa = PBXFileReference; lastKnownFileType = sourcecode.swift; path = TempTargetRunStored.swift; sourceTree = "<group>"; };
		BD7DA9A42AE06DFC00601B20 /* BolusCalculatorConfigDataFlow.swift */ = {isa = PBXFileReference; lastKnownFileType = sourcecode.swift; path = BolusCalculatorConfigDataFlow.swift; sourceTree = "<group>"; };
		BD7DA9A62AE06E2B00601B20 /* BolusCalculatorConfigProvider.swift */ = {isa = PBXFileReference; lastKnownFileType = sourcecode.swift; path = BolusCalculatorConfigProvider.swift; sourceTree = "<group>"; };
		BD7DA9A82AE06E9200601B20 /* BolusCalculatorStateModel.swift */ = {isa = PBXFileReference; lastKnownFileType = sourcecode.swift; path = BolusCalculatorStateModel.swift; sourceTree = "<group>"; };
		BD7DA9AB2AE06EB900601B20 /* BolusCalculatorConfigRootView.swift */ = {isa = PBXFileReference; lastKnownFileType = sourcecode.swift; path = BolusCalculatorConfigRootView.swift; sourceTree = "<group>"; };
		BDA6CC872CAF219800F942F9 /* TempTargetSetup.swift */ = {isa = PBXFileReference; lastKnownFileType = sourcecode.swift; path = TempTargetSetup.swift; sourceTree = "<group>"; };
		BDB3C1182C03DD1000CEEAA1 /* UserDefaultsExtension.swift */ = {isa = PBXFileReference; lastKnownFileType = sourcecode.swift; path = UserDefaultsExtension.swift; sourceTree = "<group>"; };
		BDB899872C564509006F3298 /* ForecastChart.swift */ = {isa = PBXFileReference; lastKnownFileType = sourcecode.swift; path = ForecastChart.swift; sourceTree = "<group>"; };
		BDB899892C565D0B006F3298 /* CarbsGlucose+helper.swift */ = {isa = PBXFileReference; lastKnownFileType = sourcecode.swift; path = "CarbsGlucose+helper.swift"; sourceTree = "<group>"; };
		BDBAACF92C2D439700370AAE /* OverrideData.swift */ = {isa = PBXFileReference; lastKnownFileType = sourcecode.swift; path = OverrideData.swift; sourceTree = "<group>"; };
		BDC2EA442C3043B000E5BBD0 /* OverrideStorage.swift */ = {isa = PBXFileReference; lastKnownFileType = sourcecode.swift; path = OverrideStorage.swift; sourceTree = "<group>"; };
		BDC2EA462C3045AD00E5BBD0 /* Override.swift */ = {isa = PBXFileReference; lastKnownFileType = sourcecode.swift; path = Override.swift; sourceTree = "<group>"; };
		BDC530FE2D0F6BE300088832 /* ContactImageManager.swift */ = {isa = PBXFileReference; lastKnownFileType = sourcecode.swift; path = ContactImageManager.swift; sourceTree = "<group>"; };
		BDC531112D1060FA00088832 /* ContactImageDetailView.swift */ = {isa = PBXFileReference; lastKnownFileType = sourcecode.swift; path = ContactImageDetailView.swift; sourceTree = "<group>"; };
		BDC531132D10611D00088832 /* AddContactImageSheet.swift */ = {isa = PBXFileReference; lastKnownFileType = sourcecode.swift; path = AddContactImageSheet.swift; sourceTree = "<group>"; };
		BDC531152D10629000088832 /* ContactPicture.swift */ = {isa = PBXFileReference; lastKnownFileType = sourcecode.swift; path = ContactPicture.swift; sourceTree = "<group>"; };
		BDC531172D1062F200088832 /* ContactImageState.swift */ = {isa = PBXFileReference; lastKnownFileType = sourcecode.swift; path = ContactImageState.swift; sourceTree = "<group>"; };
		BDCAF2372C639F35002DC907 /* SettingItems.swift */ = {isa = PBXFileReference; lastKnownFileType = sourcecode.swift; path = SettingItems.swift; sourceTree = "<group>"; };
		BDCD47AE2C1F3F1700F8BCD5 /* OverrideStored+helper.swift */ = {isa = PBXFileReference; lastKnownFileType = sourcecode.swift; path = "OverrideStored+helper.swift"; sourceTree = "<group>"; };
		BDDAF9EE2D00553E00B34E7A /* SelectionPopoverView.swift */ = {isa = PBXFileReference; lastKnownFileType = sourcecode.swift; path = SelectionPopoverView.swift; sourceTree = "<group>"; };
		BDF34EBD2C0A31D000D51995 /* CustomNotification.swift */ = {isa = PBXFileReference; lastKnownFileType = sourcecode.swift; path = CustomNotification.swift; sourceTree = "<group>"; };
		BDF34F822C10C5B600D51995 /* DataManager.swift */ = {isa = PBXFileReference; lastKnownFileType = sourcecode.swift; path = DataManager.swift; sourceTree = "<group>"; };
		BDF34F842C10C62E00D51995 /* GlucoseData.swift */ = {isa = PBXFileReference; lastKnownFileType = sourcecode.swift; path = GlucoseData.swift; sourceTree = "<group>"; };
		BDF34F8F2C10CF8C00D51995 /* CoreDataStack.swift */ = {isa = PBXFileReference; lastKnownFileType = sourcecode.swift; path = CoreDataStack.swift; sourceTree = "<group>"; };
		BDF34F922C10D0E100D51995 /* LiveActivityAttributes+Helper.swift */ = {isa = PBXFileReference; lastKnownFileType = sourcecode.swift; path = "LiveActivityAttributes+Helper.swift"; sourceTree = "<group>"; };
		BDF34F942C10D27300D51995 /* DeterminationData.swift */ = {isa = PBXFileReference; lastKnownFileType = sourcecode.swift; path = DeterminationData.swift; sourceTree = "<group>"; };
		BDF530D72B40F8AC002CAF43 /* LockScreenView.swift */ = {isa = PBXFileReference; lastKnownFileType = sourcecode.swift; path = LockScreenView.swift; sourceTree = "<group>"; };
		BDFD16592AE40438007F0DDA /* TreatmentsRootView.swift */ = {isa = PBXFileReference; lastKnownFileType = sourcecode.swift; path = TreatmentsRootView.swift; sourceTree = "<group>"; };
		BF8BCB0C37DEB5EC377B9612 /* BasalProfileEditorRootView.swift */ = {isa = PBXFileReference; includeInIndex = 1; lastKnownFileType = sourcecode.swift; path = BasalProfileEditorRootView.swift; sourceTree = "<group>"; };
		C19984D62EFC0035A9E9644D /* TreatmentsProvider.swift */ = {isa = PBXFileReference; includeInIndex = 1; lastKnownFileType = sourcecode.swift; path = TreatmentsProvider.swift; sourceTree = "<group>"; };
		C2A0A42E2CE0312C003B98E8 /* ConstantValues.swift */ = {isa = PBXFileReference; lastKnownFileType = sourcecode.swift; path = ConstantValues.swift; sourceTree = "<group>"; };
		C377490C77661D75E8C50649 /* ManualTempBasalRootView.swift */ = {isa = PBXFileReference; includeInIndex = 1; lastKnownFileType = sourcecode.swift; path = ManualTempBasalRootView.swift; sourceTree = "<group>"; };
		C8D1A7CA8C10C4403D4BBFA7 /* TreatmentsDataFlow.swift */ = {isa = PBXFileReference; includeInIndex = 1; lastKnownFileType = sourcecode.swift; path = TreatmentsDataFlow.swift; sourceTree = "<group>"; };
		CC6C406D2ACDD69E009B8058 /* RawFetchedProfile.swift */ = {isa = PBXFileReference; lastKnownFileType = sourcecode.swift; path = RawFetchedProfile.swift; sourceTree = "<group>"; };
		CC76E9502BD4812E008BEB61 /* Forecast+helper.swift */ = {isa = PBXFileReference; lastKnownFileType = sourcecode.swift; path = "Forecast+helper.swift"; sourceTree = "<group>"; };
		CE1856F42ADC4858007E39C7 /* AddCarbPresetIntent.swift */ = {isa = PBXFileReference; lastKnownFileType = sourcecode.swift; path = AddCarbPresetIntent.swift; sourceTree = "<group>"; };
		CE1856F62ADC4869007E39C7 /* CarbPresetIntentRequest.swift */ = {isa = PBXFileReference; lastKnownFileType = sourcecode.swift; path = CarbPresetIntentRequest.swift; sourceTree = "<group>"; };
		CE1F6DD82BADF4620064EB8D /* PluginManagerTests.swift */ = {isa = PBXFileReference; lastKnownFileType = sourcecode.swift; path = PluginManagerTests.swift; sourceTree = "<group>"; };
		CE1F6DDA2BAE08B60064EB8D /* TidepoolManager.swift */ = {isa = PBXFileReference; lastKnownFileType = sourcecode.swift; path = TidepoolManager.swift; sourceTree = "<group>"; };
		CE1F6DE62BAF1A180064EB8D /* BuildDetails.plist */ = {isa = PBXFileReference; lastKnownFileType = text.plist.xml; path = BuildDetails.plist; sourceTree = "<group>"; };
		CE1F6DE82BAF37C90064EB8D /* TidepoolConfigView.swift */ = {isa = PBXFileReference; lastKnownFileType = sourcecode.swift; path = TidepoolConfigView.swift; sourceTree = "<group>"; };
		CE2FAD39297D93F0001A872C /* BloodGlucoseExtensions.swift */ = {isa = PBXFileReference; lastKnownFileType = sourcecode.swift; path = BloodGlucoseExtensions.swift; sourceTree = "<group>"; };
		CE398D012977349800DF218F /* CryptoKit.framework */ = {isa = PBXFileReference; lastKnownFileType = wrapper.framework; name = CryptoKit.framework; path = System/Library/Frameworks/CryptoKit.framework; sourceTree = SDKROOT; };
		CE398D17297C9EE800DF218F /* G7SensorKit.framework */ = {isa = PBXFileReference; explicitFileType = wrapper.framework; path = G7SensorKit.framework; sourceTree = BUILT_PRODUCTS_DIR; };
		CE398D1A297D69A900DF218F /* ShareClient.framework */ = {isa = PBXFileReference; explicitFileType = wrapper.framework; path = ShareClient.framework; sourceTree = BUILT_PRODUCTS_DIR; };
		CE48C86328CA69D5007C0598 /* OmniBLEPumpManagerExtensions.swift */ = {isa = PBXFileReference; lastKnownFileType = sourcecode.swift; path = OmniBLEPumpManagerExtensions.swift; sourceTree = "<group>"; };
		CE48C86528CA6B48007C0598 /* OmniPodManagerExtensions.swift */ = {isa = PBXFileReference; lastKnownFileType = sourcecode.swift; path = OmniPodManagerExtensions.swift; sourceTree = "<group>"; };
		CE51DD1B2A01970800F163F7 /* ConnectIQ 2.xcframework */ = {isa = PBXFileReference; lastKnownFileType = wrapper.xcframework; name = "ConnectIQ 2.xcframework"; path = "Dependencies/ConnectIQ 2.xcframework"; sourceTree = "<group>"; };
		CE6B025628F350FF000C5502 /* HealthKit.framework */ = {isa = PBXFileReference; lastKnownFileType = wrapper.framework; name = HealthKit.framework; path = Platforms/WatchOS.platform/Developer/SDKs/WatchOS9.1.sdk/System/Library/Frameworks/HealthKit.framework; sourceTree = DEVELOPER_DIR; };
		CE7950232997D81700FA576E /* CGMSettingsView.swift */ = {isa = PBXFileReference; lastKnownFileType = sourcecode.swift; path = CGMSettingsView.swift; sourceTree = "<group>"; };
		CE7950252998056D00FA576E /* CGMSetupView.swift */ = {isa = PBXFileReference; lastKnownFileType = sourcecode.swift; path = CGMSetupView.swift; sourceTree = "<group>"; };
		CE79502729980C9600FA576E /* CGMBLEKitUI.framework */ = {isa = PBXFileReference; explicitFileType = wrapper.framework; path = CGMBLEKitUI.framework; sourceTree = BUILT_PRODUCTS_DIR; };
		CE79502929980C9F00FA576E /* G7SensorKitUI.framework */ = {isa = PBXFileReference; explicitFileType = wrapper.framework; path = G7SensorKitUI.framework; sourceTree = BUILT_PRODUCTS_DIR; };
		CE79502D29980E4D00FA576E /* ShareClientUI.framework */ = {isa = PBXFileReference; explicitFileType = wrapper.framework; path = ShareClientUI.framework; sourceTree = BUILT_PRODUCTS_DIR; };
		CE7CA3432A064973004BE681 /* AppShortcuts.swift */ = {isa = PBXFileReference; fileEncoding = 4; lastKnownFileType = sourcecode.swift; path = AppShortcuts.swift; sourceTree = "<group>"; };
		CE7CA3442A064973004BE681 /* BaseIntentsRequest.swift */ = {isa = PBXFileReference; fileEncoding = 4; lastKnownFileType = sourcecode.swift; path = BaseIntentsRequest.swift; sourceTree = "<group>"; };
		CE7CA3462A064973004BE681 /* CancelTempPresetIntent.swift */ = {isa = PBXFileReference; fileEncoding = 4; lastKnownFileType = sourcecode.swift; path = CancelTempPresetIntent.swift; sourceTree = "<group>"; };
		CE7CA3472A064973004BE681 /* ApplyTempPresetIntent.swift */ = {isa = PBXFileReference; fileEncoding = 4; lastKnownFileType = sourcecode.swift; path = ApplyTempPresetIntent.swift; sourceTree = "<group>"; };
		CE7CA3492A064973004BE681 /* TempPresetIntent.swift */ = {isa = PBXFileReference; fileEncoding = 4; lastKnownFileType = sourcecode.swift; path = TempPresetIntent.swift; sourceTree = "<group>"; };
		CE7CA34A2A064973004BE681 /* TempPresetsIntentRequest.swift */ = {isa = PBXFileReference; fileEncoding = 4; lastKnownFileType = sourcecode.swift; path = TempPresetsIntentRequest.swift; sourceTree = "<group>"; };
		CE7CA34C2A064973004BE681 /* ListStateIntent.swift */ = {isa = PBXFileReference; fileEncoding = 4; lastKnownFileType = sourcecode.swift; path = ListStateIntent.swift; sourceTree = "<group>"; };
		CE7CA34D2A064973004BE681 /* StateIntentRequest.swift */ = {isa = PBXFileReference; fileEncoding = 4; lastKnownFileType = sourcecode.swift; path = StateIntentRequest.swift; sourceTree = "<group>"; };
		CE7CA3572A064E2F004BE681 /* ListStateView.swift */ = {isa = PBXFileReference; lastKnownFileType = sourcecode.swift; path = ListStateView.swift; sourceTree = "<group>"; };
		CE82E02428E867BA00473A9C /* AlertStorage.swift */ = {isa = PBXFileReference; lastKnownFileType = sourcecode.swift; path = AlertStorage.swift; sourceTree = "<group>"; };
		CE82E02628E869DF00473A9C /* AlertEntry.swift */ = {isa = PBXFileReference; lastKnownFileType = sourcecode.swift; path = AlertEntry.swift; sourceTree = "<group>"; };
		CE94597929E9DF7B0047C9C6 /* ConnectIQ.framework */ = {isa = PBXFileReference; lastKnownFileType = wrapper.framework; name = ConnectIQ.framework; path = "Dependencies/ios-armv7_arm64/ConnectIQ.framework"; sourceTree = "<group>"; };
		CE94597D29E9E1EE0047C9C6 /* GarminManager.swift */ = {isa = PBXFileReference; lastKnownFileType = sourcecode.swift; path = GarminManager.swift; sourceTree = "<group>"; };
		CE94597F29E9E3BD0047C9C6 /* WatchConfigDataFlow.swift */ = {isa = PBXFileReference; lastKnownFileType = sourcecode.swift; path = WatchConfigDataFlow.swift; sourceTree = "<group>"; };
		CE94598129E9E3D30047C9C6 /* WatchConfigProvider.swift */ = {isa = PBXFileReference; lastKnownFileType = sourcecode.swift; path = WatchConfigProvider.swift; sourceTree = "<group>"; };
		CE94598329E9E3E60047C9C6 /* WatchConfigStateModel.swift */ = {isa = PBXFileReference; lastKnownFileType = sourcecode.swift; path = WatchConfigStateModel.swift; sourceTree = "<group>"; };
		CE94598629E9E4110047C9C6 /* WatchConfigRootView.swift */ = {isa = PBXFileReference; lastKnownFileType = sourcecode.swift; path = WatchConfigRootView.swift; sourceTree = "<group>"; };
		CE95BF492BA5CED700DC3DE3 /* LoopKit.framework */ = {isa = PBXFileReference; explicitFileType = wrapper.framework; path = LoopKit.framework; sourceTree = BUILT_PRODUCTS_DIR; };
		CE95BF4A2BA5CED700DC3DE3 /* LoopKitUI.framework */ = {isa = PBXFileReference; explicitFileType = wrapper.framework; path = LoopKitUI.framework; sourceTree = BUILT_PRODUCTS_DIR; };
		CE95BF562BA5F5FE00DC3DE3 /* PluginManager.swift */ = {isa = PBXFileReference; lastKnownFileType = sourcecode.swift; path = PluginManager.swift; sourceTree = "<group>"; };
		CE95BF592BA62E4A00DC3DE3 /* PluginSource.swift */ = {isa = PBXFileReference; lastKnownFileType = sourcecode.swift; path = PluginSource.swift; sourceTree = "<group>"; };
		CEA4F62229BE10F70011ADF7 /* SavitzkyGolayFilter.swift */ = {isa = PBXFileReference; lastKnownFileType = sourcecode.swift; path = SavitzkyGolayFilter.swift; sourceTree = "<group>"; };
		CEB434DB28B8F5B900B70274 /* MKRingProgressView.framework */ = {isa = PBXFileReference; explicitFileType = wrapper.framework; path = MKRingProgressView.framework; sourceTree = BUILT_PRODUCTS_DIR; };
		CEB434DE28B8F5C400B70274 /* OmniBLE.framework */ = {isa = PBXFileReference; explicitFileType = wrapper.framework; path = OmniBLE.framework; sourceTree = BUILT_PRODUCTS_DIR; };
		CEB434E228B8F9DB00B70274 /* BluetoothStateManager.swift */ = {isa = PBXFileReference; lastKnownFileType = sourcecode.swift; path = BluetoothStateManager.swift; sourceTree = "<group>"; };
		CEB434E428B8FF5D00B70274 /* UIColor.swift */ = {isa = PBXFileReference; lastKnownFileType = sourcecode.swift; path = UIColor.swift; sourceTree = "<group>"; };
		CEB434E628B9053300B70274 /* LoopUIColorPalette+Default.swift */ = {isa = PBXFileReference; lastKnownFileType = sourcecode.swift; path = "LoopUIColorPalette+Default.swift"; sourceTree = "<group>"; };
		CEC751D129D88257006E9D24 /* OmniKit.framework */ = {isa = PBXFileReference; explicitFileType = wrapper.framework; path = OmniKit.framework; sourceTree = BUILT_PRODUCTS_DIR; };
		CEC751D329D88257006E9D24 /* OmniKitUI.framework */ = {isa = PBXFileReference; explicitFileType = wrapper.framework; path = OmniKitUI.framework; sourceTree = BUILT_PRODUCTS_DIR; };
		CEC751D529D88262006E9D24 /* MinimedKit.framework */ = {isa = PBXFileReference; explicitFileType = wrapper.framework; path = MinimedKit.framework; sourceTree = BUILT_PRODUCTS_DIR; };
		CEC751D729D88262006E9D24 /* MinimedKitUI.framework */ = {isa = PBXFileReference; explicitFileType = wrapper.framework; path = MinimedKitUI.framework; sourceTree = BUILT_PRODUCTS_DIR; };
		CEE9A64F2BBB418300EB5194 /* CalibrationsProvider.swift */ = {isa = PBXFileReference; fileEncoding = 4; lastKnownFileType = sourcecode.swift; path = CalibrationsProvider.swift; sourceTree = "<group>"; };
		CEE9A6512BBB418300EB5194 /* CalibrationsRootView.swift */ = {isa = PBXFileReference; fileEncoding = 4; lastKnownFileType = sourcecode.swift; path = CalibrationsRootView.swift; sourceTree = "<group>"; };
		CEE9A6522BBB418300EB5194 /* CalibrationsChart.swift */ = {isa = PBXFileReference; fileEncoding = 4; lastKnownFileType = sourcecode.swift; path = CalibrationsChart.swift; sourceTree = "<group>"; };
		CEE9A6532BBB418300EB5194 /* CalibrationsStateModel.swift */ = {isa = PBXFileReference; fileEncoding = 4; lastKnownFileType = sourcecode.swift; path = CalibrationsStateModel.swift; sourceTree = "<group>"; };
		CEE9A6542BBB418300EB5194 /* CalibrationsDataFlow.swift */ = {isa = PBXFileReference; fileEncoding = 4; lastKnownFileType = sourcecode.swift; path = CalibrationsDataFlow.swift; sourceTree = "<group>"; };
		CEE9A65B2BBB41C800EB5194 /* CalibrationService.swift */ = {isa = PBXFileReference; lastKnownFileType = sourcecode.swift; path = CalibrationService.swift; sourceTree = "<group>"; };
		CEE9A65D2BBC9F6500EB5194 /* CalibrationsTests.swift */ = {isa = PBXFileReference; lastKnownFileType = sourcecode.swift; path = CalibrationsTests.swift; sourceTree = "<group>"; };
		CFCFE0781F9074C2917890E8 /* ManualTempBasalStateModel.swift */ = {isa = PBXFileReference; includeInIndex = 1; lastKnownFileType = sourcecode.swift; path = ManualTempBasalStateModel.swift; sourceTree = "<group>"; };
		D0BDC6993C1087310EDFC428 /* CarbRatioEditorRootView.swift */ = {isa = PBXFileReference; includeInIndex = 1; lastKnownFileType = sourcecode.swift; path = CarbRatioEditorRootView.swift; sourceTree = "<group>"; };
		D295A3F870E826BE371C0BB5 /* AutotuneConfigStateModel.swift */ = {isa = PBXFileReference; includeInIndex = 1; lastKnownFileType = sourcecode.swift; path = AutotuneConfigStateModel.swift; sourceTree = "<group>"; };
		DC2C6489D29ECCCAD78E0721 /* GlucoseNotificationSettingsStateModel.swift */ = {isa = PBXFileReference; includeInIndex = 1; lastKnownFileType = sourcecode.swift; path = GlucoseNotificationSettingsStateModel.swift; sourceTree = "<group>"; };
		DD07CA132CE80B73002D45A9 /* TimeInRangeChartStyle.swift */ = {isa = PBXFileReference; lastKnownFileType = sourcecode.swift; path = TimeInRangeChartStyle.swift; sourceTree = "<group>"; };
		DD09D47A2C5986D1003FEA5D /* CalendarEventSettingsDataFlow.swift */ = {isa = PBXFileReference; lastKnownFileType = sourcecode.swift; path = CalendarEventSettingsDataFlow.swift; sourceTree = "<group>"; };
		DD09D47C2C5986DA003FEA5D /* CalendarEventSettingsProvider.swift */ = {isa = PBXFileReference; lastKnownFileType = sourcecode.swift; path = CalendarEventSettingsProvider.swift; sourceTree = "<group>"; };
		DD09D47E2C5986E5003FEA5D /* CalendarEventSettingsStateModel.swift */ = {isa = PBXFileReference; lastKnownFileType = sourcecode.swift; path = CalendarEventSettingsStateModel.swift; sourceTree = "<group>"; };
		DD09D4812C5986F6003FEA5D /* CalendarEventSettingsRootView.swift */ = {isa = PBXFileReference; lastKnownFileType = sourcecode.swift; path = CalendarEventSettingsRootView.swift; sourceTree = "<group>"; };
		DD1745122C54169400211FAC /* DevicesView.swift */ = {isa = PBXFileReference; lastKnownFileType = sourcecode.swift; path = DevicesView.swift; sourceTree = "<group>"; };
		DD1745142C54388A00211FAC /* TherapySettingsView.swift */ = {isa = PBXFileReference; lastKnownFileType = sourcecode.swift; path = TherapySettingsView.swift; sourceTree = "<group>"; };
		DD1745162C54389F00211FAC /* FeatureSettingsView.swift */ = {isa = PBXFileReference; lastKnownFileType = sourcecode.swift; path = FeatureSettingsView.swift; sourceTree = "<group>"; };
		DD1745182C543B5700211FAC /* NotificationsView.swift */ = {isa = PBXFileReference; lastKnownFileType = sourcecode.swift; path = NotificationsView.swift; sourceTree = "<group>"; };
		DD17451C2C543C5F00211FAC /* ServicesView.swift */ = {isa = PBXFileReference; lastKnownFileType = sourcecode.swift; path = ServicesView.swift; sourceTree = "<group>"; };
		DD17451F2C55523E00211FAC /* SMBSettingsDataFlow.swift */ = {isa = PBXFileReference; lastKnownFileType = sourcecode.swift; path = SMBSettingsDataFlow.swift; sourceTree = "<group>"; };
		DD1745212C55524800211FAC /* SMBSettingsProvider.swift */ = {isa = PBXFileReference; lastKnownFileType = sourcecode.swift; path = SMBSettingsProvider.swift; sourceTree = "<group>"; };
		DD1745232C55526000211FAC /* SMBSettingsStateModel.swift */ = {isa = PBXFileReference; lastKnownFileType = sourcecode.swift; path = SMBSettingsStateModel.swift; sourceTree = "<group>"; };
		DD1745252C55526F00211FAC /* SMBSettingsRootView.swift */ = {isa = PBXFileReference; lastKnownFileType = sourcecode.swift; path = SMBSettingsRootView.swift; sourceTree = "<group>"; };
		DD1745282C55642100211FAC /* SettingInputSection.swift */ = {isa = PBXFileReference; lastKnownFileType = sourcecode.swift; path = SettingInputSection.swift; sourceTree = "<group>"; };
		DD17452A2C556E8100211FAC /* SettingInputHintView.swift */ = {isa = PBXFileReference; lastKnownFileType = sourcecode.swift; path = SettingInputHintView.swift; sourceTree = "<group>"; };
		DD17452D2C55AE4800211FAC /* TargetBehavoirDataFlow.swift */ = {isa = PBXFileReference; lastKnownFileType = sourcecode.swift; path = TargetBehavoirDataFlow.swift; sourceTree = "<group>"; };
		DD17452F2C55AE5300211FAC /* TargetBehaviorProvider.swift */ = {isa = PBXFileReference; lastKnownFileType = sourcecode.swift; path = TargetBehaviorProvider.swift; sourceTree = "<group>"; };
		DD1745312C55AE6000211FAC /* TargetBehavoirStateModel.swift */ = {isa = PBXFileReference; lastKnownFileType = sourcecode.swift; path = TargetBehavoirStateModel.swift; sourceTree = "<group>"; };
		DD1745342C55AE7E00211FAC /* TargetBehavoirRootView.swift */ = {isa = PBXFileReference; lastKnownFileType = sourcecode.swift; path = TargetBehavoirRootView.swift; sourceTree = "<group>"; };
		DD1745362C55B74200211FAC /* AlgorithmSettings.swift */ = {isa = PBXFileReference; lastKnownFileType = sourcecode.swift; path = AlgorithmSettings.swift; sourceTree = "<group>"; };
		DD1745392C55BFA600211FAC /* AlgorithmAdvancedSettingsDataFlow.swift */ = {isa = PBXFileReference; lastKnownFileType = sourcecode.swift; path = AlgorithmAdvancedSettingsDataFlow.swift; sourceTree = "<group>"; };
		DD17453B2C55BFAD00211FAC /* AlgorithmAdvancedSettingsProvider.swift */ = {isa = PBXFileReference; lastKnownFileType = sourcecode.swift; path = AlgorithmAdvancedSettingsProvider.swift; sourceTree = "<group>"; };
		DD17453D2C55BFB600211FAC /* AlgorithmAdvancedSettingsStateModel.swift */ = {isa = PBXFileReference; lastKnownFileType = sourcecode.swift; path = AlgorithmAdvancedSettingsStateModel.swift; sourceTree = "<group>"; };
		DD17453F2C55BFC100211FAC /* AlgorithmAdvancedSettingsRootView.swift */ = {isa = PBXFileReference; lastKnownFileType = sourcecode.swift; path = AlgorithmAdvancedSettingsRootView.swift; sourceTree = "<group>"; };
		DD1745432C55C60E00211FAC /* AutosensSettingsDataFlow.swift */ = {isa = PBXFileReference; lastKnownFileType = sourcecode.swift; path = AutosensSettingsDataFlow.swift; sourceTree = "<group>"; };
		DD1745452C55C61500211FAC /* AutosensSettingsProvider.swift */ = {isa = PBXFileReference; lastKnownFileType = sourcecode.swift; path = AutosensSettingsProvider.swift; sourceTree = "<group>"; };
		DD1745472C55C61D00211FAC /* AutosensSettingsStateModel.swift */ = {isa = PBXFileReference; lastKnownFileType = sourcecode.swift; path = AutosensSettingsStateModel.swift; sourceTree = "<group>"; };
		DD17454A2C55C62800211FAC /* AutosensSettingsRootView.swift */ = {isa = PBXFileReference; lastKnownFileType = sourcecode.swift; path = AutosensSettingsRootView.swift; sourceTree = "<group>"; };
		DD17454D2C55CA4D00211FAC /* UnitsLimitsSettingsDataFlow.swift */ = {isa = PBXFileReference; lastKnownFileType = sourcecode.swift; path = UnitsLimitsSettingsDataFlow.swift; sourceTree = "<group>"; };
		DD17454F2C55CA5500211FAC /* UnitsLimitsSettingsProvider.swift */ = {isa = PBXFileReference; lastKnownFileType = sourcecode.swift; path = UnitsLimitsSettingsProvider.swift; sourceTree = "<group>"; };
		DD1745512C55CA5D00211FAC /* UnitsLimitsSettingsStateModel.swift */ = {isa = PBXFileReference; lastKnownFileType = sourcecode.swift; path = UnitsLimitsSettingsStateModel.swift; sourceTree = "<group>"; };
		DD1745542C55CA6C00211FAC /* UnitsLimitsSettingsRootView.swift */ = {isa = PBXFileReference; lastKnownFileType = sourcecode.swift; path = UnitsLimitsSettingsRootView.swift; sourceTree = "<group>"; };
		DD1DB7CB2BECCA1F0048B367 /* BuildDetails.swift */ = {isa = PBXFileReference; lastKnownFileType = sourcecode.swift; path = BuildDetails.swift; sourceTree = "<group>"; };
		DD21FCB42C6952AD00AF2C25 /* DecimalPickerSettings.swift */ = {isa = PBXFileReference; lastKnownFileType = sourcecode.swift; path = DecimalPickerSettings.swift; sourceTree = "<group>"; };
		DD32CF972CC82460003686D6 /* TrioRemoteControl+Bolus.swift */ = {isa = PBXFileReference; lastKnownFileType = sourcecode.swift; path = "TrioRemoteControl+Bolus.swift"; sourceTree = "<group>"; };
		DD32CF992CC8246F003686D6 /* TrioRemoteControl+Meal.swift */ = {isa = PBXFileReference; lastKnownFileType = sourcecode.swift; path = "TrioRemoteControl+Meal.swift"; sourceTree = "<group>"; };
		DD32CF9B2CC82495003686D6 /* TrioRemoteControl+TempTarget.swift */ = {isa = PBXFileReference; lastKnownFileType = sourcecode.swift; path = "TrioRemoteControl+TempTarget.swift"; sourceTree = "<group>"; };
		DD32CF9D2CC824C2003686D6 /* TrioRemoteControl+Override.swift */ = {isa = PBXFileReference; lastKnownFileType = sourcecode.swift; path = "TrioRemoteControl+Override.swift"; sourceTree = "<group>"; };
		DD32CF9F2CC824D3003686D6 /* TrioRemoteControl+APNS.swift */ = {isa = PBXFileReference; lastKnownFileType = sourcecode.swift; path = "TrioRemoteControl+APNS.swift"; sourceTree = "<group>"; };
		DD32CFA12CC824E1003686D6 /* TrioRemoteControl+Helpers.swift */ = {isa = PBXFileReference; lastKnownFileType = sourcecode.swift; path = "TrioRemoteControl+Helpers.swift"; sourceTree = "<group>"; };
		DD5DC9F02CF3D96E00AB8703 /* AdjustmentsStateModel+Overrides.swift */ = {isa = PBXFileReference; lastKnownFileType = sourcecode.swift; path = "AdjustmentsStateModel+Overrides.swift"; sourceTree = "<group>"; };
		DD5DC9F22CF3D9D600AB8703 /* AdjustmentsStateModel+TempTargets.swift */ = {isa = PBXFileReference; lastKnownFileType = sourcecode.swift; path = "AdjustmentsStateModel+TempTargets.swift"; sourceTree = "<group>"; };
		DD5DC9F62CF3DA9300AB8703 /* TargetPicker.swift */ = {isa = PBXFileReference; lastKnownFileType = sourcecode.swift; path = TargetPicker.swift; sourceTree = "<group>"; };
		DD5DC9F82CF3DAA900AB8703 /* RadioButton.swift */ = {isa = PBXFileReference; lastKnownFileType = sourcecode.swift; path = RadioButton.swift; sourceTree = "<group>"; };
		DD5DC9FA2CF3E1AA00AB8703 /* AdjustmentsStateModel+Helpers.swift */ = {isa = PBXFileReference; lastKnownFileType = sourcecode.swift; path = "AdjustmentsStateModel+Helpers.swift"; sourceTree = "<group>"; };
		DD68889C2C386E17006E3C44 /* NightscoutExercise.swift */ = {isa = PBXFileReference; lastKnownFileType = sourcecode.swift; path = NightscoutExercise.swift; sourceTree = "<group>"; };
		DD6B7CB12C7B6F0800B75029 /* Rounding.swift */ = {isa = PBXFileReference; lastKnownFileType = sourcecode.swift; path = Rounding.swift; sourceTree = "<group>"; };
		DD6B7CB32C7B71F700B75029 /* ForecastDisplayType.swift */ = {isa = PBXFileReference; lastKnownFileType = sourcecode.swift; path = ForecastDisplayType.swift; sourceTree = "<group>"; };
		DD6B7CB52C7B748B00B75029 /* TotalInsulinDisplayType.swift */ = {isa = PBXFileReference; lastKnownFileType = sourcecode.swift; path = TotalInsulinDisplayType.swift; sourceTree = "<group>"; };
		DD6B7CB82C7BAC6900B75029 /* NightscoutImportResultView.swift */ = {isa = PBXFileReference; lastKnownFileType = sourcecode.swift; path = NightscoutImportResultView.swift; sourceTree = "<group>"; };
		DD6B7CBA2C7FBBFA00B75029 /* ReviewInsulinActionView.swift */ = {isa = PBXFileReference; lastKnownFileType = sourcecode.swift; path = ReviewInsulinActionView.swift; sourceTree = "<group>"; };
		DD6D67E32C9C253500660C9B /* ColorSchemeOption.swift */ = {isa = PBXFileReference; lastKnownFileType = sourcecode.swift; path = ColorSchemeOption.swift; sourceTree = "<group>"; };
		DD88C8E12C50420800F2D558 /* DefinitionRow.swift */ = {isa = PBXFileReference; lastKnownFileType = sourcecode.swift; path = DefinitionRow.swift; sourceTree = "<group>"; };
		DD940BA92CA7585D000830A5 /* GlucoseColorScheme.swift */ = {isa = PBXFileReference; lastKnownFileType = sourcecode.swift; path = GlucoseColorScheme.swift; sourceTree = "<group>"; };
		DD940BAB2CA75889000830A5 /* DynamicGlucoseColor.swift */ = {isa = PBXFileReference; lastKnownFileType = sourcecode.swift; path = DynamicGlucoseColor.swift; sourceTree = "<group>"; };
		DD9ECB672CA99F4500AA7C45 /* TrioRemoteControl.swift */ = {isa = PBXFileReference; lastKnownFileType = sourcecode.swift; path = TrioRemoteControl.swift; sourceTree = "<group>"; };
		DD9ECB692CA99F6C00AA7C45 /* PushMessage.swift */ = {isa = PBXFileReference; lastKnownFileType = sourcecode.swift; path = PushMessage.swift; sourceTree = "<group>"; };
		DD9ECB6D2CA9A0BA00AA7C45 /* RemoteControlConfigStateModel.swift */ = {isa = PBXFileReference; fileEncoding = 4; lastKnownFileType = sourcecode.swift; path = RemoteControlConfigStateModel.swift; sourceTree = "<group>"; };
		DD9ECB6E2CA9A0BA00AA7C45 /* RemoteControlConfigProvider.swift */ = {isa = PBXFileReference; fileEncoding = 4; lastKnownFileType = sourcecode.swift; path = RemoteControlConfigProvider.swift; sourceTree = "<group>"; };
		DD9ECB6F2CA9A0BA00AA7C45 /* RemoteControlConfigDataFlow.swift */ = {isa = PBXFileReference; fileEncoding = 4; lastKnownFileType = sourcecode.swift; path = RemoteControlConfigDataFlow.swift; sourceTree = "<group>"; };
		DD9ECB732CA9A0C300AA7C45 /* RemoteControlConfig.swift */ = {isa = PBXFileReference; fileEncoding = 4; lastKnownFileType = sourcecode.swift; path = RemoteControlConfig.swift; sourceTree = "<group>"; };
		DDA6E31F2D258E0500C2988C /* OverrideHelpView.swift */ = {isa = PBXFileReference; lastKnownFileType = sourcecode.swift; path = OverrideHelpView.swift; sourceTree = "<group>"; };
		DDA6E3212D25901100C2988C /* TempTargetHelpView.swift */ = {isa = PBXFileReference; lastKnownFileType = sourcecode.swift; path = TempTargetHelpView.swift; sourceTree = "<group>"; };
		DDA6E24F2D22187500C2988C /* ChartLegendView.swift */ = {isa = PBXFileReference; lastKnownFileType = sourcecode.swift; path = ChartLegendView.swift; sourceTree = "<group>"; };
<<<<<<< HEAD
		DDA6E2842D2361F800C2988C /* LoopStatusView.swift */ = {isa = PBXFileReference; lastKnownFileType = sourcecode.swift; path = LoopStatusView.swift; sourceTree = "<group>"; };
=======
		DDA6E3562D25988500C2988C /* ContactImageHelpView.swift */ = {isa = PBXFileReference; lastKnownFileType = sourcecode.swift; path = ContactImageHelpView.swift; sourceTree = "<group>"; };
>>>>>>> be8cd8c4
		DDB37CC22D05044D00D99BF4 /* ContactTrickEntryStored+CoreDataClass.swift */ = {isa = PBXFileReference; lastKnownFileType = sourcecode.swift; path = "ContactTrickEntryStored+CoreDataClass.swift"; sourceTree = "<group>"; };
		DDB37CC32D05044D00D99BF4 /* ContactTrickEntryStored+CoreDataProperties.swift */ = {isa = PBXFileReference; lastKnownFileType = sourcecode.swift; path = "ContactTrickEntryStored+CoreDataProperties.swift"; sourceTree = "<group>"; };
		DDB37CC42D05048F00D99BF4 /* ContactImageStorage.swift */ = {isa = PBXFileReference; lastKnownFileType = sourcecode.swift; path = ContactImageStorage.swift; sourceTree = "<group>"; };
		DDB37CC62D05127500D99BF4 /* FontExtensions.swift */ = {isa = PBXFileReference; lastKnownFileType = sourcecode.swift; path = FontExtensions.swift; sourceTree = "<group>"; };
		DDCEBF5A2CC1B76400DF4C36 /* LiveActivity+Helper.swift */ = {isa = PBXFileReference; lastKnownFileType = sourcecode.swift; path = "LiveActivity+Helper.swift"; sourceTree = "<group>"; };
		DDD163112C4C689900CD525A /* AdjustmentsStateModel.swift */ = {isa = PBXFileReference; lastKnownFileType = sourcecode.swift; path = AdjustmentsStateModel.swift; sourceTree = "<group>"; };
		DDD163132C4C68D300CD525A /* AdjustmentsProvider.swift */ = {isa = PBXFileReference; lastKnownFileType = sourcecode.swift; path = AdjustmentsProvider.swift; sourceTree = "<group>"; };
		DDD163152C4C690300CD525A /* AdjustmentsDataFlow.swift */ = {isa = PBXFileReference; lastKnownFileType = sourcecode.swift; path = AdjustmentsDataFlow.swift; sourceTree = "<group>"; };
		DDD163172C4C694000CD525A /* AdjustmentsRootView.swift */ = {isa = PBXFileReference; lastKnownFileType = sourcecode.swift; path = AdjustmentsRootView.swift; sourceTree = "<group>"; };
		DDD163192C4C695E00CD525A /* EditOverrideForm.swift */ = {isa = PBXFileReference; lastKnownFileType = sourcecode.swift; path = EditOverrideForm.swift; sourceTree = "<group>"; };
		DDD1631B2C4C697400CD525A /* AddOverrideForm.swift */ = {isa = PBXFileReference; lastKnownFileType = sourcecode.swift; path = AddOverrideForm.swift; sourceTree = "<group>"; };
		DDD1631E2C4C6F6900CD525A /* TrioCoreDataPersistentContainer.xcdatamodel */ = {isa = PBXFileReference; lastKnownFileType = wrapper.xcdatamodel; path = TrioCoreDataPersistentContainer.xcdatamodel; sourceTree = "<group>"; };
		DDD6D4D22CDE90720029439A /* HbA1cDisplayUnit.swift */ = {isa = PBXFileReference; lastKnownFileType = sourcecode.swift; path = HbA1cDisplayUnit.swift; sourceTree = "<group>"; };
		DDE179322C910127003CDDB7 /* MealPresetStored+CoreDataClass.swift */ = {isa = PBXFileReference; lastKnownFileType = sourcecode.swift; path = "MealPresetStored+CoreDataClass.swift"; sourceTree = "<group>"; };
		DDE179332C910127003CDDB7 /* MealPresetStored+CoreDataProperties.swift */ = {isa = PBXFileReference; lastKnownFileType = sourcecode.swift; path = "MealPresetStored+CoreDataProperties.swift"; sourceTree = "<group>"; };
		DDE179342C910127003CDDB7 /* LoopStatRecord+CoreDataClass.swift */ = {isa = PBXFileReference; lastKnownFileType = sourcecode.swift; path = "LoopStatRecord+CoreDataClass.swift"; sourceTree = "<group>"; };
		DDE179352C910127003CDDB7 /* LoopStatRecord+CoreDataProperties.swift */ = {isa = PBXFileReference; lastKnownFileType = sourcecode.swift; path = "LoopStatRecord+CoreDataProperties.swift"; sourceTree = "<group>"; };
		DDE179362C910127003CDDB7 /* BolusStored+CoreDataClass.swift */ = {isa = PBXFileReference; lastKnownFileType = sourcecode.swift; path = "BolusStored+CoreDataClass.swift"; sourceTree = "<group>"; };
		DDE179372C910127003CDDB7 /* BolusStored+CoreDataProperties.swift */ = {isa = PBXFileReference; lastKnownFileType = sourcecode.swift; path = "BolusStored+CoreDataProperties.swift"; sourceTree = "<group>"; };
		DDE179382C910127003CDDB7 /* ForecastValue+CoreDataClass.swift */ = {isa = PBXFileReference; lastKnownFileType = sourcecode.swift; path = "ForecastValue+CoreDataClass.swift"; sourceTree = "<group>"; };
		DDE179392C910127003CDDB7 /* ForecastValue+CoreDataProperties.swift */ = {isa = PBXFileReference; lastKnownFileType = sourcecode.swift; path = "ForecastValue+CoreDataProperties.swift"; sourceTree = "<group>"; };
		DDE1793A2C910127003CDDB7 /* CarbEntryStored+CoreDataClass.swift */ = {isa = PBXFileReference; lastKnownFileType = sourcecode.swift; path = "CarbEntryStored+CoreDataClass.swift"; sourceTree = "<group>"; };
		DDE1793B2C910127003CDDB7 /* CarbEntryStored+CoreDataProperties.swift */ = {isa = PBXFileReference; lastKnownFileType = sourcecode.swift; path = "CarbEntryStored+CoreDataProperties.swift"; sourceTree = "<group>"; };
		DDE1793E2C910127003CDDB7 /* PumpEventStored+CoreDataClass.swift */ = {isa = PBXFileReference; lastKnownFileType = sourcecode.swift; path = "PumpEventStored+CoreDataClass.swift"; sourceTree = "<group>"; };
		DDE1793F2C910127003CDDB7 /* PumpEventStored+CoreDataProperties.swift */ = {isa = PBXFileReference; lastKnownFileType = sourcecode.swift; path = "PumpEventStored+CoreDataProperties.swift"; sourceTree = "<group>"; };
		DDE179402C910127003CDDB7 /* StatsData+CoreDataClass.swift */ = {isa = PBXFileReference; lastKnownFileType = sourcecode.swift; path = "StatsData+CoreDataClass.swift"; sourceTree = "<group>"; };
		DDE179412C910127003CDDB7 /* StatsData+CoreDataProperties.swift */ = {isa = PBXFileReference; lastKnownFileType = sourcecode.swift; path = "StatsData+CoreDataProperties.swift"; sourceTree = "<group>"; };
		DDE179422C910127003CDDB7 /* Forecast+CoreDataClass.swift */ = {isa = PBXFileReference; lastKnownFileType = sourcecode.swift; path = "Forecast+CoreDataClass.swift"; sourceTree = "<group>"; };
		DDE179432C910127003CDDB7 /* Forecast+CoreDataProperties.swift */ = {isa = PBXFileReference; lastKnownFileType = sourcecode.swift; path = "Forecast+CoreDataProperties.swift"; sourceTree = "<group>"; };
		DDE179442C910127003CDDB7 /* GlucoseStored+CoreDataClass.swift */ = {isa = PBXFileReference; lastKnownFileType = sourcecode.swift; path = "GlucoseStored+CoreDataClass.swift"; sourceTree = "<group>"; };
		DDE179452C910127003CDDB7 /* GlucoseStored+CoreDataProperties.swift */ = {isa = PBXFileReference; lastKnownFileType = sourcecode.swift; path = "GlucoseStored+CoreDataProperties.swift"; sourceTree = "<group>"; };
		DDE179462C910127003CDDB7 /* OpenAPS_Battery+CoreDataClass.swift */ = {isa = PBXFileReference; lastKnownFileType = sourcecode.swift; path = "OpenAPS_Battery+CoreDataClass.swift"; sourceTree = "<group>"; };
		DDE179472C910127003CDDB7 /* OpenAPS_Battery+CoreDataProperties.swift */ = {isa = PBXFileReference; lastKnownFileType = sourcecode.swift; path = "OpenAPS_Battery+CoreDataProperties.swift"; sourceTree = "<group>"; };
		DDE179482C910127003CDDB7 /* TempBasalStored+CoreDataClass.swift */ = {isa = PBXFileReference; lastKnownFileType = sourcecode.swift; path = "TempBasalStored+CoreDataClass.swift"; sourceTree = "<group>"; };
		DDE179492C910127003CDDB7 /* TempBasalStored+CoreDataProperties.swift */ = {isa = PBXFileReference; lastKnownFileType = sourcecode.swift; path = "TempBasalStored+CoreDataProperties.swift"; sourceTree = "<group>"; };
		DDE1794C2C910127003CDDB7 /* OverrideRunStored+CoreDataClass.swift */ = {isa = PBXFileReference; lastKnownFileType = sourcecode.swift; path = "OverrideRunStored+CoreDataClass.swift"; sourceTree = "<group>"; };
		DDE1794D2C910127003CDDB7 /* OverrideRunStored+CoreDataProperties.swift */ = {isa = PBXFileReference; lastKnownFileType = sourcecode.swift; path = "OverrideRunStored+CoreDataProperties.swift"; sourceTree = "<group>"; };
		DDE1794E2C910127003CDDB7 /* OrefDetermination+CoreDataClass.swift */ = {isa = PBXFileReference; lastKnownFileType = sourcecode.swift; path = "OrefDetermination+CoreDataClass.swift"; sourceTree = "<group>"; };
		DDE1794F2C910127003CDDB7 /* OrefDetermination+CoreDataProperties.swift */ = {isa = PBXFileReference; lastKnownFileType = sourcecode.swift; path = "OrefDetermination+CoreDataProperties.swift"; sourceTree = "<group>"; };
		DDE179502C910127003CDDB7 /* OverrideStored+CoreDataClass.swift */ = {isa = PBXFileReference; lastKnownFileType = sourcecode.swift; path = "OverrideStored+CoreDataClass.swift"; sourceTree = "<group>"; };
		DDE179512C910127003CDDB7 /* OverrideStored+CoreDataProperties.swift */ = {isa = PBXFileReference; lastKnownFileType = sourcecode.swift; path = "OverrideStored+CoreDataProperties.swift"; sourceTree = "<group>"; };
		DDF847DC2C5C28720049BB3B /* LiveActivitySettingsDataFlow.swift */ = {isa = PBXFileReference; lastKnownFileType = sourcecode.swift; path = LiveActivitySettingsDataFlow.swift; sourceTree = "<group>"; };
		DDF847DE2C5C28780049BB3B /* LiveActivitySettingsProvider.swift */ = {isa = PBXFileReference; lastKnownFileType = sourcecode.swift; path = LiveActivitySettingsProvider.swift; sourceTree = "<group>"; };
		DDF847E02C5C287F0049BB3B /* LiveActivitySettingsStateModel.swift */ = {isa = PBXFileReference; lastKnownFileType = sourcecode.swift; path = LiveActivitySettingsStateModel.swift; sourceTree = "<group>"; };
		DDF847E32C5C288F0049BB3B /* LiveActivitySettingsRootView.swift */ = {isa = PBXFileReference; lastKnownFileType = sourcecode.swift; path = LiveActivitySettingsRootView.swift; sourceTree = "<group>"; };
		DDF847E52C5D66490049BB3B /* AddMealPresetView.swift */ = {isa = PBXFileReference; lastKnownFileType = sourcecode.swift; path = AddMealPresetView.swift; sourceTree = "<group>"; };
		DDF847E72C5DABA30049BB3B /* WatchConfigAppleWatchView.swift */ = {isa = PBXFileReference; lastKnownFileType = sourcecode.swift; path = WatchConfigAppleWatchView.swift; sourceTree = "<group>"; };
		DDF847E92C5DABAC0049BB3B /* WatchConfigGarminView.swift */ = {isa = PBXFileReference; lastKnownFileType = sourcecode.swift; path = WatchConfigGarminView.swift; sourceTree = "<group>"; };
		E00EEBFD27368630002FF094 /* ServiceAssembly.swift */ = {isa = PBXFileReference; fileEncoding = 4; lastKnownFileType = sourcecode.swift; path = ServiceAssembly.swift; sourceTree = "<group>"; };
		E00EEBFE27368630002FF094 /* SecurityAssembly.swift */ = {isa = PBXFileReference; fileEncoding = 4; lastKnownFileType = sourcecode.swift; path = SecurityAssembly.swift; sourceTree = "<group>"; };
		E00EEBFF27368630002FF094 /* StorageAssembly.swift */ = {isa = PBXFileReference; fileEncoding = 4; lastKnownFileType = sourcecode.swift; path = StorageAssembly.swift; sourceTree = "<group>"; };
		E00EEC0027368630002FF094 /* UIAssembly.swift */ = {isa = PBXFileReference; fileEncoding = 4; lastKnownFileType = sourcecode.swift; path = UIAssembly.swift; sourceTree = "<group>"; };
		E00EEC0127368630002FF094 /* APSAssembly.swift */ = {isa = PBXFileReference; fileEncoding = 4; lastKnownFileType = sourcecode.swift; path = APSAssembly.swift; sourceTree = "<group>"; };
		E00EEC0227368630002FF094 /* NetworkAssembly.swift */ = {isa = PBXFileReference; fileEncoding = 4; lastKnownFileType = sourcecode.swift; path = NetworkAssembly.swift; sourceTree = "<group>"; };
		E013D871273AC6FE0014109C /* GlucoseSimulatorSource.swift */ = {isa = PBXFileReference; lastKnownFileType = sourcecode.swift; path = GlucoseSimulatorSource.swift; sourceTree = "<group>"; };
		E06B9119275B5EEA003C04B6 /* Array+Extension.swift */ = {isa = PBXFileReference; lastKnownFileType = sourcecode.swift; path = "Array+Extension.swift"; sourceTree = "<group>"; };
		E0CC2C5B275B9DAE00A7BC71 /* HealthKit.framework */ = {isa = PBXFileReference; lastKnownFileType = wrapper.framework; name = HealthKit.framework; path = System/Library/Frameworks/HealthKit.framework; sourceTree = SDKROOT; };
		E0D4F80427513ECF00BDF1FE /* HealthKitSample.swift */ = {isa = PBXFileReference; lastKnownFileType = sourcecode.swift; path = HealthKitSample.swift; sourceTree = "<group>"; };
		E26904AACA8D9C15D229D675 /* SnoozeStateModel.swift */ = {isa = PBXFileReference; includeInIndex = 1; lastKnownFileType = sourcecode.swift; path = SnoozeStateModel.swift; sourceTree = "<group>"; };
		E592A36F2CEEC01E009A472C /* ContactTrickEntry.swift */ = {isa = PBXFileReference; lastKnownFileType = sourcecode.swift; path = ContactTrickEntry.swift; sourceTree = "<group>"; };
		E592A3712CEEC038009A472C /* ContactImageRootView.swift */ = {isa = PBXFileReference; lastKnownFileType = sourcecode.swift; path = ContactImageRootView.swift; sourceTree = "<group>"; };
		E592A3732CEEC038009A472C /* ContactImageDataFlow.swift */ = {isa = PBXFileReference; lastKnownFileType = sourcecode.swift; path = ContactImageDataFlow.swift; sourceTree = "<group>"; };
		E592A3742CEEC038009A472C /* ContactImageProvider.swift */ = {isa = PBXFileReference; lastKnownFileType = sourcecode.swift; path = ContactImageProvider.swift; sourceTree = "<group>"; };
		E592A3752CEEC038009A472C /* ContactImageStateModel.swift */ = {isa = PBXFileReference; lastKnownFileType = sourcecode.swift; path = ContactImageStateModel.swift; sourceTree = "<group>"; };
		E625985B47742D498CB1681A /* GlucoseNotificationSettingsProvider.swift */ = {isa = PBXFileReference; includeInIndex = 1; lastKnownFileType = sourcecode.swift; path = GlucoseNotificationSettingsProvider.swift; sourceTree = "<group>"; };
		F816825D28DB441200054060 /* HeartBeatManager.swift */ = {isa = PBXFileReference; fileEncoding = 4; lastKnownFileType = sourcecode.swift; path = HeartBeatManager.swift; sourceTree = "<group>"; };
		F816825F28DB441800054060 /* BluetoothTransmitter.swift */ = {isa = PBXFileReference; fileEncoding = 4; lastKnownFileType = sourcecode.swift; path = BluetoothTransmitter.swift; sourceTree = "<group>"; };
		F90692A9274B7AAE0037068D /* HealthKitManager.swift */ = {isa = PBXFileReference; lastKnownFileType = sourcecode.swift; path = HealthKitManager.swift; sourceTree = "<group>"; };
		F90692CE274B999A0037068D /* HealthKitDataFlow.swift */ = {isa = PBXFileReference; lastKnownFileType = sourcecode.swift; path = HealthKitDataFlow.swift; sourceTree = "<group>"; };
		F90692D0274B99B60037068D /* HealthKitProvider.swift */ = {isa = PBXFileReference; lastKnownFileType = sourcecode.swift; path = HealthKitProvider.swift; sourceTree = "<group>"; };
		F90692D2274B9A130037068D /* AppleHealthKitRootView.swift */ = {isa = PBXFileReference; lastKnownFileType = sourcecode.swift; path = AppleHealthKitRootView.swift; sourceTree = "<group>"; };
		F90692D5274B9A450037068D /* HealthKitStateModel.swift */ = {isa = PBXFileReference; lastKnownFileType = sourcecode.swift; path = HealthKitStateModel.swift; sourceTree = "<group>"; };
		FBB3BAE7494CB771ABAC7B8B /* ISFEditorRootView.swift */ = {isa = PBXFileReference; includeInIndex = 1; lastKnownFileType = sourcecode.swift; path = ISFEditorRootView.swift; sourceTree = "<group>"; };
		FE41E4D529463EE20047FD55 /* NightscoutPreferences.swift */ = {isa = PBXFileReference; lastKnownFileType = sourcecode.swift; path = NightscoutPreferences.swift; sourceTree = "<group>"; };
		FE66D16A291F74F8005D6F77 /* Bundle+Extensions.swift */ = {isa = PBXFileReference; lastKnownFileType = sourcecode.swift; path = "Bundle+Extensions.swift"; sourceTree = "<group>"; };
		FEFFA7A12929FE49007B8193 /* UIDevice+Extensions.swift */ = {isa = PBXFileReference; lastKnownFileType = sourcecode.swift; path = "UIDevice+Extensions.swift"; sourceTree = "<group>"; };
/* End PBXFileReference section */

/* Begin PBXFileSystemSynchronizedRootGroup section */
		DDCEBF412CC1B42500DF4C36 /* Views */ = {isa = PBXFileSystemSynchronizedRootGroup; explicitFileTypes = {}; explicitFolders = (); path = Views; sourceTree = "<group>"; };
/* End PBXFileSystemSynchronizedRootGroup section */

/* Begin PBXFrameworksBuildPhase section */
		388E595525AD948C0019842D /* Frameworks */ = {
			isa = PBXFrameworksBuildPhase;
			buildActionMask = 2147483647;
			files = (
				CE95BF632BA771BE00DC3DE3 /* LoopTestingKit.framework in Frameworks */,
				38E87403274F78C000975559 /* libswiftCoreNFC.tbd in Frameworks */,
				38E87401274F77E400975559 /* CoreNFC.framework in Frameworks */,
				CE51DD1C2A01970900F163F7 /* ConnectIQ 2.xcframework in Frameworks */,
				3811DE1025C9D37700A708ED /* Swinject in Frameworks */,
				B958F1B72BA0711600484851 /* MKRingProgressView in Frameworks */,
				CE95BF5B2BA770C300DC3DE3 /* LoopKit.framework in Frameworks */,
				38B17B6625DD90E0005CAE3D /* SwiftDate in Frameworks */,
				3833B46D26012030003021B3 /* Algorithms in Frameworks */,
				CEB434FD28B90B7C00B70274 /* SwiftCharts in Frameworks */,
				CE95BF5F2BA7715800DC3DE3 /* MockKit.framework in Frameworks */,
				38DF1789276FC8C400B3528F /* SwiftMessages in Frameworks */,
				CE95BF612BA7715900DC3DE3 /* MockKitUI.framework in Frameworks */,
				E0CC2C5C275B9F0F00A7BC71 /* HealthKit.framework in Frameworks */,
				CE95BF5D2BA770C300DC3DE3 /* LoopKitUI.framework in Frameworks */,
			);
			runOnlyForDeploymentPostprocessing = 0;
		};
		38E8752127554D5700975559 /* Frameworks */ = {
			isa = PBXFrameworksBuildPhase;
			buildActionMask = 2147483647;
			files = (
				CE6B025728F350FF000C5502 /* HealthKit.framework in Frameworks */,
				38E8755827567AE400975559 /* SwiftDate in Frameworks */,
				199561C1275E61A50077B976 /* HealthKit.framework in Frameworks */,
			);
			runOnlyForDeploymentPostprocessing = 0;
		};
		38FCF3EA25E9028E0078B0D1 /* Frameworks */ = {
			isa = PBXFrameworksBuildPhase;
			buildActionMask = 2147483647;
			files = (
			);
			runOnlyForDeploymentPostprocessing = 0;
		};
		6B1A8D142B14D91500E76752 /* Frameworks */ = {
			isa = PBXFrameworksBuildPhase;
			buildActionMask = 2147483647;
			files = (
				6B1A8D1B2B14D91600E76752 /* SwiftUI.framework in Frameworks */,
				6B1A8D192B14D91600E76752 /* WidgetKit.framework in Frameworks */,
			);
			runOnlyForDeploymentPostprocessing = 0;
		};
/* End PBXFrameworksBuildPhase section */

/* Begin PBXGroup section */
		0610F7D6D2EC00E3BA1569F0 /* ConfigEditor */ = {
			isa = PBXGroup;
			children = (
				3F8A87AA037BD079BA3528BA /* ConfigEditorDataFlow.swift */,
				44080E4709E3AE4B73054563 /* ConfigEditorProvider.swift */,
				5D5B4F8B4194BB7E260EF251 /* ConfigEditorStateModel.swift */,
				4E8C7B59F8065047ECE20965 /* View */,
			);
			path = ConfigEditor;
			sourceTree = "<group>";
		};
		0A67A70F9438DB6586398458 /* View */ = {
			isa = PBXGroup;
			children = (
				B5822B15939E719628E9FF7C /* SnoozeRootView.swift */,
			);
			path = View;
			sourceTree = "<group>";
		};
		0D76BBC81CEDC1A0050F45EF /* View */ = {
			isa = PBXGroup;
			children = (
				38569352270B5E350002C50D /* CGMRootView.swift */,
				CE7950232997D81700FA576E /* CGMSettingsView.swift */,
				CE7950252998056D00FA576E /* CGMSetupView.swift */,
			);
			path = View;
			sourceTree = "<group>";
		};
		0EE66DD474AFFD4FD787D5B9 /* View */ = {
			isa = PBXGroup;
			children = (
				881E04BA5E0A003DE8E0A9C6 /* DataTableRootView.swift */,
			);
			path = View;
			sourceTree = "<group>";
		};
		110AEDE22C5193D100615CC9 /* Bolus */ = {
			isa = PBXGroup;
			children = (
				110AEDE02C5193D100615CC9 /* BolusIntent.swift */,
				110AEDE12C5193D100615CC9 /* BolusIntentRequest.swift */,
			);
			path = Bolus;
			sourceTree = "<group>";
		};
		110AEDE62C51A0AE00615CC9 /* View */ = {
			isa = PBXGroup;
			children = (
				110AEDE52C51A0AE00615CC9 /* ShortcutsConfigView.swift */,
			);
			path = View;
			sourceTree = "<group>";
		};
		110AEDEA2C51A0AE00615CC9 /* ShortcutsConfig */ = {
			isa = PBXGroup;
			children = (
				110AEDE62C51A0AE00615CC9 /* View */,
				110AEDE72C51A0AE00615CC9 /* ShortcutsConfigDataFlow.swift */,
				110AEDE82C51A0AE00615CC9 /* ShortcutsConfigProvider.swift */,
				110AEDE92C51A0AE00615CC9 /* ShortcutsConfigStateModel.swift */,
			);
			path = ShortcutsConfig;
			sourceTree = "<group>";
		};
		118DF7692C5ECBC60067FEB7 /* Override */ = {
			isa = PBXGroup;
			children = (
				118DF7642C5ECBC60067FEB7 /* ApplyOverridePresetIntent.swift */,
				118DF7652C5ECBC60067FEB7 /* CancelOverrideIntent.swift */,
				118DF7672C5ECBC60067FEB7 /* OverridePresetEntity.swift */,
				118DF7682C5ECBC60067FEB7 /* OverridePresetsIntentRequest.swift */,
			);
			path = Override;
			sourceTree = "<group>";
		};
		18B49BC9587A59E3A347C1CD /* View */ = {
			isa = PBXGroup;
			children = (
				BF8BCB0C37DEB5EC377B9612 /* BasalProfileEditorRootView.swift */,
			);
			path = View;
			sourceTree = "<group>";
		};
		190EBCC229FF134900BA767D /* UserInterfaceSettings */ = {
			isa = PBXGroup;
			children = (
				190EBCC329FF136900BA767D /* UserInterfaceSettingsDataFlow.swift */,
				190EBCC529FF138000BA767D /* UserInterfaceSettingsProvider.swift */,
				190EBCC729FF13AA00BA767D /* UserInterfaceSettingsStateModel.swift */,
				190EBCC929FF13AF00BA767D /* View */,
			);
			path = UserInterfaceSettings;
			sourceTree = "<group>";
		};
		190EBCC929FF13AF00BA767D /* View */ = {
			isa = PBXGroup;
			children = (
				190EBCCA29FF13CB00BA767D /* UserInterfaceSettingsRootView.swift */,
			);
			path = View;
			sourceTree = "<group>";
		};
		192F0FF5276AC36D0085BE4D /* Recovered References */ = {
			isa = PBXGroup;
			children = (
				199561C0275E61A50077B976 /* HealthKit.framework */,
			);
			name = "Recovered References";
			sourceTree = "<group>";
		};
		195D80B22AF696EE00D25097 /* DynamicSettings */ = {
			isa = PBXGroup;
			children = (
				195D80B62AF697B800D25097 /* DynamicSettingsDataFlow.swift */,
				195D80B82AF697F700D25097 /* DynamicSettingsProvider.swift */,
				195D80BA2AF6980B00D25097 /* DynamicSettingsStateModel.swift */,
				195D80B52AF6974200D25097 /* View */,
			);
			path = DynamicSettings;
			sourceTree = "<group>";
		};
		195D80B52AF6974200D25097 /* View */ = {
			isa = PBXGroup;
			children = (
				195D80B32AF6973A00D25097 /* DynamicSettingsRootView.swift */,
			);
			path = View;
			sourceTree = "<group>";
		};
		198377CF266BFEDE004DE65E /* Localizations */ = {
			isa = PBXGroup;
			children = (
				19D440A926B6FEBD008DA6C8 /* Main */,
			);
			path = Localizations;
			sourceTree = "<group>";
		};
		19D440A926B6FEBD008DA6C8 /* Main */ = {
			isa = PBXGroup;
			children = (
				198377D4266BFFF6004DE65E /* Localizable.strings */,
			);
			path = Main;
			sourceTree = "<group>";
		};
		19D466A129AA2B0A004D5F33 /* MealSettings */ = {
			isa = PBXGroup;
			children = (
				19D466A229AA2B80004D5F33 /* MealSettingsDataFlow.swift */,
				19D466A429AA2BD4004D5F33 /* MealSettingsProvider.swift */,
				19D466A629AA2C22004D5F33 /* MealSettingsStateModel.swift */,
				19D466A829AA306E004D5F33 /* View */,
			);
			path = MealSettings;
			sourceTree = "<group>";
		};
		19D466A829AA306E004D5F33 /* View */ = {
			isa = PBXGroup;
			children = (
				19D466A929AA3099004D5F33 /* MealSettingsRootView.swift */,
			);
			path = View;
			sourceTree = "<group>";
		};
		19E1F7E629D0828B005C8D20 /* IconConfig */ = {
			isa = PBXGroup;
			children = (
				19E1F7E729D082D0005C8D20 /* IconConfigDataFlow.swift */,
				19E1F7E929D082ED005C8D20 /* IconConfigProvider.swift */,
				19E1F7EB29D082FE005C8D20 /* IconConfigStateModel.swift */,
				19E1F7ED29D088C0005C8D20 /* View */,
			);
			path = IconConfig;
			sourceTree = "<group>";
		};
		19E1F7ED29D088C0005C8D20 /* View */ = {
			isa = PBXGroup;
			children = (
				19E1F7EE29D08EBA005C8D20 /* IconConfigRootWiew.swift */,
				1967DFC129D053D300759F30 /* IconImage.swift */,
				1967DFBF29D053AC00759F30 /* IconSelection.swift */,
			);
			path = View;
			sourceTree = "<group>";
		};
		19F95FF129F10F9C00314DDC /* Stat */ = {
			isa = PBXGroup;
			children = (
				19F95FF229F10FBC00314DDC /* StatDataFlow.swift */,
				19F95FF429F10FCF00314DDC /* StatProvider.swift */,
				19F95FF629F10FEE00314DDC /* StatStateModel.swift */,
				19F95FF829F10FF600314DDC /* View */,
			);
			path = Stat;
			sourceTree = "<group>";
		};
		19F95FF829F10FF600314DDC /* View */ = {
			isa = PBXGroup;
			children = (
				19F95FF929F1102A00314DDC /* StatRootView.swift */,
				19A9102F2A24BF6300C8951B /* StatsView.swift */,
				19A910372A24EF3200C8951B /* ChartsView.swift */,
			);
			path = View;
			sourceTree = "<group>";
		};
		29B478DF61BF8D270F7D8954 /* Snooze */ = {
			isa = PBXGroup;
			children = (
				36A708CDB546692C2230B385 /* SnoozeDataFlow.swift */,
				1CAE81192B118804DCD23034 /* SnoozeProvider.swift */,
				E26904AACA8D9C15D229D675 /* SnoozeStateModel.swift */,
				0A67A70F9438DB6586398458 /* View */,
			);
			path = Snooze;
			sourceTree = "<group>";
		};
		34CA4DF169B53D67EF18ED8A /* View */ = {
			isa = PBXGroup;
			children = (
				4DD795BA46B193644D48138C /* TargetsEditorRootView.swift */,
			);
			path = View;
			sourceTree = "<group>";
		};
		3811DE0325C9D31700A708ED /* Modules */ = {
			isa = PBXGroup;
			children = (
				DDD163032C4C67B400CD525A /* Adjustments */,
				DD1745382C55BF8B00211FAC /* AlgorithmAdvancedSettings */,
				DD1745422C55C5C400211FAC /* AutosensSettings */,
				672F63EEAE27400625E14BAD /* AutotuneConfig */,
				A42F1FEDFFD0DDE00AAD54D3 /* BasalProfileEditor */,
				3811DE0425C9D32E00A708ED /* Base */,
				BD7DA9A32AE06DBA00601B20 /* BolusCalculatorConfig */,
				DD09D4792C5986BA003FEA5D /* CalendarEventSettings */,
				CEE9A64D2BBB411C00EB5194 /* Calibrations */,
				E42231DBF0DBE2B4B92D1B15 /* CarbRatioEditor */,
				F75CB57ED6971B46F8756083 /* CGM */,
				0610F7D6D2EC00E3BA1569F0 /* ConfigEditor */,
				E592A3762CEEC038009A472C /* ContactImage */,
				9E56E3626FAD933385101B76 /* DataTable */,
				195D80B22AF696EE00D25097 /* DynamicSettings */,
				DD17454C2C55CA0200211FAC /* GeneralSettings */,
				F66B236E00924A05D6A9F9DF /* GlucoseNotificationSettings */,
				F90692CD274B99850037068D /* HealthKit */,
				3811DE2725C9D49500A708ED /* Home */,
				19E1F7E629D0828B005C8D20 /* IconConfig */,
				D8F047E14D567F2B5DBEFD96 /* ISFEditor */,
				DDF847DB2C5C28550049BB3B /* LiveActivitySettings */,
				3811DE1A25C9D48300A708ED /* Main */,
				5031FE61F63C2A8A8B7674DD /* ManualTempBasal */,
				19D466A129AA2B0A004D5F33 /* MealSettings */,
				D533BF261CDC1C3F871E7BFD /* NightscoutConfig */,
				99C01B871ACAB3F32CE755C7 /* PumpConfig */,
				DD9ECB6B2CA99FA400AA7C45 /* RemoteControlConfig */,
				3811DE3825C9D4A100A708ED /* Settings */,
				110AEDEA2C51A0AE00615CC9 /* ShortcutsConfig */,
				DD17451E2C55520000211FAC /* SMBSettings */,
				29B478DF61BF8D270F7D8954 /* Snooze */,
				19F95FF129F10F9C00314DDC /* Stat */,
				DD17452C2C55AE3500211FAC /* TargetBehavoir */,
				6517011F19F244F64E1FF14B /* TargetsEditor */,
				C2C98283C436DB934D7E7994 /* Treatments */,
				190EBCC229FF134900BA767D /* UserInterfaceSettings */,
				CE94597C29E9E1CD0047C9C6 /* WatchConfig */,
			);
			path = Modules;
			sourceTree = "<group>";
		};
		3811DE0425C9D32E00A708ED /* Base */ = {
			isa = PBXGroup;
			children = (
				3811DE0725C9D32E00A708ED /* BaseView.swift */,
				3811DE0825C9D32F00A708ED /* BaseProvider.swift */,
				38FEF3F92737E42000574A46 /* BaseStateModel.swift */,
			);
			path = Base;
			sourceTree = "<group>";
		};
		3811DE1325C9D39E00A708ED /* Sources */ = {
			isa = PBXGroup;
			children = (
				CE7CA3422A064973004BE681 /* Shortcuts */,
				3811DEDE25C9E2DD00A708ED /* Application */,
				3811DF0A25CAAAA500A708ED /* APS */,
				E00EEBFC27368630002FF094 /* Assemblies */,
				38E98A3225F5300800C0CED0 /* Config */,
				388E5A5A25B6F05F0019842D /* Helpers */,
				38DF178A27733E0F00B3528F /* AnimatedBackground */,
				198377CF266BFEDE004DE65E /* Localizations */,
				38E98A1A25F52C9300C0CED0 /* Logger */,
				388E5A5925B6F0250019842D /* Models */,
				3811DE0325C9D31700A708ED /* Modules */,
				3811DE1425C9D40400A708ED /* Router */,
				3811DE9125C9D88200A708ED /* Services */,
				3883582E25EEAFC000E024B2 /* Views */,
			);
			path = Sources;
			sourceTree = "<group>";
		};
		3811DE1425C9D40400A708ED /* Router */ = {
			isa = PBXGroup;
			children = (
				3811DE1525C9D40400A708ED /* Screen.swift */,
				3811DE1625C9D40400A708ED /* Router.swift */,
			);
			path = Router;
			sourceTree = "<group>";
		};
		3811DE1A25C9D48300A708ED /* Main */ = {
			isa = PBXGroup;
			children = (
				3811DE1D25C9D48300A708ED /* MainDataFlow.swift */,
				3811DE1C25C9D48300A708ED /* MainProvider.swift */,
				38FEF3FB2737E53800574A46 /* MainStateModel.swift */,
				3811DE1F25C9D48300A708ED /* View */,
			);
			path = Main;
			sourceTree = "<group>";
		};
		3811DE1F25C9D48300A708ED /* View */ = {
			isa = PBXGroup;
			children = (
				3811DE2025C9D48300A708ED /* MainRootView.swift */,
			);
			path = View;
			sourceTree = "<group>";
		};
		3811DE2725C9D49500A708ED /* Home */ = {
			isa = PBXGroup;
			children = (
				3811DE2A25C9D49500A708ED /* HomeDataFlow.swift */,
				3811DE2925C9D49500A708ED /* HomeProvider.swift */,
				3811DE2825C9D49500A708ED /* HomeStateModel.swift */,
				58645B972CA2D16A008AFCE7 /* HomeStateModel+Setup */,
				3811DE2C25C9D49500A708ED /* View */,
			);
			path = Home;
			sourceTree = "<group>";
		};
		3811DE2C25C9D49500A708ED /* View */ = {
			isa = PBXGroup;
			children = (
				3811DE2E25C9D49500A708ED /* HomeRootView.swift */,
				3833B51E260264AC003021B3 /* Chart */,
				3833B51F260264B6003021B3 /* Header */,
			);
			path = View;
			sourceTree = "<group>";
		};
		3811DE3825C9D4A100A708ED /* Settings */ = {
			isa = PBXGroup;
			children = (
				3811DE3D25C9D4A100A708ED /* SettingsDataFlow.swift */,
				3811DE3E25C9D4A100A708ED /* SettingsProvider.swift */,
				3811DE3925C9D4A100A708ED /* SettingsStateModel.swift */,
				3811DE3B25C9D4A100A708ED /* View */,
				BDCAF2372C639F35002DC907 /* SettingItems.swift */,
			);
			path = Settings;
			sourceTree = "<group>";
		};
		3811DE3B25C9D4A100A708ED /* View */ = {
			isa = PBXGroup;
			children = (
				DD1745112C54168300211FAC /* Subviews */,
				3811DE3C25C9D4A100A708ED /* SettingsRootView.swift */,
				CE1F6DE82BAF37C90064EB8D /* TidepoolConfigView.swift */,
				65070A322BFDCB83006F213F /* TidepoolStartView.swift */,
			);
			path = View;
			sourceTree = "<group>";
		};
		3811DE9125C9D88200A708ED /* Services */ = {
			isa = PBXGroup;
			children = (
				3811DE9225C9D88200A708ED /* Appearance */,
				CEB434E128B8F9BC00B70274 /* Bluetooth */,
				3862CC2C2743F9DC00BF832C /* Calendar */,
				E592A37E2CEEC046009A472C /* ContactImage */,
				F90692A8274B7A980037068D /* HealthKit */,
				6B1A8D2C2B156EC100E76752 /* LiveActivity */,
				3811DE9425C9D88200A708ED /* Network */,
				38B4F3C425E5016800E76A18 /* Notifications */,
				DD9ECB662CA99EFE00AA7C45 /* RemoteControl */,
				38AEE75025F021F10013F05B /* SettingsManager */,
				3811DE9825C9D88300A708ED /* Storage */,
				3811DEA525C9D88300A708ED /* UnlockManager */,
				38E87406274F9AA500975559 /* UserNotifications */,
				38E8754D275556E100975559 /* WatchManager */,
			);
			path = Services;
			sourceTree = "<group>";
		};
		3811DE9225C9D88200A708ED /* Appearance */ = {
			isa = PBXGroup;
			children = (
				3811DE9325C9D88200A708ED /* AppearanceManager.swift */,
			);
			path = Appearance;
			sourceTree = "<group>";
		};
		3811DE9425C9D88200A708ED /* Network */ = {
			isa = PBXGroup;
			children = (
				38E44521274E3DDC00EC9A94 /* NetworkReachabilityManager.swift */,
				38192E03261B82FA0094D973 /* ReachabilityManager.swift */,
				3811DE9625C9D88300A708ED /* HTTPResponseStatus.swift */,
				DDC9B9962CFD2332003E7721 /* Nightscout */,
				38FE826925CC82DB001FF17A /* NetworkService.swift */,
				CE1F6DDA2BAE08B60064EB8D /* TidepoolManager.swift */,
			);
			path = Network;
			sourceTree = "<group>";
		};
		3811DE9825C9D88300A708ED /* Storage */ = {
			isa = PBXGroup;
			children = (
				383948D525CD4D8900E91849 /* FileStorage.swift */,
				3811DE9C25C9D88300A708ED /* KeyValueStorage.swift */,
				3811DE9925C9D88300A708ED /* Cache */,
				38E44529274E40F100EC9A94 /* Disk */,
				3811DE9D25C9D88300A708ED /* Keychain */,
			);
			path = Storage;
			sourceTree = "<group>";
		};
		3811DE9925C9D88300A708ED /* Cache */ = {
			isa = PBXGroup;
			children = (
				3811DE9A25C9D88300A708ED /* UserDefaults+Cache.swift */,
				3811DE9B25C9D88300A708ED /* Cache.swift */,
			);
			path = Cache;
			sourceTree = "<group>";
		};
		3811DE9D25C9D88300A708ED /* Keychain */ = {
			isa = PBXGroup;
			children = (
				3811DE9E25C9D88300A708ED /* BaseKeychain.swift */,
				3811DE9F25C9D88300A708ED /* Keychain.swift */,
				3811DEA025C9D88300A708ED /* KeychainItemAccessibility.swift */,
			);
			path = Keychain;
			sourceTree = "<group>";
		};
		3811DEA525C9D88300A708ED /* UnlockManager */ = {
			isa = PBXGroup;
			children = (
				3811DEA625C9D88300A708ED /* UnlockManager.swift */,
			);
			path = UnlockManager;
			sourceTree = "<group>";
		};
		3811DED425C9E1E300A708ED /* Resources */ = {
			isa = PBXGroup;
			children = (
				388E597125AD9CF10019842D /* json */,
				388E596E25AD96040019842D /* javascript */,
				3811DEC725C9DA7300A708ED /* FreeAPS.entitlements */,
				388E596425AD948E0019842D /* Info.plist */,
				1927C8E82744606D00347C69 /* InfoPlist.strings */,
				B9CAAEFB2AE70836000F68BC /* branch.txt */,
				19DA487F29CD2B8400EEA1E7 /* Assets.xcassets */,
			);
			path = Resources;
			sourceTree = "<group>";
		};
		3811DEDE25C9E2DD00A708ED /* Application */ = {
			isa = PBXGroup;
			children = (
				38E4451D274DB04600EC9A94 /* AppDelegate.swift */,
				388E595B25AD948C0019842D /* FreeAPSApp.swift */,
				BD4ED4FC2CF9D5E8000EDC9C /* AppState.swift */,
			);
			path = Application;
			sourceTree = "<group>";
		};
		3811DEE325CA063400A708ED /* PropertyWrappers */ = {
			isa = PBXGroup;
			children = (
				38E44527274E401C00EC9A94 /* Protected.swift */,
				3811DEE425CA063400A708ED /* Injected.swift */,
				3811DEE625CA063400A708ED /* SyncAccess.swift */,
				3811DEE725CA063400A708ED /* PersistedProperty.swift */,
			);
			path = PropertyWrappers;
			sourceTree = "<group>";
		};
		3811DF0A25CAAAA500A708ED /* APS */ = {
			isa = PBXGroup;
			children = (
				CE95BF562BA5F5FE00DC3DE3 /* PluginManager.swift */,
				3811DF0F25CAAAE200A708ED /* APSManager.swift */,
				38BF021E25E7F0DE00579895 /* DeviceDataManager.swift */,
				38DAB289260D349500F74C1A /* FetchGlucoseManager.swift */,
				38192E06261BA9960094D973 /* FetchTreatmentsManager.swift */,
				3856933F270B57A00002C50D /* CGM */,
				38A504F625DDA0E200C5B9E8 /* Extensions */,
				388E5A5825B6F0070019842D /* OpenAPS */,
				38A0362725ECF05300FCBB52 /* Storage */,
			);
			path = APS;
			sourceTree = "<group>";
		};
		3818AA44274C229000843DB3 /* Packages */ = {
			isa = PBXGroup;
			children = (
				3818AA45274C229000843DB3 /* LibreTransmitter */,
			);
			name = Packages;
			sourceTree = "<group>";
		};
		3818AA48274C267000843DB3 /* Frameworks */ = {
			isa = PBXGroup;
			children = (
				CE95BF492BA5CED700DC3DE3 /* LoopKit.framework */,
				CE95BF4A2BA5CED700DC3DE3 /* LoopKitUI.framework */,
				CE51DD1B2A01970800F163F7 /* ConnectIQ 2.xcframework */,
				CE94597929E9DF7B0047C9C6 /* ConnectIQ.framework */,
				CEC751D529D88262006E9D24 /* MinimedKit.framework */,
				CEC751D729D88262006E9D24 /* MinimedKitUI.framework */,
				CEC751D129D88257006E9D24 /* OmniKit.framework */,
				CEC751D329D88257006E9D24 /* OmniKitUI.framework */,
				CE79502D29980E4D00FA576E /* ShareClientUI.framework */,
				CE79502929980C9F00FA576E /* G7SensorKitUI.framework */,
				CE79502729980C9600FA576E /* CGMBLEKitUI.framework */,
				CE398D1A297D69A900DF218F /* ShareClient.framework */,
				CE398D17297C9EE800DF218F /* G7SensorKit.framework */,
				CE398D012977349800DF218F /* CryptoKit.framework */,
				CE6B025628F350FF000C5502 /* HealthKit.framework */,
				CEB434DE28B8F5C400B70274 /* OmniBLE.framework */,
				CEB434DB28B8F5B900B70274 /* MKRingProgressView.framework */,
				E0CC2C5B275B9DAE00A7BC71 /* HealthKit.framework */,
				38E87402274F78C000975559 /* libswiftCoreNFC.tbd */,
				38E873FD274F761800975559 /* CoreNFC.framework */,
				3818AA70274C278200843DB3 /* LoopTestingKit.framework */,
				3818AA4C274C26A300843DB3 /* LoopKit.framework */,
				3818AA4D274C26A300843DB3 /* LoopKitUI.framework */,
				3818AA4E274C26A300843DB3 /* MockKit.framework */,
				3818AA4F274C26A300843DB3 /* MockKitUI.framework */,
				3818AA51274C26A300843DB3 /* MinimedKit.framework */,
				3818AA52274C26A300843DB3 /* MinimedKitUI.framework */,
				3818AA53274C26A300843DB3 /* OmniKit.framework */,
				3818AA54274C26A300843DB3 /* OmniKitUI.framework */,
				3818AA55274C26A300843DB3 /* RileyLinkBLEKit.framework */,
				3818AA56274C26A300843DB3 /* RileyLinkKit.framework */,
				3818AA57274C26A300843DB3 /* RileyLinkKitUI.framework */,
				3818AA49274C267000843DB3 /* CGMBLEKit.framework */,
				6B1A8D012B14D88B00E76752 /* UniformTypeIdentifiers.framework */,
				6B1A8D182B14D91600E76752 /* WidgetKit.framework */,
				6B1A8D1A2B14D91600E76752 /* SwiftUI.framework */,
			);
			name = Frameworks;
			sourceTree = "<group>";
		};
		3833B51E260264AC003021B3 /* Chart */ = {
			isa = PBXGroup;
			children = (
				DDA6E24F2D22187500C2988C /* ChartLegendView.swift */,
				BD3CC0712B0B89D50013189E /* MainChartView.swift */,
				BDDAF9F12D0055CC00B34E7A /* ChartElements */,
			);
			path = Chart;
			sourceTree = "<group>";
		};
		3833B51F260264B6003021B3 /* Header */ = {
			isa = PBXGroup;
			children = (
				DDA6E2842D2361F800C2988C /* LoopStatusView.swift */,
				383420D525FFE38C002D46C1 /* LoopView.swift */,
				38AAF85425FFF846004AF583 /* CurrentGlucoseView.swift */,
				38DAB27F260CBB7F00F74C1A /* PumpView.swift */,
			);
			path = Header;
			sourceTree = "<group>";
		};
		3856933F270B57A00002C50D /* CGM */ = {
			isa = PBXGroup;
			children = (
				CEE9A65A2BBB41AD00EB5194 /* Calibrations */,
				F816825F28DB441800054060 /* BluetoothTransmitter.swift */,
				F816825D28DB441200054060 /* HeartBeatManager.swift */,
				38569346270B5DFB0002C50D /* AppGroupSource.swift */,
				38569344270B5DFA0002C50D /* CGMType.swift */,
				38569345270B5DFA0002C50D /* GlucoseSource.swift */,
				E013D871273AC6FE0014109C /* GlucoseSimulatorSource.swift */,
				CE95BF592BA62E4A00DC3DE3 /* PluginSource.swift */,
			);
			path = CGM;
			sourceTree = "<group>";
		};
		3862CC2C2743F9DC00BF832C /* Calendar */ = {
			isa = PBXGroup;
			children = (
				3862CC2D2743F9F700BF832C /* CalendarManager.swift */,
			);
			path = Calendar;
			sourceTree = "<group>";
		};
		3883582E25EEAFC000E024B2 /* Views */ = {
			isa = PBXGroup;
			children = (
				3811DE5925C9D4D500A708ED /* ViewModifiers.swift */,
				3883581B25EE79BB00E024B2 /* TextFieldWithToolBar.swift */,
				383420D825FFEB3F002D46C1 /* Popup.swift */,
				389ECDFD2601061500D86C4F /* View+Snapshot.swift */,
				38EA05FF262091870064E39B /* BolusProgressViewStyle.swift */,
				38DF1785276A73D400B3528F /* TagCloudView.swift */,
				DD88C8E12C50420800F2D558 /* DefinitionRow.swift */,
				DD1745282C55642100211FAC /* SettingInputSection.swift */,
				DD17452A2C556E8100211FAC /* SettingInputHintView.swift */,
			);
			path = Views;
			sourceTree = "<group>";
		};
		388E594F25AD948C0019842D = {
			isa = PBXGroup;
			children = (
				587A54C82BCDCE0F009D38E2 /* Model */,
				BD1CF8B72C1A4A8400CB930A /* ConfigOverride.xcconfig */,
				CE1F6DE62BAF1A180064EB8D /* BuildDetails.plist */,
				38F3783A2613555C009DB701 /* Config.xcconfig */,
				388E595A25AD948C0019842D /* FreeAPS */,
				38FCF3EE25E9028E0078B0D1 /* FreeAPSTests */,
				3818AA44274C229000843DB3 /* Packages */,
				38E8751D27554D5500975559 /* FreeAPSWatch */,
				38E8752827554D5700975559 /* FreeAPSWatch WatchKit Extension */,
				6B1A8D1C2B14D91600E76752 /* LiveActivity */,
				388E595925AD948C0019842D /* Products */,
				3818AA48274C267000843DB3 /* Frameworks */,
				192F0FF5276AC36D0085BE4D /* Recovered References */,
			);
			sourceTree = "<group>";
		};
		388E595925AD948C0019842D /* Products */ = {
			isa = PBXGroup;
			children = (
				388E595825AD948C0019842D /* FreeAPS.app */,
				38FCF3ED25E9028E0078B0D1 /* FreeAPSTests.xctest */,
				38E8751C27554D5500975559 /* FreeAPSWatch.app */,
				38E8752427554D5700975559 /* FreeAPSWatch WatchKit Extension.appex */,
				6B1A8D172B14D91600E76752 /* LiveActivityExtension.appex */,
			);
			name = Products;
			sourceTree = "<group>";
		};
		388E595A25AD948C0019842D /* FreeAPS */ = {
			isa = PBXGroup;
			children = (
				3811DED425C9E1E300A708ED /* Resources */,
				3811DE1325C9D39E00A708ED /* Sources */,
			);
			path = FreeAPS;
			sourceTree = "<group>";
		};
		388E5A5825B6F0070019842D /* OpenAPS */ = {
			isa = PBXGroup;
			children = (
				388E596B25AD95110019842D /* OpenAPS.swift */,
				384E803325C385E60086DB71 /* JavaScriptWorker.swift */,
				384E803725C388640086DB71 /* Script.swift */,
				3821ED4B25DD18BA00BC42AD /* Constants.swift */,
			);
			path = OpenAPS;
			sourceTree = "<group>";
		};
		388E5A5925B6F0250019842D /* Models */ = {
			isa = PBXGroup;
			children = (
				DD07CA132CE80B73002D45A9 /* TimeInRangeChartStyle.swift */,
				DD940BA92CA7585D000830A5 /* GlucoseColorScheme.swift */,
				DD6D67E32C9C253500660C9B /* ColorSchemeOption.swift */,
				388E5A5F25B6F2310019842D /* Autosens.swift */,
				38A00B1E25FC00F7006BC0B0 /* Autotune.swift */,
				388358C725EEF6D200E024B2 /* BasalProfileEntry.swift */,
				38D0B3B525EBE24900CB6E88 /* Battery.swift */,
				382C134A25F14E3700715CE1 /* BGTargets.swift */,
				3870FF4225EC13F40088248F /* BloodGlucose.swift */,
				38A9260425F012D8009E3739 /* CarbRatios.swift */,
				38D0B3D825EC07C400CB6E88 /* CarbsEntry.swift */,
				3811DF0125CA9FEA00A708ED /* Credentials.swift */,
				E592A36F2CEEC01E009A472C /* ContactTrickEntry.swift */,
				38AEE73C25F0200C0013F05B /* FreeAPSSettings.swift */,
				383948D925CD64D500E91849 /* Glucose.swift */,
				382C133625F13A1E00715CE1 /* InsulinSensitivities.swift */,
				38887CCD25F5725200944304 /* IOBEntry.swift */,
				DD68889C2C386E17006E3C44 /* NightscoutExercise.swift */,
				385CEA8125F23DFD002D6D5B /* NightscoutStatus.swift */,
				389442CA25F65F7100FA1F27 /* NightscoutTreatment.swift */,
				3895E4C525B9E00D00214B37 /* Preferences.swift */,
				38A13D3125E28B4B00EAA382 /* PumpHistoryEvent.swift */,
				3883583325EEB38000E024B2 /* PumpSettings.swift */,
				38E989DC25F5021400C0CED0 /* PumpStatus.swift */,
				38BF021C25E7E3AF00579895 /* Reservoir.swift */,
				38A0364125ED069400FCBB52 /* TempBasal.swift */,
				3871F39B25ED892B0013ECB5 /* TempTarget.swift */,
				3811DE8E25C9D80400A708ED /* User.swift */,
				E0D4F80427513ECF00BDF1FE /* HealthKitSample.swift */,
				1935363F28496F7D001E0B16 /* Oref2_variables.swift */,
				CE82E02628E869DF00473A9C /* AlertEntry.swift */,
				19B0EF2028F6D66200069496 /* Statistics.swift */,
				19012CDB291D2CB900FB8210 /* LoopStats.swift */,
				FE41E4D529463EE20047FD55 /* NightscoutPreferences.swift */,
				191F62672AD6B05A004D7911 /* NightscoutSettings.swift */,
				1967DFBD29D052C200759F30 /* Icons.swift */,
				19D4E4EA29FC6A9F00351451 /* Charts.swift */,
				19A910352A24D6D700C8951B /* DateFilter.swift */,
				193F6CDC2A512C8F001240FD /* Loops.swift */,
				CC6C406D2ACDD69E009B8058 /* RawFetchedProfile.swift */,
				BDF530D72B40F8AC002CAF43 /* LockScreenView.swift */,
				583684072BD195A700070A60 /* Determination.swift */,
				BDC2EA462C3045AD00E5BBD0 /* Override.swift */,
				DD21FCB42C6952AD00AF2C25 /* DecimalPickerSettings.swift */,
				DD6B7CB32C7B71F700B75029 /* ForecastDisplayType.swift */,
				DD6B7CB52C7B748B00B75029 /* TotalInsulinDisplayType.swift */,
				DD9ECB692CA99F6C00AA7C45 /* PushMessage.swift */,
				DDD6D4D22CDE90720029439A /* HbA1cDisplayUnit.swift */,
			);
			path = Models;
			sourceTree = "<group>";
		};
		388E5A5A25B6F05F0019842D /* Helpers */ = {
			isa = PBXGroup;
			children = (
				C2A0A42E2CE0312C003B98E8 /* ConstantValues.swift */,
				DD940BAB2CA75889000830A5 /* DynamicGlucoseColor.swift */,
				38F37827261260DC009DB701 /* Color+Extensions.swift */,
				389ECE042601144100D86C4F /* ConcurrentMap.swift */,
				38192E0C261BAF980094D973 /* ConvenienceExtensions.swift */,
				3871F39E25ED895A0013ECB5 /* Decimal+Extensions.swift */,
				38C4D33625E9A1A200D30B77 /* DispatchQueue+Extensions.swift */,
				389487392614928B004DF424 /* DispatchTimer.swift */,
				3811DE5425C9D4D500A708ED /* Formatters.swift */,
				38FEF412273B317A00574A46 /* HKUnit.swift */,
				38B4F3AE25E2979F00E76A18 /* IndexedCollection.swift */,
				389A571F26079BAA00BC102F /* Interpolation.swift */,
				388E5A5B25B6F0770019842D /* JSON.swift */,
				38A00B2225FC2B55006BC0B0 /* LRUCache.swift */,
				38FCF3D525E8FDF40078B0D1 /* MD5.swift */,
				38E98A2C25F52DC400C0CED0 /* NSLocking+Extensions.swift */,
				38C4D33925E9A1ED00D30B77 /* NSObject+AssociatedValues.swift */,
				3811DE5725C9D4D500A708ED /* ProgressBar.swift */,
				3811DE5525C9D4D500A708ED /* Publisher.swift */,
				38E98A3625F5509500C0CED0 /* String+Extensions.swift */,
				3811DEE325CA063400A708ED /* PropertyWrappers */,
				E06B9119275B5EEA003C04B6 /* Array+Extension.swift */,
				CEB434E428B8FF5D00B70274 /* UIColor.swift */,
				FE66D16A291F74F8005D6F77 /* Bundle+Extensions.swift */,
				FEFFA7A12929FE49007B8193 /* UIDevice+Extensions.swift */,
				CEA4F62229BE10F70011ADF7 /* SavitzkyGolayFilter.swift */,
				587DA1F52B77F3DD00B28F8A /* SettingsRowView.swift */,
				BD2FF19F2AE29D43005D1C5D /* CheckboxToggleStyle.swift */,
				BD1661302B82ADAB00256551 /* CustomProgressView.swift */,
				581516A32BCED84A00BF67D7 /* DebuggingIdentifiers.swift */,
				DD1DB7CB2BECCA1F0048B367 /* BuildDetails.swift */,
				DD6B7CB12C7B6F0800B75029 /* Rounding.swift */,
				582DF9782C8CE1E5001F516D /* MainChartHelper.swift */,
			);
			path = Helpers;
			sourceTree = "<group>";
		};
		38A0362725ECF05300FCBB52 /* Storage */ = {
			isa = PBXGroup;
			children = (
				CE82E02428E867BA00473A9C /* AlertStorage.swift */,
				38AEE75625F0F18E0013F05B /* CarbsStorage.swift */,
				DDB37CC42D05048F00D99BF4 /* ContactImageStorage.swift */,
				5864E8582C42CFAE00294306 /* DeterminationStorage.swift */,
				38A0363A25ECF07E00FCBB52 /* GlucoseStorage.swift */,
				BDC2EA442C3043B000E5BBD0 /* OverrideStorage.swift */,
				38FCF3FC25E997A80078B0D1 /* PumpHistoryStorage.swift */,
				38F3B2EE25ED8E2A005C48AA /* TempTargetsStorage.swift */,
			);
			path = Storage;
			sourceTree = "<group>";
		};
		38A504F625DDA0E200C5B9E8 /* Extensions */ = {
			isa = PBXGroup;
			children = (
				DDB37CC62D05127500D99BF4 /* FontExtensions.swift */,
				38A5049125DD9C4000C5B9E8 /* UserDefaultsExtensions.swift */,
				38BF021625E7CBBC00579895 /* PumpManagerExtensions.swift */,
				CEB434E628B9053300B70274 /* LoopUIColorPalette+Default.swift */,
				CE48C86328CA69D5007C0598 /* OmniBLEPumpManagerExtensions.swift */,
				CE48C86528CA6B48007C0598 /* OmniPodManagerExtensions.swift */,
				CE2FAD39297D93F0001A872C /* BloodGlucoseExtensions.swift */,
			);
			path = Extensions;
			sourceTree = "<group>";
		};
		38AEE75025F021F10013F05B /* SettingsManager */ = {
			isa = PBXGroup;
			children = (
				38AEE75125F022080013F05B /* SettingsManager.swift */,
			);
			path = SettingsManager;
			sourceTree = "<group>";
		};
		38B4F3C425E5016800E76A18 /* Notifications */ = {
			isa = PBXGroup;
			children = (
				71D44AAA2CA5F5EA0036EE9E /* AlertPermissionsChecker.swift */,
				38B4F3CC25E5031100E76A18 /* Broadcaster.swift */,
				38B4F3C525E5017E00E76A18 /* NotificationCenter.swift */,
				38B4F3C725E502C000E76A18 /* SwiftNotificationCenter */,
			);
			path = Notifications;
			sourceTree = "<group>";
		};
		38B4F3C725E502C000E76A18 /* SwiftNotificationCenter */ = {
			isa = PBXGroup;
			children = (
				38B4F3C825E502E100E76A18 /* SwiftNotificationCenter.swift */,
				38B4F3C925E502E100E76A18 /* WeakObjectSet.swift */,
			);
			path = SwiftNotificationCenter;
			sourceTree = "<group>";
		};
		38DF178A27733E0F00B3528F /* AnimatedBackground */ = {
			isa = PBXGroup;
			children = (
				38DF178B27733E6800B3528F /* snow.sks */,
				38DF178C27733E6800B3528F /* Assets.xcassets */,
				38DF178F27733EAD00B3528F /* SnowScene.swift */,
			);
			path = AnimatedBackground;
			sourceTree = "<group>";
		};
		38E44529274E40F100EC9A94 /* Disk */ = {
			isa = PBXGroup;
			children = (
				38E4452C274E411600EC9A94 /* Disk.swift */,
				38E4452E274E411600EC9A94 /* Disk+[Data].swift */,
				38E44530274E411700EC9A94 /* Disk+[UIImage].swift */,
				38E44532274E411700EC9A94 /* Disk+Codable.swift */,
				38E4452B274E411600EC9A94 /* Disk+Data.swift */,
				38E44533274E411700EC9A94 /* Disk+Errors.swift */,
				38E4452D274E411600EC9A94 /* Disk+Helpers.swift */,
				38E4452A274E411600EC9A94 /* Disk+InternalHelpers.swift */,
				38E4452F274E411600EC9A94 /* Disk+UIImage.swift */,
				38E44531274E411700EC9A94 /* Disk+VolumeInformation.swift */,
			);
			path = Disk;
			sourceTree = "<group>";
		};
		38E87406274F9AA500975559 /* UserNotifications */ = {
			isa = PBXGroup;
			children = (
				38E87407274F9AD000975559 /* UserNotificationsManager.swift */,
			);
			path = UserNotifications;
			sourceTree = "<group>";
		};
		38E8751D27554D5500975559 /* FreeAPSWatch */ = {
			isa = PBXGroup;
			children = (
				1980131D29CC9839002FF024 /* Info.plist */,
				38E8755627564B6100975559 /* FreeAPSWatch.entitlements */,
				38E8751E27554D5700975559 /* Assets.xcassets */,
			);
			path = FreeAPSWatch;
			sourceTree = "<group>";
		};
		38E8752827554D5700975559 /* FreeAPSWatch WatchKit Extension */ = {
			isa = PBXGroup;
			children = (
				38E8755527564B5000975559 /* FreeAPSWatch WatchKit Extension.entitlements */,
				38E8755027555D0500975559 /* DataFlow.swift */,
				38E8754B2755548F00975559 /* WatchStateModel.swift */,
				38E875482755505800975559 /* Views */,
				38E8752927554D5700975559 /* FreeAPSApp.swift */,
				38E8752D27554D5700975559 /* NotificationController.swift */,
				38E8752F27554D5700975559 /* NotificationView.swift */,
				38E8753127554D5700975559 /* ComplicationController.swift */,
				38E8753327554D5800975559 /* Assets.xcassets */,
				38E8753827554D5900975559 /* Info.plist */,
				38E8753927554D5900975559 /* PushNotificationPayload.apns */,
				38E8753527554D5800975559 /* Preview Content */,
			);
			path = "FreeAPSWatch WatchKit Extension";
			sourceTree = "<group>";
		};
		38E8753527554D5800975559 /* Preview Content */ = {
			isa = PBXGroup;
			children = (
				38E8753627554D5800975559 /* Preview Assets.xcassets */,
			);
			path = "Preview Content";
			sourceTree = "<group>";
		};
		38E875482755505800975559 /* Views */ = {
			isa = PBXGroup;
			children = (
				38E8752B27554D5700975559 /* MainView.swift */,
				38E87549275550BB00975559 /* CarbsView.swift */,
				38E8755A27568A6700975559 /* ConfirmationView.swift */,
				38E8757A2757B1C300975559 /* TempTargetsView.swift */,
				38E8757C2757C45D00975559 /* BolusView.swift */,
				38E8757F27595DC500975559 /* BolusConfirmationView.swift */,
			);
			path = Views;
			sourceTree = "<group>";
		};
		38E8754D275556E100975559 /* WatchManager */ = {
			isa = PBXGroup;
			children = (
				38E8754E275556FA00975559 /* WatchManager.swift */,
				CE94597D29E9E1EE0047C9C6 /* GarminManager.swift */,
			);
			path = WatchManager;
			sourceTree = "<group>";
		};
		38E98A1A25F52C9300C0CED0 /* Logger */ = {
			isa = PBXGroup;
			children = (
				38E98A1B25F52C9300C0CED0 /* Signpost.swift */,
				38E98A1C25F52C9300C0CED0 /* Logger.swift */,
				38E98A1D25F52C9300C0CED0 /* IssueReporter */,
				38E98A2225F52C9300C0CED0 /* Error+Extensions.swift */,
			);
			path = Logger;
			sourceTree = "<group>";
		};
		38E98A1D25F52C9300C0CED0 /* IssueReporter */ = {
			isa = PBXGroup;
			children = (
				38E98A1E25F52C9300C0CED0 /* IssueReporter.swift */,
				38E98A2025F52C9300C0CED0 /* CollectionIssueReporter.swift */,
				38EA05D9261F6E7C0064E39B /* SimpleLogReporter.swift */,
			);
			path = IssueReporter;
			sourceTree = "<group>";
		};
		38E98A3225F5300800C0CED0 /* Config */ = {
			isa = PBXGroup;
			children = (
				38E98A2F25F52FF700C0CED0 /* Config.swift */,
			);
			path = Config;
			sourceTree = "<group>";
		};
		38FCF3EE25E9028E0078B0D1 /* FreeAPSTests */ = {
			isa = PBXGroup;
			children = (
				38FCF3F125E9028E0078B0D1 /* Info.plist */,
				38FCF3F825E902C20078B0D1 /* FileStorageTests.swift */,
				CE1F6DD82BADF4620064EB8D /* PluginManagerTests.swift */,
				CEE9A65D2BBC9F6500EB5194 /* CalibrationsTests.swift */,
			);
			path = FreeAPSTests;
			sourceTree = "<group>";
		};
		4E8C7B59F8065047ECE20965 /* View */ = {
			isa = PBXGroup;
			children = (
				920DDB21E5D0EB813197500D /* ConfigEditorRootView.swift */,
			);
			path = View;
			sourceTree = "<group>";
		};
		4F4AE4D901E8BA872B207D7F /* View */ = {
			isa = PBXGroup;
			children = (
				DD6B7CB72C7BAC1B00B75029 /* ProfileImport */,
				8782B44544F38F2B2D82C38E /* NightscoutConfigRootView.swift */,
				5A2325512BFCBF55003518CA /* NightscoutUploadView.swift */,
				5A2325532BFCBF65003518CA /* NightscoutFetchView.swift */,
				5A2325572BFCC168003518CA /* NightscoutConnectView.swift */,
			);
			path = View;
			sourceTree = "<group>";
		};
		5031FE61F63C2A8A8B7674DD /* ManualTempBasal */ = {
			isa = PBXGroup;
			children = (
				96653287EDB276A111288305 /* ManualTempBasalDataFlow.swift */,
				680C4420C9A345D46D90D06C /* ManualTempBasalProvider.swift */,
				CFCFE0781F9074C2917890E8 /* ManualTempBasalStateModel.swift */,
				84BDC840A57C65A1E6F9F780 /* View */,
			);
			path = ManualTempBasal;
			sourceTree = "<group>";
		};
		510CCF29FD3216C5BBC49A15 /* View */ = {
			isa = PBXGroup;
			children = (
				2AD22C985B79A2F0D2EA3D9D /* PumpConfigRootView.swift */,
				38B4F3C225E2A20B00E76A18 /* PumpSetupView.swift */,
				38BF021A25E7D06400579895 /* PumpSettingsView.swift */,
			);
			path = View;
			sourceTree = "<group>";
		};
		54946647FDCFE43028F60511 /* View */ = {
			isa = PBXGroup;
			children = (
				D0BDC6993C1087310EDFC428 /* CarbRatioEditorRootView.swift */,
			);
			path = View;
			sourceTree = "<group>";
		};
		55DE731ACE8289FAF3819077 /* View */ = {
			isa = PBXGroup;
			children = (
				8CF5ACEE1F0859670E71B2C0 /* AutotuneConfigRootView.swift */,
			);
			path = View;
			sourceTree = "<group>";
		};
		5825D1622BD405AE00F36E9B /* Helper */ = {
			isa = PBXGroup;
			children = (
				581516A82BCEEDF800BF67D7 /* NSPredicates.swift */,
				583684052BD178DB00070A60 /* GlucoseStored+helper.swift */,
				58F107732BD1A4D000B1A680 /* Determination+helper.swift */,
				5837A52F2BD2E3C700A5DC04 /* CarbEntryStored+helper.swift */,
				585E2CAD2BE7BF46006ECF1A /* PumpEvent+helper.swift */,
				CC76E9502BD4812E008BEB61 /* Forecast+helper.swift */,
				5887527B2BD986E1008B081D /* OpenAPSBattery.swift */,
				581AC4382BE22ED10038760C /* JSONConverter.swift */,
				BDB3C1182C03DD1000CEEAA1 /* UserDefaultsExtension.swift */,
				582FAE422C05102C00D1C13F /* CoreDataError.swift */,
				BDF34EBD2C0A31D000D51995 /* CustomNotification.swift */,
				BDCD47AE2C1F3F1700F8BCD5 /* OverrideStored+helper.swift */,
				BD793CAF2CE7C60E00D669AC /* OverrideRunStored+helper.swift */,
				BDB899892C565D0B006F3298 /* CarbsGlucose+helper.swift */,
				58A3D5432C96DE11003F90FC /* TempTargetStored+Helper.swift */,
				BD793CB12CE8032E00D669AC /* TempTargetRunStored.swift */,
			);
			path = Helper;
			sourceTree = "<group>";
		};
		58645B972CA2D16A008AFCE7 /* HomeStateModel+Setup */ = {
			isa = PBXGroup;
			children = (
				BDA6CC872CAF219800F942F9 /* TempTargetSetup.swift */,
				58645B982CA2D1A4008AFCE7 /* GlucoseSetup.swift */,
				58645B9A2CA2D24F008AFCE7 /* CarbSetup.swift */,
				58645B9C2CA2D275008AFCE7 /* DeterminationSetup.swift */,
				58645B9E2CA2D2BE008AFCE7 /* PumpHistorySetup.swift */,
				58645BA02CA2D2F8008AFCE7 /* OverrideSetup.swift */,
				58645BA22CA2D325008AFCE7 /* BatterySetup.swift */,
				58645BA42CA2D347008AFCE7 /* ForecastSetup.swift */,
				58645BA62CA2D390008AFCE7 /* ChartAxisSetup.swift */,
			);
			path = "HomeStateModel+Setup";
			sourceTree = "<group>";
		};
		587A54C82BCDCE0F009D38E2 /* Model */ = {
			isa = PBXGroup;
			children = (
				DDE179112C9100FA003CDDB7 /* Classes+Properties */,
				BDF34F8F2C10CF8C00D51995 /* CoreDataStack.swift */,
				5825D1622BD405AE00F36E9B /* Helper */,
				DDD1631D2C4C6F6900CD525A /* TrioCoreDataPersistentContainer.xcdatamodeld */,
				BD4064D02C4ED26900582F43 /* CoreDataObserver.swift */,
			);
			path = Model;
			sourceTree = "<group>";
		};
		6517011F19F244F64E1FF14B /* TargetsEditor */ = {
			isa = PBXGroup;
			children = (
				BA49538D56989D8DA6FCF538 /* TargetsEditorDataFlow.swift */,
				3BDEA2DC60EDE0A3CA54DC73 /* TargetsEditorProvider.swift */,
				36F58DDD71F0E795464FA3F0 /* TargetsEditorStateModel.swift */,
				34CA4DF169B53D67EF18ED8A /* View */,
			);
			path = TargetsEditor;
			sourceTree = "<group>";
		};
		672F63EEAE27400625E14BAD /* AutotuneConfig */ = {
			isa = PBXGroup;
			children = (
				8DCCCCE633F5E98E41B0CD3C /* AutotuneConfigDataFlow.swift */,
				B5EF98E22A39CD656A230704 /* AutotuneConfigProvider.swift */,
				D295A3F870E826BE371C0BB5 /* AutotuneConfigStateModel.swift */,
				55DE731ACE8289FAF3819077 /* View */,
			);
			path = AutotuneConfig;
			sourceTree = "<group>";
		};
		6B1A8D1C2B14D91600E76752 /* LiveActivity */ = {
			isa = PBXGroup;
			children = (
				DDCEBF412CC1B42500DF4C36 /* Views */,
				6B1A8D1D2B14D91600E76752 /* LiveActivityBundle.swift */,
				6B1A8D1F2B14D91600E76752 /* LiveActivity.swift */,
				6B1A8D232B14D91700E76752 /* Assets.xcassets */,
				6B1A8D252B14D91700E76752 /* Info.plist */,
				DDCEBF5A2CC1B76400DF4C36 /* LiveActivity+Helper.swift */,
			);
			path = LiveActivity;
			sourceTree = "<group>";
		};
		6B1A8D2C2B156EC100E76752 /* LiveActivity */ = {
			isa = PBXGroup;
			children = (
				6B1A8D2D2B156EEF00E76752 /* LiveActivityBridge.swift */,
				6BCF84DC2B16843A003AD46E /* LiveActitiyAttributes.swift */,
				BDF34F922C10D0E100D51995 /* LiveActivityAttributes+Helper.swift */,
				BDF34F882C10C65E00D51995 /* Data */,
			);
			path = LiveActivity;
			sourceTree = "<group>";
		};
		84BDC840A57C65A1E6F9F780 /* View */ = {
			isa = PBXGroup;
			children = (
				C377490C77661D75E8C50649 /* ManualTempBasalRootView.swift */,
			);
			path = View;
			sourceTree = "<group>";
		};
		99C01B871ACAB3F32CE755C7 /* PumpConfig */ = {
			isa = PBXGroup;
			children = (
				AF65DA88F972B56090AD6AC3 /* PumpConfigDataFlow.swift */,
				A8630D58BDAD6D9C650B9B39 /* PumpConfigProvider.swift */,
				3F60E97100041040446F44E7 /* PumpConfigStateModel.swift */,
				510CCF29FD3216C5BBC49A15 /* View */,
			);
			path = PumpConfig;
			sourceTree = "<group>";
		};
		9E56E3626FAD933385101B76 /* DataTable */ = {
			isa = PBXGroup;
			children = (
				A401509D21F7F35D4E109EDA /* DataTableDataFlow.swift */,
				60744C3E9BB3652895C908CC /* DataTableProvider.swift */,
				9455FA2D92E77A6C4AFED8A3 /* DataTableStateModel.swift */,
				0EE66DD474AFFD4FD787D5B9 /* View */,
			);
			path = DataTable;
			sourceTree = "<group>";
		};
		A42F1FEDFFD0DDE00AAD54D3 /* BasalProfileEditor */ = {
			isa = PBXGroup;
			children = (
				67F94DD2853CF42BA4E30616 /* BasalProfileEditorDataFlow.swift */,
				42369F66CF91F30624C0B3A6 /* BasalProfileEditorProvider.swift */,
				AAFF91130F2FCCC7EBBA11AD /* BasalProfileEditorStateModel.swift */,
				18B49BC9587A59E3A347C1CD /* View */,
			);
			path = BasalProfileEditor;
			sourceTree = "<group>";
		};
		B9488883C59C31550E0B4CEC /* View */ = {
			isa = PBXGroup;
			children = (
				BDFD16592AE40438007F0DDA /* TreatmentsRootView.swift */,
				58237D9D2BCF0A6B00A47A79 /* PopupView.swift */,
				BDB899872C564509006F3298 /* ForecastChart.swift */,
				DD07CA5A2CE950B9002D45A9 /* MealPreset */,
			);
			path = View;
			sourceTree = "<group>";
		};
		BD793CAD2CE7660C00D669AC /* Overrides */ = {
			isa = PBXGroup;
			children = (
				DDA6E31F2D258E0500C2988C /* OverrideHelpView.swift */,
				DDD1631B2C4C697400CD525A /* AddOverrideForm.swift */,
				DDD163192C4C695E00CD525A /* EditOverrideForm.swift */,
			);
			path = Overrides;
			sourceTree = "<group>";
		};
		BD793CAE2CE7661D00D669AC /* TempTargets */ = {
			isa = PBXGroup;
			children = (
				DDA6E3212D25901100C2988C /* TempTargetHelpView.swift */,
				58A3D5392C96D4DE003F90FC /* AddTempTargetForm.swift */,
				5825A1BD2C97335C0046467E /* EditTempTargetForm.swift */,
			);
			path = TempTargets;
			sourceTree = "<group>";
		};
		BD7DA9A32AE06DBA00601B20 /* BolusCalculatorConfig */ = {
			isa = PBXGroup;
			children = (
				BD7DA9A42AE06DFC00601B20 /* BolusCalculatorConfigDataFlow.swift */,
				BD7DA9A62AE06E2B00601B20 /* BolusCalculatorConfigProvider.swift */,
				BD7DA9A82AE06E9200601B20 /* BolusCalculatorStateModel.swift */,
				BD7DA9AA2AE06E9600601B20 /* View */,
			);
			path = BolusCalculatorConfig;
			sourceTree = "<group>";
		};
		BD7DA9AA2AE06E9600601B20 /* View */ = {
			isa = PBXGroup;
			children = (
				BD7DA9AB2AE06EB900601B20 /* BolusCalculatorConfigRootView.swift */,
			);
			path = View;
			sourceTree = "<group>";
		};
		BDDAF9F12D0055CC00B34E7A /* ChartElements */ = {
			isa = PBXGroup;
			children = (
				BDDAF9EE2D00553E00B34E7A /* SelectionPopoverView.swift */,
				582DF9742C8CDB92001F516D /* GlucoseChartView.swift */,
				582DF9762C8CDBE7001F516D /* InsulinView.swift */,
				582DF97A2C8CE209001F516D /* CarbView.swift */,
				58D08B212C8DAA8E00AA37D3 /* OverrideView.swift */,
				58D08B2F2C8DEA7500AA37D3 /* ForecastView.swift */,
				58D08B312C8DF88900AA37D3 /* DummyCharts.swift */,
				58D08B332C8DF9A700AA37D3 /* CobIobChart.swift */,
				58D08B372C8DFB6000AA37D3 /* BasalChart.swift */,
				58D08B392C8DFECD00AA37D3 /* TempTargets.swift */,
			);
			path = ChartElements;
			sourceTree = "<group>";
		};
		BDF34F882C10C65E00D51995 /* Data */ = {
			isa = PBXGroup;
			children = (
				BDF34F822C10C5B600D51995 /* DataManager.swift */,
				BDF34F842C10C62E00D51995 /* GlucoseData.swift */,
				BDF34F942C10D27300D51995 /* DeterminationData.swift */,
				BDBAACF92C2D439700370AAE /* OverrideData.swift */,
			);
			path = Data;
			sourceTree = "<group>";
		};
		C2C98283C436DB934D7E7994 /* Treatments */ = {
			isa = PBXGroup;
			children = (
				C8D1A7CA8C10C4403D4BBFA7 /* TreatmentsDataFlow.swift */,
				C19984D62EFC0035A9E9644D /* TreatmentsProvider.swift */,
				223EC0494F55A91E3EA69EF4 /* TreatmentsStateModel.swift */,
				B9488883C59C31550E0B4CEC /* View */,
			);
			path = Treatments;
			sourceTree = "<group>";
		};
		CE1856F32ADC4835007E39C7 /* Carbs */ = {
			isa = PBXGroup;
			children = (
				CE1856F42ADC4858007E39C7 /* AddCarbPresetIntent.swift */,
				CE1856F62ADC4869007E39C7 /* CarbPresetIntentRequest.swift */,
			);
			path = Carbs;
			sourceTree = "<group>";
		};
		CE7CA3422A064973004BE681 /* Shortcuts */ = {
			isa = PBXGroup;
			children = (
				118DF7692C5ECBC60067FEB7 /* Override */,
				110AEDE22C5193D100615CC9 /* Bolus */,
				CE1856F32ADC4835007E39C7 /* Carbs */,
				CE7CA3432A064973004BE681 /* AppShortcuts.swift */,
				CE7CA3442A064973004BE681 /* BaseIntentsRequest.swift */,
				CE7CA3452A064973004BE681 /* TempPresets */,
				CE7CA34B2A064973004BE681 /* State */,
			);
			path = Shortcuts;
			sourceTree = "<group>";
		};
		CE7CA3452A064973004BE681 /* TempPresets */ = {
			isa = PBXGroup;
			children = (
				CE7CA3472A064973004BE681 /* ApplyTempPresetIntent.swift */,
				CE7CA3462A064973004BE681 /* CancelTempPresetIntent.swift */,
				CE7CA3492A064973004BE681 /* TempPresetIntent.swift */,
				CE7CA34A2A064973004BE681 /* TempPresetsIntentRequest.swift */,
			);
			path = TempPresets;
			sourceTree = "<group>";
		};
		CE7CA34B2A064973004BE681 /* State */ = {
			isa = PBXGroup;
			children = (
				CE7CA34C2A064973004BE681 /* ListStateIntent.swift */,
				CE7CA34D2A064973004BE681 /* StateIntentRequest.swift */,
				CE7CA3572A064E2F004BE681 /* ListStateView.swift */,
			);
			path = State;
			sourceTree = "<group>";
		};
		CE94597C29E9E1CD0047C9C6 /* WatchConfig */ = {
			isa = PBXGroup;
			children = (
				CE94598529E9E3FE0047C9C6 /* View */,
				CE94597F29E9E3BD0047C9C6 /* WatchConfigDataFlow.swift */,
				CE94598129E9E3D30047C9C6 /* WatchConfigProvider.swift */,
				CE94598329E9E3E60047C9C6 /* WatchConfigStateModel.swift */,
			);
			path = WatchConfig;
			sourceTree = "<group>";
		};
		CE94598529E9E3FE0047C9C6 /* View */ = {
			isa = PBXGroup;
			children = (
				CE94598629E9E4110047C9C6 /* WatchConfigRootView.swift */,
				DDF847E72C5DABA30049BB3B /* WatchConfigAppleWatchView.swift */,
				DDF847E92C5DABAC0049BB3B /* WatchConfigGarminView.swift */,
			);
			path = View;
			sourceTree = "<group>";
		};
		CEB434E128B8F9BC00B70274 /* Bluetooth */ = {
			isa = PBXGroup;
			children = (
				CEB434E228B8F9DB00B70274 /* BluetoothStateManager.swift */,
			);
			path = Bluetooth;
			sourceTree = "<group>";
		};
		CEE9A64D2BBB411C00EB5194 /* Calibrations */ = {
			isa = PBXGroup;
			children = (
				CEE9A6542BBB418300EB5194 /* CalibrationsDataFlow.swift */,
				CEE9A64F2BBB418300EB5194 /* CalibrationsProvider.swift */,
				CEE9A6532BBB418300EB5194 /* CalibrationsStateModel.swift */,
				CEE9A6502BBB418300EB5194 /* View */,
			);
			path = Calibrations;
			sourceTree = "<group>";
		};
		CEE9A6502BBB418300EB5194 /* View */ = {
			isa = PBXGroup;
			children = (
				CEE9A6512BBB418300EB5194 /* CalibrationsRootView.swift */,
				CEE9A6522BBB418300EB5194 /* CalibrationsChart.swift */,
			);
			path = View;
			sourceTree = "<group>";
		};
		CEE9A65A2BBB41AD00EB5194 /* Calibrations */ = {
			isa = PBXGroup;
			children = (
				CEE9A65B2BBB41C800EB5194 /* CalibrationService.swift */,
			);
			path = Calibrations;
			sourceTree = "<group>";
		};
		D533BF261CDC1C3F871E7BFD /* NightscoutConfig */ = {
			isa = PBXGroup;
			children = (
				2F2A13DF0EDEEEDC4106AA2A /* NightscoutConfigDataFlow.swift */,
				3BF768BD6264FF7D71D66767 /* NightscoutConfigProvider.swift */,
				A0A48AE3AC813A49A517846A /* NightscoutConfigStateModel.swift */,
				4F4AE4D901E8BA872B207D7F /* View */,
			);
			path = NightscoutConfig;
			sourceTree = "<group>";
		};
		D8F047E14D567F2B5DBEFD96 /* ISFEditor */ = {
			isa = PBXGroup;
			children = (
				79BDA519C9B890FD9A5DFCF3 /* ISFEditorDataFlow.swift */,
				9F9F137F126D9F8DEB799F26 /* ISFEditorProvider.swift */,
				505E09DC17A0C3D0AF4B66FE /* ISFEditorStateModel.swift */,
				EEC747824D6593B5CD87E195 /* View */,
			);
			path = ISFEditor;
			sourceTree = "<group>";
		};
		DD07CA5A2CE950B9002D45A9 /* MealPreset */ = {
			isa = PBXGroup;
			children = (
				BD0B2EF22C5998E600B3298F /* MealPresetView.swift */,
				DDF847E52C5D66490049BB3B /* AddMealPresetView.swift */,
			);
			path = MealPreset;
			sourceTree = "<group>";
		};
		DD09D4792C5986BA003FEA5D /* CalendarEventSettings */ = {
			isa = PBXGroup;
			children = (
				DD09D4802C5986E8003FEA5D /* View */,
				DD09D47A2C5986D1003FEA5D /* CalendarEventSettingsDataFlow.swift */,
				DD09D47C2C5986DA003FEA5D /* CalendarEventSettingsProvider.swift */,
				DD09D47E2C5986E5003FEA5D /* CalendarEventSettingsStateModel.swift */,
			);
			path = CalendarEventSettings;
			sourceTree = "<group>";
		};
		DD09D4802C5986E8003FEA5D /* View */ = {
			isa = PBXGroup;
			children = (
				DD09D4812C5986F6003FEA5D /* CalendarEventSettingsRootView.swift */,
			);
			path = View;
			sourceTree = "<group>";
		};
		DD1745112C54168300211FAC /* Subviews */ = {
			isa = PBXGroup;
			children = (
				DD1745122C54169400211FAC /* DevicesView.swift */,
				DD1745142C54388A00211FAC /* TherapySettingsView.swift */,
				DD1745162C54389F00211FAC /* FeatureSettingsView.swift */,
				DD1745182C543B5700211FAC /* NotificationsView.swift */,
				DD17451C2C543C5F00211FAC /* ServicesView.swift */,
				DD1745362C55B74200211FAC /* AlgorithmSettings.swift */,
			);
			path = Subviews;
			sourceTree = "<group>";
		};
		DD17451E2C55520000211FAC /* SMBSettings */ = {
			isa = PBXGroup;
			children = (
				DD1745272C5553C400211FAC /* View */,
				DD17451F2C55523E00211FAC /* SMBSettingsDataFlow.swift */,
				DD1745212C55524800211FAC /* SMBSettingsProvider.swift */,
				DD1745232C55526000211FAC /* SMBSettingsStateModel.swift */,
			);
			path = SMBSettings;
			sourceTree = "<group>";
		};
		DD1745272C5553C400211FAC /* View */ = {
			isa = PBXGroup;
			children = (
				DD1745252C55526F00211FAC /* SMBSettingsRootView.swift */,
			);
			path = View;
			sourceTree = "<group>";
		};
		DD17452C2C55AE3500211FAC /* TargetBehavoir */ = {
			isa = PBXGroup;
			children = (
				DD1745332C55AE6500211FAC /* View */,
				DD17452D2C55AE4800211FAC /* TargetBehavoirDataFlow.swift */,
				DD17452F2C55AE5300211FAC /* TargetBehaviorProvider.swift */,
				DD1745312C55AE6000211FAC /* TargetBehavoirStateModel.swift */,
			);
			path = TargetBehavoir;
			sourceTree = "<group>";
		};
		DD1745332C55AE6500211FAC /* View */ = {
			isa = PBXGroup;
			children = (
				DD1745342C55AE7E00211FAC /* TargetBehavoirRootView.swift */,
			);
			path = View;
			sourceTree = "<group>";
		};
		DD1745382C55BF8B00211FAC /* AlgorithmAdvancedSettings */ = {
			isa = PBXGroup;
			children = (
				DD1745412C55BFC400211FAC /* View */,
				DD1745392C55BFA600211FAC /* AlgorithmAdvancedSettingsDataFlow.swift */,
				DD17453B2C55BFAD00211FAC /* AlgorithmAdvancedSettingsProvider.swift */,
				DD17453D2C55BFB600211FAC /* AlgorithmAdvancedSettingsStateModel.swift */,
			);
			path = AlgorithmAdvancedSettings;
			sourceTree = "<group>";
		};
		DD1745412C55BFC400211FAC /* View */ = {
			isa = PBXGroup;
			children = (
				DD17453F2C55BFC100211FAC /* AlgorithmAdvancedSettingsRootView.swift */,
			);
			path = View;
			sourceTree = "<group>";
		};
		DD1745422C55C5C400211FAC /* AutosensSettings */ = {
			isa = PBXGroup;
			children = (
				DD1745492C55C62000211FAC /* View */,
				DD1745432C55C60E00211FAC /* AutosensSettingsDataFlow.swift */,
				DD1745452C55C61500211FAC /* AutosensSettingsProvider.swift */,
				DD1745472C55C61D00211FAC /* AutosensSettingsStateModel.swift */,
			);
			path = AutosensSettings;
			sourceTree = "<group>";
		};
		DD1745492C55C62000211FAC /* View */ = {
			isa = PBXGroup;
			children = (
				DD17454A2C55C62800211FAC /* AutosensSettingsRootView.swift */,
			);
			path = View;
			sourceTree = "<group>";
		};
		DD17454C2C55CA0200211FAC /* GeneralSettings */ = {
			isa = PBXGroup;
			children = (
				DD1745532C55CA6100211FAC /* View */,
				DD17454D2C55CA4D00211FAC /* UnitsLimitsSettingsDataFlow.swift */,
				DD17454F2C55CA5500211FAC /* UnitsLimitsSettingsProvider.swift */,
				DD1745512C55CA5D00211FAC /* UnitsLimitsSettingsStateModel.swift */,
			);
			path = GeneralSettings;
			sourceTree = "<group>";
		};
		DD1745532C55CA6100211FAC /* View */ = {
			isa = PBXGroup;
			children = (
				DD1745542C55CA6C00211FAC /* UnitsLimitsSettingsRootView.swift */,
			);
			path = View;
			sourceTree = "<group>";
		};
		DD5DC9EF2CF3D95400AB8703 /* AdjustmentsStateModel+Extensions */ = {
			isa = PBXGroup;
			children = (
				DD5DC9FA2CF3E1AA00AB8703 /* AdjustmentsStateModel+Helpers.swift */,
				DD5DC9F22CF3D9D600AB8703 /* AdjustmentsStateModel+TempTargets.swift */,
				DD5DC9F02CF3D96E00AB8703 /* AdjustmentsStateModel+Overrides.swift */,
			);
			path = "AdjustmentsStateModel+Extensions";
			sourceTree = "<group>";
		};
		DD5DC9F52CF3DA8900AB8703 /* ViewElements */ = {
			isa = PBXGroup;
			children = (
				DD5DC9F82CF3DAA900AB8703 /* RadioButton.swift */,
				DD5DC9F62CF3DA9300AB8703 /* TargetPicker.swift */,
			);
			path = ViewElements;
			sourceTree = "<group>";
		};
		DD6B7CB72C7BAC1B00B75029 /* ProfileImport */ = {
			isa = PBXGroup;
			children = (
				DD6B7CB82C7BAC6900B75029 /* NightscoutImportResultView.swift */,
				DD6B7CBA2C7FBBFA00B75029 /* ReviewInsulinActionView.swift */,
			);
			path = ProfileImport;
			sourceTree = "<group>";
		};
		DD9ECB662CA99EFE00AA7C45 /* RemoteControl */ = {
			isa = PBXGroup;
			children = (
				DD32CFA12CC824E1003686D6 /* TrioRemoteControl+Helpers.swift */,
				DD32CF9F2CC824D3003686D6 /* TrioRemoteControl+APNS.swift */,
				DD32CF9D2CC824C2003686D6 /* TrioRemoteControl+Override.swift */,
				DD32CF9B2CC82495003686D6 /* TrioRemoteControl+TempTarget.swift */,
				DD32CF992CC8246F003686D6 /* TrioRemoteControl+Meal.swift */,
				DD32CF972CC82460003686D6 /* TrioRemoteControl+Bolus.swift */,
				DD9ECB672CA99F4500AA7C45 /* TrioRemoteControl.swift */,
			);
			path = RemoteControl;
			sourceTree = "<group>";
		};
		DD9ECB6B2CA99FA400AA7C45 /* RemoteControlConfig */ = {
			isa = PBXGroup;
			children = (
				DD9ECB6F2CA9A0BA00AA7C45 /* RemoteControlConfigDataFlow.swift */,
				DD9ECB6E2CA9A0BA00AA7C45 /* RemoteControlConfigProvider.swift */,
				DD9ECB6D2CA9A0BA00AA7C45 /* RemoteControlConfigStateModel.swift */,
				DD9ECB6C2CA99FAE00AA7C45 /* View */,
			);
			path = RemoteControlConfig;
			sourceTree = "<group>";
		};
		DD9ECB6C2CA99FAE00AA7C45 /* View */ = {
			isa = PBXGroup;
			children = (
				DD9ECB732CA9A0C300AA7C45 /* RemoteControlConfig.swift */,
			);
			path = View;
			sourceTree = "<group>";
		};
		DDC9B9962CFD2332003E7721 /* Nightscout */ = {
			isa = PBXGroup;
			children = (
				3811DE9725C9D88300A708ED /* NightscoutManager.swift */,
				38FE826C25CC8461001FF17A /* NightscoutAPI.swift */,
			);
			path = Nightscout;
			sourceTree = "<group>";
		};
		DDD163032C4C67B400CD525A /* Adjustments */ = {
			isa = PBXGroup;
			children = (
				DD5DC9EF2CF3D95400AB8703 /* AdjustmentsStateModel+Extensions */,
				DDD1630A2C4C67F000CD525A /* View */,
				DDD163112C4C689900CD525A /* AdjustmentsStateModel.swift */,
				DDD163132C4C68D300CD525A /* AdjustmentsProvider.swift */,
				DDD163152C4C690300CD525A /* AdjustmentsDataFlow.swift */,
			);
			path = Adjustments;
			sourceTree = "<group>";
		};
		DDD1630A2C4C67F000CD525A /* View */ = {
			isa = PBXGroup;
			children = (
				DD5DC9F52CF3DA8900AB8703 /* ViewElements */,
				DDD163172C4C694000CD525A /* AdjustmentsRootView.swift */,
				BD793CAD2CE7660C00D669AC /* Overrides */,
				BD793CAE2CE7661D00D669AC /* TempTargets */,
			);
			path = View;
			sourceTree = "<group>";
		};
		DDE179112C9100FA003CDDB7 /* Classes+Properties */ = {
			isa = PBXGroup;
			children = (
				DDE179362C910127003CDDB7 /* BolusStored+CoreDataClass.swift */,
				DDE179372C910127003CDDB7 /* BolusStored+CoreDataProperties.swift */,
				DDE1793A2C910127003CDDB7 /* CarbEntryStored+CoreDataClass.swift */,
				DDE1793B2C910127003CDDB7 /* CarbEntryStored+CoreDataProperties.swift */,
				DDB37CC22D05044D00D99BF4 /* ContactTrickEntryStored+CoreDataClass.swift */,
				DDB37CC32D05044D00D99BF4 /* ContactTrickEntryStored+CoreDataProperties.swift */,
				DDE179422C910127003CDDB7 /* Forecast+CoreDataClass.swift */,
				DDE179432C910127003CDDB7 /* Forecast+CoreDataProperties.swift */,
				DDE179382C910127003CDDB7 /* ForecastValue+CoreDataClass.swift */,
				DDE179392C910127003CDDB7 /* ForecastValue+CoreDataProperties.swift */,
				DDE179442C910127003CDDB7 /* GlucoseStored+CoreDataClass.swift */,
				DDE179452C910127003CDDB7 /* GlucoseStored+CoreDataProperties.swift */,
				DDE179342C910127003CDDB7 /* LoopStatRecord+CoreDataClass.swift */,
				DDE179352C910127003CDDB7 /* LoopStatRecord+CoreDataProperties.swift */,
				DDE179322C910127003CDDB7 /* MealPresetStored+CoreDataClass.swift */,
				DDE179332C910127003CDDB7 /* MealPresetStored+CoreDataProperties.swift */,
				DDE179462C910127003CDDB7 /* OpenAPS_Battery+CoreDataClass.swift */,
				DDE179472C910127003CDDB7 /* OpenAPS_Battery+CoreDataProperties.swift */,
				DDE1794E2C910127003CDDB7 /* OrefDetermination+CoreDataClass.swift */,
				DDE1794F2C910127003CDDB7 /* OrefDetermination+CoreDataProperties.swift */,
				DDE1794C2C910127003CDDB7 /* OverrideRunStored+CoreDataClass.swift */,
				DDE1794D2C910127003CDDB7 /* OverrideRunStored+CoreDataProperties.swift */,
				DDE179502C910127003CDDB7 /* OverrideStored+CoreDataClass.swift */,
				DDE179512C910127003CDDB7 /* OverrideStored+CoreDataProperties.swift */,
				DDE1793E2C910127003CDDB7 /* PumpEventStored+CoreDataClass.swift */,
				DDE1793F2C910127003CDDB7 /* PumpEventStored+CoreDataProperties.swift */,
				DDE179402C910127003CDDB7 /* StatsData+CoreDataClass.swift */,
				DDE179412C910127003CDDB7 /* StatsData+CoreDataProperties.swift */,
				DDE179482C910127003CDDB7 /* TempBasalStored+CoreDataClass.swift */,
				DDE179492C910127003CDDB7 /* TempBasalStored+CoreDataProperties.swift */,
				58A3D54F2C96EFA8003F90FC /* TempTargetRunStored+CoreDataClass.swift */,
				58A3D5502C96EFA8003F90FC /* TempTargetRunStored+CoreDataProperties.swift */,
				58A3D54D2C96EFA8003F90FC /* TempTargetStored+CoreDataClass.swift */,
				58A3D54E2C96EFA8003F90FC /* TempTargetStored+CoreDataProperties.swift */,
			);
			path = "Classes+Properties";
			sourceTree = "<group>";
		};
		DDF847DB2C5C28550049BB3B /* LiveActivitySettings */ = {
			isa = PBXGroup;
			children = (
				DDF847E22C5C28830049BB3B /* View */,
				DDF847DC2C5C28720049BB3B /* LiveActivitySettingsDataFlow.swift */,
				DDF847DE2C5C28780049BB3B /* LiveActivitySettingsProvider.swift */,
				DDF847E02C5C287F0049BB3B /* LiveActivitySettingsStateModel.swift */,
			);
			path = LiveActivitySettings;
			sourceTree = "<group>";
		};
		DDF847E22C5C28830049BB3B /* View */ = {
			isa = PBXGroup;
			children = (
				DDF847E32C5C288F0049BB3B /* LiveActivitySettingsRootView.swift */,
				BD6EB2D52C7D049B0086BBB6 /* LiveActivityWidgetConfiguration.swift */,
			);
			path = View;
			sourceTree = "<group>";
		};
		E00EEBFC27368630002FF094 /* Assemblies */ = {
			isa = PBXGroup;
			children = (
				E00EEBFD27368630002FF094 /* ServiceAssembly.swift */,
				E00EEBFE27368630002FF094 /* SecurityAssembly.swift */,
				E00EEBFF27368630002FF094 /* StorageAssembly.swift */,
				E00EEC0027368630002FF094 /* UIAssembly.swift */,
				E00EEC0127368630002FF094 /* APSAssembly.swift */,
				E00EEC0227368630002FF094 /* NetworkAssembly.swift */,
			);
			path = Assemblies;
			sourceTree = "<group>";
		};
		E42231DBF0DBE2B4B92D1B15 /* CarbRatioEditor */ = {
			isa = PBXGroup;
			children = (
				7E22146D3DF4853786C78132 /* CarbRatioEditorDataFlow.swift */,
				9C8D5F457B5AFF763F8CF3DF /* CarbRatioEditorProvider.swift */,
				64AA5E04A2761F6EEA6568E1 /* CarbRatioEditorStateModel.swift */,
				54946647FDCFE43028F60511 /* View */,
			);
			path = CarbRatioEditor;
			sourceTree = "<group>";
		};
		E592A3722CEEC038009A472C /* View */ = {
			isa = PBXGroup;
			children = (
				DDA6E3562D25988500C2988C /* ContactImageHelpView.swift */,
				E592A3712CEEC038009A472C /* ContactImageRootView.swift */,
				BDC531112D1060FA00088832 /* ContactImageDetailView.swift */,
				BDC531132D10611D00088832 /* AddContactImageSheet.swift */,
			);
			path = View;
			sourceTree = "<group>";
		};
		E592A3762CEEC038009A472C /* ContactImage */ = {
			isa = PBXGroup;
			children = (
				E592A3722CEEC038009A472C /* View */,
				E592A3732CEEC038009A472C /* ContactImageDataFlow.swift */,
				E592A3742CEEC038009A472C /* ContactImageProvider.swift */,
				E592A3752CEEC038009A472C /* ContactImageStateModel.swift */,
			);
			path = ContactImage;
			sourceTree = "<group>";
		};
		E592A37E2CEEC046009A472C /* ContactImage */ = {
			isa = PBXGroup;
			children = (
				BDC530FE2D0F6BE300088832 /* ContactImageManager.swift */,
				BDC531152D10629000088832 /* ContactPicture.swift */,
				BDC531172D1062F200088832 /* ContactImageState.swift */,
			);
			path = ContactImage;
			sourceTree = "<group>";
		};
		EEC747824D6593B5CD87E195 /* View */ = {
			isa = PBXGroup;
			children = (
				FBB3BAE7494CB771ABAC7B8B /* ISFEditorRootView.swift */,
			);
			path = View;
			sourceTree = "<group>";
		};
		F5DE2E6D7B2133BBD3353DC7 /* View */ = {
			isa = PBXGroup;
			children = (
				22963BD06A9C83959D4914E4 /* GlucoseNotificationSettingsRootView.swift */,
			);
			path = View;
			sourceTree = "<group>";
		};
		F66B236E00924A05D6A9F9DF /* GlucoseNotificationSettings */ = {
			isa = PBXGroup;
			children = (
				3260468377DA9DB4DEE9AF6D /* GlucoseNotificationSettingsDataFlow.swift */,
				E625985B47742D498CB1681A /* GlucoseNotificationSettingsProvider.swift */,
				DC2C6489D29ECCCAD78E0721 /* GlucoseNotificationSettingsStateModel.swift */,
				F5DE2E6D7B2133BBD3353DC7 /* View */,
			);
			path = GlucoseNotificationSettings;
			sourceTree = "<group>";
		};
		F75CB57ED6971B46F8756083 /* CGM */ = {
			isa = PBXGroup;
			children = (
				B9B5C0607505A38F256BF99A /* CGMDataFlow.swift */,
				38FEF3FD2738083E00574A46 /* CGMProvider.swift */,
				5C018D1680307A31C9ED7120 /* CGMStateModel.swift */,
				0D76BBC81CEDC1A0050F45EF /* View */,
			);
			path = CGM;
			sourceTree = "<group>";
		};
		F90692A8274B7A980037068D /* HealthKit */ = {
			isa = PBXGroup;
			children = (
				F90692A9274B7AAE0037068D /* HealthKitManager.swift */,
			);
			path = HealthKit;
			sourceTree = "<group>";
		};
		F90692CD274B99850037068D /* HealthKit */ = {
			isa = PBXGroup;
			children = (
				F90692CE274B999A0037068D /* HealthKitDataFlow.swift */,
				F90692D0274B99B60037068D /* HealthKitProvider.swift */,
				F90692D5274B9A450037068D /* HealthKitStateModel.swift */,
				F90692D4274B9A160037068D /* View */,
			);
			path = HealthKit;
			sourceTree = "<group>";
		};
		F90692D4274B9A160037068D /* View */ = {
			isa = PBXGroup;
			children = (
				F90692D2274B9A130037068D /* AppleHealthKitRootView.swift */,
			);
			path = View;
			sourceTree = "<group>";
		};
/* End PBXGroup section */

/* Begin PBXNativeTarget section */
		388E595725AD948C0019842D /* FreeAPS */ = {
			isa = PBXNativeTarget;
			buildConfigurationList = 388E596725AD948E0019842D /* Build configuration list for PBXNativeTarget "FreeAPS" */;
			buildPhases = (
				3811DEF525CA169200A708ED /* Swiftformat */,
				DD88C8E02C4D716400F2D558 /* Run Script: get branch name and commit ID */,
				388E595425AD948C0019842D /* Sources */,
				388E595525AD948C0019842D /* Frameworks */,
				388E595625AD948C0019842D /* Resources */,
				3821ECD025DC703C00BC42AD /* Embed Frameworks */,
				38E8753D27554D5900975559 /* Embed Watch Content */,
				6B1A8D122B14D88E00E76752 /* Embed Foundation Extensions */,
				CE95BF582BA5F8F300DC3DE3 /* Install plugins */,
				DD88C8DF2C4D583900F2D558 /* Run Script: Capture Build Details */,
			);
			buildRules = (
			);
			dependencies = (
				38E8753B27554D5900975559 /* PBXTargetDependency */,
				6B1A8D272B14D91700E76752 /* PBXTargetDependency */,
			);
			name = FreeAPS;
			packageProductDependencies = (
				3811DE0F25C9D37700A708ED /* Swinject */,
				38B17B6525DD90E0005CAE3D /* SwiftDate */,
				3833B46C26012030003021B3 /* Algorithms */,
				38DF1788276FC8C400B3528F /* SwiftMessages */,
				CEB434FC28B90B7C00B70274 /* SwiftCharts */,
				B958F1B62BA0711600484851 /* MKRingProgressView */,
			);
			productName = FreeAPS;
			productReference = 388E595825AD948C0019842D /* FreeAPS.app */;
			productType = "com.apple.product-type.application";
		};
		38E8751B27554D5500975559 /* FreeAPSWatch */ = {
			isa = PBXNativeTarget;
			buildConfigurationList = 38E8754427554D5900975559 /* Build configuration list for PBXNativeTarget "FreeAPSWatch" */;
			buildPhases = (
				38E8751A27554D5500975559 /* Resources */,
				38E8754027554D5900975559 /* Embed App Extensions */,
			);
			buildRules = (
			);
			dependencies = (
				38E8752727554D5700975559 /* PBXTargetDependency */,
			);
			name = FreeAPSWatch;
			productName = FreeAPSWatch;
			productReference = 38E8751C27554D5500975559 /* FreeAPSWatch.app */;
			productType = "com.apple.product-type.application.watchapp2";
		};
		38E8752327554D5700975559 /* FreeAPSWatch WatchKit Extension */ = {
			isa = PBXNativeTarget;
			buildConfigurationList = 38E8754327554D5900975559 /* Build configuration list for PBXNativeTarget "FreeAPSWatch WatchKit Extension" */;
			buildPhases = (
				38E8752027554D5700975559 /* Sources */,
				38E8752127554D5700975559 /* Frameworks */,
				38E8752227554D5700975559 /* Resources */,
			);
			buildRules = (
			);
			dependencies = (
			);
			name = "FreeAPSWatch WatchKit Extension";
			packageProductDependencies = (
				38E8755727567AE400975559 /* SwiftDate */,
			);
			productName = "FreeAPSWatch WatchKit Extension";
			productReference = 38E8752427554D5700975559 /* FreeAPSWatch WatchKit Extension.appex */;
			productType = "com.apple.product-type.watchkit2-extension";
		};
		38FCF3EC25E9028E0078B0D1 /* FreeAPSTests */ = {
			isa = PBXNativeTarget;
			buildConfigurationList = 38FCF3F425E9028E0078B0D1 /* Build configuration list for PBXNativeTarget "FreeAPSTests" */;
			buildPhases = (
				38FCF3E925E9028E0078B0D1 /* Sources */,
				38FCF3EA25E9028E0078B0D1 /* Frameworks */,
				38FCF3EB25E9028E0078B0D1 /* Resources */,
			);
			buildRules = (
			);
			dependencies = (
				38FCF3F325E9028E0078B0D1 /* PBXTargetDependency */,
			);
			name = FreeAPSTests;
			productName = FreeAPSTests;
			productReference = 38FCF3ED25E9028E0078B0D1 /* FreeAPSTests.xctest */;
			productType = "com.apple.product-type.bundle.unit-test";
		};
		6B1A8D162B14D91500E76752 /* LiveActivityExtension */ = {
			isa = PBXNativeTarget;
			buildConfigurationList = 6B1A8D292B14D91800E76752 /* Build configuration list for PBXNativeTarget "LiveActivityExtension" */;
			buildPhases = (
				6B1A8D132B14D91500E76752 /* Sources */,
				6B1A8D142B14D91500E76752 /* Frameworks */,
				6B1A8D152B14D91500E76752 /* Resources */,
			);
			buildRules = (
			);
			dependencies = (
			);
			fileSystemSynchronizedGroups = (
				DDCEBF412CC1B42500DF4C36 /* Views */,
			);
			name = LiveActivityExtension;
			productName = LiveActivityExtension;
			productReference = 6B1A8D172B14D91600E76752 /* LiveActivityExtension.appex */;
			productType = "com.apple.product-type.app-extension";
		};
/* End PBXNativeTarget section */

/* Begin PBXProject section */
		388E595025AD948C0019842D /* Project object */ = {
			isa = PBXProject;
			attributes = {
				LastUpgradeCheck = 1240;
				TargetAttributes = {
					388E595725AD948C0019842D = {
						CreatedOnToolsVersion = 12.3;
					};
					38E8751B27554D5500975559 = {
						CreatedOnToolsVersion = 13.1;
						LastSwiftMigration = 1530;
					};
					38E8752327554D5700975559 = {
						CreatedOnToolsVersion = 13.1;
					};
					38FCF3EC25E9028E0078B0D1 = {
						CreatedOnToolsVersion = 12.4;
						TestTargetID = 388E595725AD948C0019842D;
					};
				};
			};
			buildConfigurationList = 388E595325AD948C0019842D /* Build configuration list for PBXProject "FreeAPS" */;
			compatibilityVersion = "Xcode 9.3";
			developmentRegion = en;
			hasScannedForEncodings = 0;
			knownRegions = (
				en,
				Base,
				ar,
				ca,
				"zh-Hans",
				da,
				nl,
				fr,
				de,
				he,
				it,
				nb,
				pl,
				ru,
				es,
				sv,
				tr,
				uk,
				fi,
				"pt-PT",
				"pt-BR",
				sk,
				hu,
				vi,
			);
			mainGroup = 388E594F25AD948C0019842D;
			packageReferences = (
				3811DE0E25C9D37700A708ED /* XCRemoteSwiftPackageReference "Swinject" */,
				38B17B6425DD90E0005CAE3D /* XCRemoteSwiftPackageReference "SwiftDate" */,
				3833B46B26012030003021B3 /* XCRemoteSwiftPackageReference "swift-algorithms" */,
				38DF1787276FC8C300B3528F /* XCRemoteSwiftPackageReference "SwiftMessages" */,
				CEB434FB28B90B7C00B70274 /* XCRemoteSwiftPackageReference "SwiftCharts" */,
				B958F1B52BA0711600484851 /* XCRemoteSwiftPackageReference "MKRingProgressView" */,
			);
			productRefGroup = 388E595925AD948C0019842D /* Products */;
			projectDirPath = "";
			projectRoot = "";
			targets = (
				388E595725AD948C0019842D /* FreeAPS */,
				38FCF3EC25E9028E0078B0D1 /* FreeAPSTests */,
				38E8751B27554D5500975559 /* FreeAPSWatch */,
				38E8752327554D5700975559 /* FreeAPSWatch WatchKit Extension */,
				6B1A8D162B14D91500E76752 /* LiveActivityExtension */,
			);
		};
/* End PBXProject section */

/* Begin PBXResourcesBuildPhase section */
		388E595625AD948C0019842D /* Resources */ = {
			isa = PBXResourcesBuildPhase;
			buildActionMask = 2147483647;
			files = (
				198377D2266BFFF6004DE65E /* Localizable.strings in Resources */,
				CE1F6DE72BAF1A180064EB8D /* BuildDetails.plist in Resources */,
				38DF178D27733E6800B3528F /* snow.sks in Resources */,
				388E597225AD9CF10019842D /* json in Resources */,
				38DF178E27733E6800B3528F /* Assets.xcassets in Resources */,
				19DA48E829CD339B00EEA1E7 /* Assets.xcassets in Resources */,
				388E596F25AD96040019842D /* javascript in Resources */,
				B9CAAEFC2AE70836000F68BC /* branch.txt in Resources */,
				1927C8E62744606D00347C69 /* InfoPlist.strings in Resources */,
			);
			runOnlyForDeploymentPostprocessing = 0;
		};
		38E8751A27554D5500975559 /* Resources */ = {
			isa = PBXResourcesBuildPhase;
			buildActionMask = 2147483647;
			files = (
				19DA48E929CD339C00EEA1E7 /* Assets.xcassets in Resources */,
			);
			runOnlyForDeploymentPostprocessing = 0;
		};
		38E8752227554D5700975559 /* Resources */ = {
			isa = PBXResourcesBuildPhase;
			buildActionMask = 2147483647;
			files = (
				38E8753727554D5900975559 /* Preview Assets.xcassets in Resources */,
				19795118275953E50044850D /* Localizable.strings in Resources */,
				19DA48EA29CD339C00EEA1E7 /* Assets.xcassets in Resources */,
				38E8753427554D5800975559 /* Assets.xcassets in Resources */,
			);
			runOnlyForDeploymentPostprocessing = 0;
		};
		38FCF3EB25E9028E0078B0D1 /* Resources */ = {
			isa = PBXResourcesBuildPhase;
			buildActionMask = 2147483647;
			files = (
			);
			runOnlyForDeploymentPostprocessing = 0;
		};
		6B1A8D152B14D91500E76752 /* Resources */ = {
			isa = PBXResourcesBuildPhase;
			buildActionMask = 2147483647;
			files = (
				6B1A8D242B14D91700E76752 /* Assets.xcassets in Resources */,
			);
			runOnlyForDeploymentPostprocessing = 0;
		};
/* End PBXResourcesBuildPhase section */

/* Begin PBXShellScriptBuildPhase section */
		3811DEF525CA169200A708ED /* Swiftformat */ = {
			isa = PBXShellScriptBuildPhase;
			buildActionMask = 12;
			files = (
			);
			inputFileListPaths = (
			);
			inputPaths = (
			);
			name = Swiftformat;
			outputFileListPaths = (
			);
			outputPaths = (
			);
			runOnlyForDeploymentPostprocessing = 0;
			shellPath = /bin/sh;
			shellScript = "source \"${SRCROOT}\"/scripts/swiftformat.sh\n\n";
		};
		CE95BF582BA5F8F300DC3DE3 /* Install plugins */ = {
			isa = PBXShellScriptBuildPhase;
			alwaysOutOfDate = 1;
			buildActionMask = 2147483647;
			files = (
			);
			inputFileListPaths = (
			);
			inputPaths = (
			);
			name = "Install plugins";
			outputFileListPaths = (
			);
			outputPaths = (
			);
			runOnlyForDeploymentPostprocessing = 0;
			shellPath = /bin/sh;
			shellScript = "\"${SRCROOT}/Scripts/copy-plugins.sh\"\n";
		};
		DD88C8DF2C4D583900F2D558 /* Run Script: Capture Build Details */ = {
			isa = PBXShellScriptBuildPhase;
			buildActionMask = 2147483647;
			files = (
			);
			inputFileListPaths = (
			);
			inputPaths = (
			);
			name = "Run Script: Capture Build Details";
			outputFileListPaths = (
			);
			outputPaths = (
			);
			runOnlyForDeploymentPostprocessing = 0;
			shellPath = /bin/sh;
			shellScript = "\"${SRCROOT}/scripts/capture-build-details.sh\"\n";
		};
		DD88C8E02C4D716400F2D558 /* Run Script: get branch name and commit ID */ = {
			isa = PBXShellScriptBuildPhase;
			buildActionMask = 2147483647;
			files = (
			);
			inputFileListPaths = (
			);
			inputPaths = (
			);
			name = "Run Script: get branch name and commit ID";
			outputFileListPaths = (
			);
			outputPaths = (
			);
			runOnlyForDeploymentPostprocessing = 0;
			shellPath = /bin/sh;
			shellScript = "# Prints a message\necho \"writing BRANCH to branch.txt\"\n\n# Retrieves version, branch, and tag information from Git\ngit_version=$(git log -1 --format=\"%h\" --abbrev=7)\ngit_branch=$(git symbolic-ref --short -q HEAD)\ngit_tag=$(git describe --tags --exact-match 2>/dev/null)\n\n# Determines branch or tag information\ngit_branch_or_tag=\"${git_branch:-${git_tag}}\"\ngit_branch_or_tag_version=\"${git_branch_or_tag} ${git_version}\"\n\necho \"BRANCH = ${git_branch_or_tag_version}\" > \"./branch.txt\"\n\n# Prints a message about the working directory and branch.txt\necho \"branch.txt is created/modified in ${PWD}\"\n";
		};
/* End PBXShellScriptBuildPhase section */

/* Begin PBXSourcesBuildPhase section */
		388E595425AD948C0019842D /* Sources */ = {
			isa = PBXSourcesBuildPhase;
			buildActionMask = 2147483647;
			files = (
				DD5DC9F12CF3D97C00AB8703 /* AdjustmentsStateModel+Overrides.swift in Sources */,
				3811DE2325C9D48300A708ED /* MainDataFlow.swift in Sources */,
				C2A0A42F2CE03131003B98E8 /* ConstantValues.swift in Sources */,
				BD3CC0722B0B89D50013189E /* MainChartView.swift in Sources */,
				3811DEEB25CA063400A708ED /* PersistedProperty.swift in Sources */,
				38E44537274E411700EC9A94 /* Disk+Helpers.swift in Sources */,
				388E5A6025B6F2310019842D /* Autosens.swift in Sources */,
				DD9ECB6A2CA99F6C00AA7C45 /* PushMessage.swift in Sources */,
				3811DE8F25C9D80400A708ED /* User.swift in Sources */,
				5825A1BE2C97335C0046467E /* EditTempTargetForm.swift in Sources */,
				19D466A329AA2B80004D5F33 /* MealSettingsDataFlow.swift in Sources */,
				3811DEB225C9D88300A708ED /* KeychainItemAccessibility.swift in Sources */,
				38AEE73D25F0200C0013F05B /* FreeAPSSettings.swift in Sources */,
				38FCF3FD25E997A80078B0D1 /* PumpHistoryStorage.swift in Sources */,
				58645BA72CA2D390008AFCE7 /* ChartAxisSetup.swift in Sources */,
				38D0B3B625EBE24900CB6E88 /* Battery.swift in Sources */,
				38C4D33725E9A1A300D30B77 /* DispatchQueue+Extensions.swift in Sources */,
				F90692CF274B999A0037068D /* HealthKitDataFlow.swift in Sources */,
				CE7CA3552A064973004BE681 /* ListStateIntent.swift in Sources */,
				BDF530D82B40F8AC002CAF43 /* LockScreenView.swift in Sources */,
				195D80B72AF697B800D25097 /* DynamicSettingsDataFlow.swift in Sources */,
				58A3D5512C96EFA8003F90FC /* TempTargetStored+CoreDataClass.swift in Sources */,
				3862CC2E2743F9F700BF832C /* CalendarManager.swift in Sources */,
				CEA4F62329BE10F70011ADF7 /* SavitzkyGolayFilter.swift in Sources */,
				38B4F3C325E2A20B00E76A18 /* PumpSetupView.swift in Sources */,
				38E4453C274E411700EC9A94 /* Disk+Codable.swift in Sources */,
				58D08B322C8DF88900AA37D3 /* DummyCharts.swift in Sources */,
				19E1F7EF29D08EBA005C8D20 /* IconConfigRootWiew.swift in Sources */,
				1967DFC229D053D300759F30 /* IconImage.swift in Sources */,
				382C134B25F14E3700715CE1 /* BGTargets.swift in Sources */,
				38AEE75725F0F18E0013F05B /* CarbsStorage.swift in Sources */,
				38B4F3CA25E502E200E76A18 /* SwiftNotificationCenter.swift in Sources */,
				DD07CA142CE80B73002D45A9 /* TimeInRangeChartStyle.swift in Sources */,
				38AEE75225F022080013F05B /* SettingsManager.swift in Sources */,
				3894873A2614928B004DF424 /* DispatchTimer.swift in Sources */,
				3895E4C625B9E00D00214B37 /* Preferences.swift in Sources */,
				CE94598429E9E3E60047C9C6 /* WatchConfigStateModel.swift in Sources */,
				DD6B7CB92C7BAC6900B75029 /* NightscoutImportResultView.swift in Sources */,
				38DF1786276A73D400B3528F /* TagCloudView.swift in Sources */,
				38B4F3CD25E5031100E76A18 /* Broadcaster.swift in Sources */,
				383420D925FFEB3F002D46C1 /* Popup.swift in Sources */,
				DD1745402C55BFC100211FAC /* AlgorithmAdvancedSettingsRootView.swift in Sources */,
				58645BA52CA2D347008AFCE7 /* ForecastSetup.swift in Sources */,
				110AEDEE2C51A0AE00615CC9 /* ShortcutsConfigStateModel.swift in Sources */,
				DD9ECB722CA9A0BA00AA7C45 /* RemoteControlConfigDataFlow.swift in Sources */,
				DD1745262C55526F00211FAC /* SMBSettingsRootView.swift in Sources */,
				3811DE3025C9D49500A708ED /* HomeStateModel.swift in Sources */,
				38BF021725E7CBBC00579895 /* PumpManagerExtensions.swift in Sources */,
				118DF76E2C5ECBC60067FEB7 /* OverridePresetsIntentRequest.swift in Sources */,
				CEE9A6552BBB418300EB5194 /* CalibrationsProvider.swift in Sources */,
				19F95FF529F10FCF00314DDC /* StatProvider.swift in Sources */,
				38F3B2EF25ED8E2A005C48AA /* TempTargetsStorage.swift in Sources */,
				5A2325542BFCBF66003518CA /* NightscoutFetchView.swift in Sources */,
				19B0EF2128F6D66200069496 /* Statistics.swift in Sources */,
				DDF847E82C5DABA30049BB3B /* WatchConfigAppleWatchView.swift in Sources */,
				3811DF1025CAAAE200A708ED /* APSManager.swift in Sources */,
				3870FF4725EC187A0088248F /* BloodGlucose.swift in Sources */,
				38A0364225ED069400FCBB52 /* TempBasal.swift in Sources */,
				3811DE1725C9D40400A708ED /* Screen.swift in Sources */,
				383948DA25CD64D500E91849 /* Glucose.swift in Sources */,
				CE94598029E9E3BD0047C9C6 /* WatchConfigDataFlow.swift in Sources */,
				388E596C25AD95110019842D /* OpenAPS.swift in Sources */,
				E00EEC0527368630002FF094 /* StorageAssembly.swift in Sources */,
				DD1745552C55CA6C00211FAC /* UnitsLimitsSettingsRootView.swift in Sources */,
				384E803825C388640086DB71 /* Script.swift in Sources */,
				CE94597E29E9E1EE0047C9C6 /* GarminManager.swift in Sources */,
				58A3D5542C96EFA8003F90FC /* TempTargetRunStored+CoreDataProperties.swift in Sources */,
				3883583425EEB38000E024B2 /* PumpSettings.swift in Sources */,
				38DAB280260CBB7F00F74C1A /* PumpView.swift in Sources */,
				DDD1631C2C4C697400CD525A /* AddOverrideForm.swift in Sources */,
				3811DEB125C9D88300A708ED /* Keychain.swift in Sources */,
				DD17453E2C55BFB600211FAC /* AlgorithmAdvancedSettingsStateModel.swift in Sources */,
				CE95BF572BA5F5FE00DC3DE3 /* PluginManager.swift in Sources */,
				382C133725F13A1E00715CE1 /* InsulinSensitivities.swift in Sources */,
				19D466A529AA2BD4004D5F33 /* MealSettingsProvider.swift in Sources */,
				DD5DC9F72CF3DA9300AB8703 /* TargetPicker.swift in Sources */,
				383948D625CD4D8900E91849 /* FileStorage.swift in Sources */,
				CEE9A6572BBB418300EB5194 /* CalibrationsChart.swift in Sources */,
				3811DE4125C9D4A100A708ED /* SettingsRootView.swift in Sources */,
				38192E04261B82FA0094D973 /* ReachabilityManager.swift in Sources */,
				38E44539274E411700EC9A94 /* Disk+UIImage.swift in Sources */,
				DD6B7CB62C7B748B00B75029 /* TotalInsulinDisplayType.swift in Sources */,
				388E595C25AD948C0019842D /* FreeAPSApp.swift in Sources */,
				38FEF3FC2737E53800574A46 /* MainStateModel.swift in Sources */,
				DD1745352C55AE7E00211FAC /* TargetBehavoirRootView.swift in Sources */,
				5887527C2BD986E1008B081D /* OpenAPSBattery.swift in Sources */,
				38569348270B5DFB0002C50D /* GlucoseSource.swift in Sources */,
				CEE9A6582BBB418300EB5194 /* CalibrationsStateModel.swift in Sources */,
				CEB434E328B8F9DB00B70274 /* BluetoothStateManager.swift in Sources */,
				BDC2EA452C3043B000E5BBD0 /* OverrideStorage.swift in Sources */,
				3811DE4225C9D4A100A708ED /* SettingsDataFlow.swift in Sources */,
				CEE9A6562BBB418300EB5194 /* CalibrationsRootView.swift in Sources */,
				3811DE2525C9D48300A708ED /* MainRootView.swift in Sources */,
				CE94598229E9E3D30047C9C6 /* WatchConfigProvider.swift in Sources */,
				DD1745322C55AE6000211FAC /* TargetBehavoirStateModel.swift in Sources */,
				38E44535274E411700EC9A94 /* Disk+Data.swift in Sources */,
				3811DE3125C9D49500A708ED /* HomeProvider.swift in Sources */,
				FE41E4D629463EE20047FD55 /* NightscoutPreferences.swift in Sources */,
				E013D872273AC6FE0014109C /* GlucoseSimulatorSource.swift in Sources */,
				58645BA32CA2D325008AFCE7 /* BatterySetup.swift in Sources */,
				388E5A5C25B6F0770019842D /* JSON.swift in Sources */,
				3811DF0225CA9FEA00A708ED /* Credentials.swift in Sources */,
				5837A5302BD2E3C700A5DC04 /* CarbEntryStored+helper.swift in Sources */,
				389A572026079BAA00BC102F /* Interpolation.swift in Sources */,
				DD9ECB702CA9A0BA00AA7C45 /* RemoteControlConfigStateModel.swift in Sources */,
				19A910382A24EF3200C8951B /* ChartsView.swift in Sources */,
				58A3D5522C96EFA8003F90FC /* TempTargetStored+CoreDataProperties.swift in Sources */,
				DD32CF9A2CC8247B003686D6 /* TrioRemoteControl+Meal.swift in Sources */,
				BDF34F832C10C5B600D51995 /* DataManager.swift in Sources */,
				38B4F3C625E5017E00E76A18 /* NotificationCenter.swift in Sources */,
				19D466A729AA2C22004D5F33 /* MealSettingsStateModel.swift in Sources */,
				DD17452B2C556E8100211FAC /* SettingInputHintView.swift in Sources */,
				38E44528274E401C00EC9A94 /* Protected.swift in Sources */,
				3811DEB625C9D88300A708ED /* UnlockManager.swift in Sources */,
				581516A42BCED84A00BF67D7 /* DebuggingIdentifiers.swift in Sources */,
				E00EEC0827368630002FF094 /* NetworkAssembly.swift in Sources */,
				38A13D3225E28B4B00EAA382 /* PumpHistoryEvent.swift in Sources */,
				E00EEC0627368630002FF094 /* UIAssembly.swift in Sources */,
				3811DE1825C9D40400A708ED /* Router.swift in Sources */,
				CE7950262998056D00FA576E /* CGMSetupView.swift in Sources */,
				582FAE432C05102C00D1C13F /* CoreDataError.swift in Sources */,
				38A0363B25ECF07E00FCBB52 /* GlucoseStorage.swift in Sources */,
				65070A332BFDCB83006F213F /* TidepoolStartView.swift in Sources */,
				190EBCC629FF138000BA767D /* UserInterfaceSettingsProvider.swift in Sources */,
				38E98A2725F52C9300C0CED0 /* CollectionIssueReporter.swift in Sources */,
				E00EEC0427368630002FF094 /* SecurityAssembly.swift in Sources */,
				3811DEE825CA063400A708ED /* Injected.swift in Sources */,
				DD1745152C54388A00211FAC /* TherapySettingsView.swift in Sources */,
				585E2CAE2BE7BF46006ECF1A /* PumpEvent+helper.swift in Sources */,
				DDD1631F2C4C6F6900CD525A /* TrioCoreDataPersistentContainer.xcdatamodeld in Sources */,
				DD1745482C55C61D00211FAC /* AutosensSettingsStateModel.swift in Sources */,
				DD1745462C55C61500211FAC /* AutosensSettingsProvider.swift in Sources */,
<<<<<<< HEAD
				DDA6E2852D2361F800C2988C /* LoopStatusView.swift in Sources */,
=======
				DDA6E3202D258E0500C2988C /* OverrideHelpView.swift in Sources */,
>>>>>>> be8cd8c4
				DDA6E2502D22187500C2988C /* ChartLegendView.swift in Sources */,
				3811DEAF25C9D88300A708ED /* KeyValueStorage.swift in Sources */,
				DDD6D4D32CDE90720029439A /* HbA1cDisplayUnit.swift in Sources */,
				DDA6E3572D25988500C2988C /* ContactImageHelpView.swift in Sources */,
				38FE826D25CC8461001FF17A /* NightscoutAPI.swift in Sources */,
				388358C825EEF6D200E024B2 /* BasalProfileEntry.swift in Sources */,
				3811DE0B25C9D32F00A708ED /* BaseView.swift in Sources */,
				3811DE3225C9D49500A708ED /* HomeDataFlow.swift in Sources */,
				DD32CFA22CC824E2003686D6 /* TrioRemoteControl+Helpers.swift in Sources */,
				CE1856F52ADC4858007E39C7 /* AddCarbPresetIntent.swift in Sources */,
				38569347270B5DFB0002C50D /* CGMType.swift in Sources */,
				3821ED4C25DD18BA00BC42AD /* Constants.swift in Sources */,
				384E803425C385E60086DB71 /* JavaScriptWorker.swift in Sources */,
				CE1F6DE92BAF37C90064EB8D /* TidepoolConfigView.swift in Sources */,
				3811DE5D25C9D4D500A708ED /* Publisher.swift in Sources */,
				E00EEC0727368630002FF094 /* APSAssembly.swift in Sources */,
				38B4F3AF25E2979F00E76A18 /* IndexedCollection.swift in Sources */,
				58D08B222C8DAA8E00AA37D3 /* OverrideView.swift in Sources */,
				BD0B2EF32C5998E600B3298F /* MealPresetView.swift in Sources */,
				E592A3702CEEC01E009A472C /* ContactTrickEntry.swift in Sources */,
				DD6D67E42C9C253500660C9B /* ColorSchemeOption.swift in Sources */,
				582DF9752C8CDB92001F516D /* GlucoseChartView.swift in Sources */,
				58A3D53A2C96D4DE003F90FC /* AddTempTargetForm.swift in Sources */,
				DD1745302C55AE5300211FAC /* TargetBehaviorProvider.swift in Sources */,
				58D08B382C8DFB6000AA37D3 /* BasalChart.swift in Sources */,
				118DF76D2C5ECBC60067FEB7 /* OverridePresetEntity.swift in Sources */,
				58645B9F2CA2D2BE008AFCE7 /* PumpHistorySetup.swift in Sources */,
				DD17454E2C55CA4D00211FAC /* UnitsLimitsSettingsDataFlow.swift in Sources */,
				DDF847E62C5D66490049BB3B /* AddMealPresetView.swift in Sources */,
				3811DEAE25C9D88300A708ED /* Cache.swift in Sources */,
				BDA6CC882CAF219B00F942F9 /* TempTargetSetup.swift in Sources */,
				383420D625FFE38C002D46C1 /* LoopView.swift in Sources */,
				DD1745192C543B5700211FAC /* NotificationsView.swift in Sources */,
				3811DEAD25C9D88300A708ED /* UserDefaults+Cache.swift in Sources */,
				CE48C86628CA6B48007C0598 /* OmniPodManagerExtensions.swift in Sources */,
				CEB434E728B9053300B70274 /* LoopUIColorPalette+Default.swift in Sources */,
				19F95FF329F10FBC00314DDC /* StatDataFlow.swift in Sources */,
				582DF97B2C8CE209001F516D /* CarbView.swift in Sources */,
				DD940BAA2CA7585D000830A5 /* GlucoseColorScheme.swift in Sources */,
				3811DE2225C9D48300A708ED /* MainProvider.swift in Sources */,
				3811DE0C25C9D32F00A708ED /* BaseProvider.swift in Sources */,
				CE95BF5A2BA62E4A00DC3DE3 /* PluginSource.swift in Sources */,
				DD21FCB52C6952AD00AF2C25 /* DecimalPickerSettings.swift in Sources */,
				3811DE5C25C9D4D500A708ED /* Formatters.swift in Sources */,
				3871F39F25ED895A0013ECB5 /* Decimal+Extensions.swift in Sources */,
				CEE9A6592BBB418300EB5194 /* CalibrationsDataFlow.swift in Sources */,
				3811DE3525C9D49500A708ED /* HomeRootView.swift in Sources */,
				38E98A2925F52C9300C0CED0 /* Error+Extensions.swift in Sources */,
				38EA05DA261F6E7C0064E39B /* SimpleLogReporter.swift in Sources */,
				3811DE6125C9D4D500A708ED /* ViewModifiers.swift in Sources */,
				3811DEAC25C9D88300A708ED /* NightscoutManager.swift in Sources */,
				BD793CB22CE8033500D669AC /* TempTargetRunStored.swift in Sources */,
				19A910302A24BF6300C8951B /* StatsView.swift in Sources */,
				BD7DA9A92AE06E9200601B20 /* BolusCalculatorStateModel.swift in Sources */,
				CEB434E528B8FF5D00B70274 /* UIColor.swift in Sources */,
				190EBCCB29FF13CB00BA767D /* UserInterfaceSettingsRootView.swift in Sources */,
				3811DEA925C9D88300A708ED /* AppearanceManager.swift in Sources */,
				CE7950242997D81700FA576E /* CGMSettingsView.swift in Sources */,
				58237D9E2BCF0A6B00A47A79 /* PopupView.swift in Sources */,
				BD793CB02CE7C61500D669AC /* OverrideRunStored+helper.swift in Sources */,
				38D0B3D925EC07C400CB6E88 /* CarbsEntry.swift in Sources */,
				DD32CF9C2CC82499003686D6 /* TrioRemoteControl+TempTarget.swift in Sources */,
				38A9260525F012D8009E3739 /* CarbRatios.swift in Sources */,
				38FCF3D625E8FDF40078B0D1 /* MD5.swift in Sources */,
				DDD163142C4C68D300CD525A /* AdjustmentsProvider.swift in Sources */,
				3871F39C25ED892B0013ECB5 /* TempTarget.swift in Sources */,
				191F62682AD6B05A004D7911 /* NightscoutSettings.swift in Sources */,
				3811DEAB25C9D88300A708ED /* HTTPResponseStatus.swift in Sources */,
				3811DE5F25C9D4D500A708ED /* ProgressBar.swift in Sources */,
				38E87408274F9AD000975559 /* UserNotificationsManager.swift in Sources */,
				CE82E02528E867BA00473A9C /* AlertStorage.swift in Sources */,
				DD1745372C55B74200211FAC /* AlgorithmSettings.swift in Sources */,
				38BF021D25E7E3AF00579895 /* Reservoir.swift in Sources */,
				DDF847E12C5C287F0049BB3B /* LiveActivitySettingsStateModel.swift in Sources */,
				583684082BD195A700070A60 /* Determination.swift in Sources */,
				DD17451D2C543C5F00211FAC /* ServicesView.swift in Sources */,
				38BF021B25E7D06400579895 /* PumpSettingsView.swift in Sources */,
				3811DEEA25CA063400A708ED /* SyncAccess.swift in Sources */,
				190EBCC829FF13AA00BA767D /* UserInterfaceSettingsStateModel.swift in Sources */,
				DDF847EA2C5DABAC0049BB3B /* WatchConfigGarminView.swift in Sources */,
				38BF021F25E7F0DE00579895 /* DeviceDataManager.swift in Sources */,
				BDB3C1192C03DD1000CEEAA1 /* UserDefaultsExtension.swift in Sources */,
				38A504A425DD9C4000C5B9E8 /* UserDefaultsExtensions.swift in Sources */,
				38FE826A25CC82DB001FF17A /* NetworkService.swift in Sources */,
				FE66D16B291F74F8005D6F77 /* Bundle+Extensions.swift in Sources */,
				DD940BAC2CA75889000830A5 /* DynamicGlucoseColor.swift in Sources */,
				3883581C25EE79BB00E024B2 /* TextFieldWithToolBar.swift in Sources */,
				58D08B302C8DEA7500AA37D3 /* ForecastView.swift in Sources */,
				6B1A8D2E2B156EEF00E76752 /* LiveActivityBridge.swift in Sources */,
				581516A92BCEEDF800BF67D7 /* NSPredicates.swift in Sources */,
				DD6B7CB22C7B6F0800B75029 /* Rounding.swift in Sources */,
				38DAB28A260D349500F74C1A /* FetchGlucoseManager.swift in Sources */,
				BDB8998A2C565D0C006F3298 /* CarbsGlucose+helper.swift in Sources */,
				38F37828261260DC009DB701 /* Color+Extensions.swift in Sources */,
				BDCD47AF2C1F3F1700F8BCD5 /* OverrideStored+helper.swift in Sources */,
				3811DE3F25C9D4A100A708ED /* SettingsStateModel.swift in Sources */,
				CE7CA3582A064E2F004BE681 /* ListStateView.swift in Sources */,
				193F6CDD2A512C8F001240FD /* Loops.swift in Sources */,
				38B4F3CB25E502E200E76A18 /* WeakObjectSet.swift in Sources */,
				38E989DD25F5021400C0CED0 /* PumpStatus.swift in Sources */,
				BDFD165A2AE40438007F0DDA /* TreatmentsRootView.swift in Sources */,
				38E98A2525F52C9300C0CED0 /* IssueReporter.swift in Sources */,
				DD1745522C55CA5D00211FAC /* UnitsLimitsSettingsStateModel.swift in Sources */,
				190EBCC429FF136900BA767D /* UserInterfaceSettingsDataFlow.swift in Sources */,
				5A2325582BFCC168003518CA /* NightscoutConnectView.swift in Sources */,
				3811DEB025C9D88300A708ED /* BaseKeychain.swift in Sources */,
				110AEDE42C5193D200615CC9 /* BolusIntentRequest.swift in Sources */,
				3811DE4325C9D4A100A708ED /* SettingsProvider.swift in Sources */,
				45252C95D220E796FDB3B022 /* ConfigEditorDataFlow.swift in Sources */,
				587DA1F62B77F3DD00B28F8A /* SettingsRowView.swift in Sources */,
				CE7CA34E2A064973004BE681 /* AppShortcuts.swift in Sources */,
				38C4D33A25E9A1ED00D30B77 /* NSObject+AssociatedValues.swift in Sources */,
				110AEDEB2C51A0AE00615CC9 /* ShortcutsConfigView.swift in Sources */,
				38DF179027733EAD00B3528F /* SnowScene.swift in Sources */,
				DD1DB7CC2BECCA1F0048B367 /* BuildDetails.swift in Sources */,
				1935364028496F7D001E0B16 /* Oref2_variables.swift in Sources */,
				CE2FAD3A297D93F0001A872C /* BloodGlucoseExtensions.swift in Sources */,
				38E4453A274E411700EC9A94 /* Disk+[UIImage].swift in Sources */,
				72F1BD388F42FCA6C52E4500 /* ConfigEditorProvider.swift in Sources */,
				E39E418C56A5A46B61D960EE /* ConfigEditorStateModel.swift in Sources */,
				45717281F743594AA9D87191 /* ConfigEditorRootView.swift in Sources */,
				DD32CFA02CC824D6003686D6 /* TrioRemoteControl+APNS.swift in Sources */,
				CE7CA3532A064973004BE681 /* TempPresetIntent.swift in Sources */,
				D6DEC113821A7F1056C4AA1E /* NightscoutConfigDataFlow.swift in Sources */,
				DD6B7CBB2C7FBBFA00B75029 /* ReviewInsulinActionView.swift in Sources */,
				38E98A3025F52FF700C0CED0 /* Config.swift in Sources */,
				BDB899882C564509006F3298 /* ForecastChart.swift in Sources */,
				110AEDE32C5193D200615CC9 /* BolusIntent.swift in Sources */,
				58645BA12CA2D2F8008AFCE7 /* OverrideSetup.swift in Sources */,
				DDD1631A2C4C695E00CD525A /* EditOverrideForm.swift in Sources */,
				CE1856F72ADC4869007E39C7 /* CarbPresetIntentRequest.swift in Sources */,
				CE1F6DDB2BAE08B60064EB8D /* TidepoolManager.swift in Sources */,
				BD2B464E0745FBE7B79913F4 /* NightscoutConfigProvider.swift in Sources */,
				9825E5E923F0B8FA80C8C7C7 /* NightscoutConfigStateModel.swift in Sources */,
				DDA6E3222D25901100C2988C /* TempTargetHelpView.swift in Sources */,
				58645B9D2CA2D275008AFCE7 /* DeterminationSetup.swift in Sources */,
				DD1745442C55C60E00211FAC /* AutosensSettingsDataFlow.swift in Sources */,
				BDCAF2382C639F35002DC907 /* SettingItems.swift in Sources */,
				58D08B342C8DF9A700AA37D3 /* CobIobChart.swift in Sources */,
				642F76A05A4FF530463A9FD0 /* NightscoutConfigRootView.swift in Sources */,
				BD7DA9AC2AE06EB900601B20 /* BolusCalculatorConfigRootView.swift in Sources */,
				AD3D2CD42CD01B9EB8F26522 /* PumpConfigDataFlow.swift in Sources */,
				DD17452E2C55AE4800211FAC /* TargetBehavoirDataFlow.swift in Sources */,
				53F2382465BF74DB1A967C8B /* PumpConfigProvider.swift in Sources */,
				5D16287A969E64D18CE40E44 /* PumpConfigStateModel.swift in Sources */,
				19D466AA29AA3099004D5F33 /* MealSettingsRootView.swift in Sources */,
				E974172296125A5AE99E634C /* PumpConfigRootView.swift in Sources */,
				DD1745502C55CA5500211FAC /* UnitsLimitsSettingsProvider.swift in Sources */,
				581AC4392BE22ED10038760C /* JSONConverter.swift in Sources */,
				BD4064D12C4ED26900582F43 /* CoreDataObserver.swift in Sources */,
				58645B9B2CA2D24F008AFCE7 /* CarbSetup.swift in Sources */,
				38E44536274E411700EC9A94 /* Disk.swift in Sources */,
				19A910362A24D6D700C8951B /* DateFilter.swift in Sources */,
				582DF9792C8CE1E5001F516D /* MainChartHelper.swift in Sources */,
				E06B911A275B5EEA003C04B6 /* Array+Extension.swift in Sources */,
				38EA0600262091870064E39B /* BolusProgressViewStyle.swift in Sources */,
				389ECDFE2601061500D86C4F /* View+Snapshot.swift in Sources */,
				38FEF3FE2738083E00574A46 /* CGMProvider.swift in Sources */,
				38E98A3725F5509500C0CED0 /* String+Extensions.swift in Sources */,
				CC76E9512BD4812E008BEB61 /* Forecast+helper.swift in Sources */,
				DD1745242C55526000211FAC /* SMBSettingsStateModel.swift in Sources */,
				F90692D1274B99B60037068D /* HealthKitProvider.swift in Sources */,
				19F95FF729F10FEE00314DDC /* StatStateModel.swift in Sources */,
				8B759CFCF47B392BB365C251 /* BasalProfileEditorDataFlow.swift in Sources */,
				195D80B42AF6973A00D25097 /* DynamicSettingsRootView.swift in Sources */,
				389442CB25F65F7100FA1F27 /* NightscoutTreatment.swift in Sources */,
				DD09D47F2C5986E5003FEA5D /* CalendarEventSettingsStateModel.swift in Sources */,
				CE7CA3512A064973004BE681 /* ApplyTempPresetIntent.swift in Sources */,
				FA630397F76B582C8D8681A7 /* BasalProfileEditorProvider.swift in Sources */,
				DD1745172C54389F00211FAC /* FeatureSettingsView.swift in Sources */,
				DD9ECB712CA9A0BA00AA7C45 /* RemoteControlConfigProvider.swift in Sources */,
				63E890B4D951EAA91C071D5C /* BasalProfileEditorStateModel.swift in Sources */,
				38FEF3FA2737E42000574A46 /* BaseStateModel.swift in Sources */,
				CC6C406E2ACDD69E009B8058 /* RawFetchedProfile.swift in Sources */,
				385CEA8225F23DFD002D6D5B /* NightscoutStatus.swift in Sources */,
				DD17453C2C55BFAD00211FAC /* AlgorithmAdvancedSettingsProvider.swift in Sources */,
				F90692AA274B7AAE0037068D /* HealthKitManager.swift in Sources */,
				38887CCE25F5725200944304 /* IOBEntry.swift in Sources */,
				38E98A2425F52C9300C0CED0 /* Logger.swift in Sources */,
				CA370FC152BC98B3D1832968 /* BasalProfileEditorRootView.swift in Sources */,
				195D80BB2AF6980B00D25097 /* DynamicSettingsStateModel.swift in Sources */,
				E00EEC0327368630002FF094 /* ServiceAssembly.swift in Sources */,
				38192E07261BA9960094D973 /* FetchTreatmentsManager.swift in Sources */,
				19012CDC291D2CB900FB8210 /* LoopStats.swift in Sources */,
				6632A0DC746872439A858B44 /* ISFEditorDataFlow.swift in Sources */,
				DD17454B2C55C62800211FAC /* AutosensSettingsRootView.swift in Sources */,
				DDF847DF2C5C28780049BB3B /* LiveActivitySettingsProvider.swift in Sources */,
				DDB37CC52D05048F00D99BF4 /* ContactImageStorage.swift in Sources */,
				DBA5254DBB2586C98F61220C /* ISFEditorProvider.swift in Sources */,
				BDF34EBE2C0A31D100D51995 /* CustomNotification.swift in Sources */,
				BDC2EA472C3045AD00E5BBD0 /* Override.swift in Sources */,
				1BBB001DAD60F3B8CEA4B1C7 /* ISFEditorStateModel.swift in Sources */,
				DDB37CC72D05127500D99BF4 /* FontExtensions.swift in Sources */,
				582DF9772C8CDBE7001F516D /* InsulinView.swift in Sources */,
				F816826028DB441800054060 /* BluetoothTransmitter.swift in Sources */,
				DD68889D2C386E17006E3C44 /* NightscoutExercise.swift in Sources */,
				5864E8592C42CFAE00294306 /* DeterminationStorage.swift in Sources */,
				BD7DA9A72AE06E2B00601B20 /* BolusCalculatorConfigProvider.swift in Sources */,
				38192E0D261BAF980094D973 /* ConvenienceExtensions.swift in Sources */,
				88AB39B23C9552BD6E0C9461 /* ISFEditorRootView.swift in Sources */,
				BD6EB2D62C7D049B0086BBB6 /* LiveActivityWidgetConfiguration.swift in Sources */,
				DD32CF982CC82463003686D6 /* TrioRemoteControl+Bolus.swift in Sources */,
				F816825E28DB441200054060 /* HeartBeatManager.swift in Sources */,
				58F107742BD1A4D000B1A680 /* Determination+helper.swift in Sources */,
				38FEF413273B317A00574A46 /* HKUnit.swift in Sources */,
				A33352ED40476125EBAC6EE0 /* CarbRatioEditorDataFlow.swift in Sources */,
				17A9D0899046B45E87834820 /* CarbRatioEditorProvider.swift in Sources */,
				69B9A368029F7EB39F525422 /* CarbRatioEditorStateModel.swift in Sources */,
				118DF76B2C5ECBC60067FEB7 /* CancelOverrideIntent.swift in Sources */,
				38E44538274E411700EC9A94 /* Disk+[Data].swift in Sources */,
				98641AF4F92123DA668AB931 /* CarbRatioEditorRootView.swift in Sources */,
				BDF34F902C10CF8C00D51995 /* CoreDataStack.swift in Sources */,
				CEE9A65C2BBB41C800EB5194 /* CalibrationService.swift in Sources */,
				110AEDED2C51A0AE00615CC9 /* ShortcutsConfigProvider.swift in Sources */,
				38E4453D274E411700EC9A94 /* Disk+Errors.swift in Sources */,
				58D08B3A2C8DFECD00AA37D3 /* TempTargets.swift in Sources */,
				38E98A2325F52C9300C0CED0 /* Signpost.swift in Sources */,
				CE7CA3542A064973004BE681 /* TempPresetsIntentRequest.swift in Sources */,
				58A3D5442C96DE11003F90FC /* TempTargetStored+Helper.swift in Sources */,
				58A3D5532C96EFA8003F90FC /* TempTargetRunStored+CoreDataClass.swift in Sources */,
				DD6B7CB42C7B71F700B75029 /* ForecastDisplayType.swift in Sources */,
				DD5DC9F32CF3D9DD00AB8703 /* AdjustmentsStateModel+TempTargets.swift in Sources */,
				F5F7E6C1B7F098F59EB67EC5 /* TargetsEditorDataFlow.swift in Sources */,
				DD17453A2C55BFA600211FAC /* AlgorithmAdvancedSettingsDataFlow.swift in Sources */,
				5075C1608E6249A51495C422 /* TargetsEditorProvider.swift in Sources */,
				E13B7DAB2A435F57066AF02E /* TargetsEditorStateModel.swift in Sources */,
				9702FF92A09C53942F20D7EA /* TargetsEditorRootView.swift in Sources */,
				1967DFBE29D052C200759F30 /* Icons.swift in Sources */,
				38E8754F275556FA00975559 /* WatchManager.swift in Sources */,
				DDD163182C4C694000CD525A /* AdjustmentsRootView.swift in Sources */,
				389ECE052601144100D86C4F /* ConcurrentMap.swift in Sources */,
				110AEDEC2C51A0AE00615CC9 /* ShortcutsConfigDataFlow.swift in Sources */,
				CE7CA3562A064973004BE681 /* StateIntentRequest.swift in Sources */,
				19E1F7EA29D082ED005C8D20 /* IconConfigProvider.swift in Sources */,
				DD09D4822C5986F6003FEA5D /* CalendarEventSettingsRootView.swift in Sources */,
				CE48C86428CA69D5007C0598 /* OmniBLEPumpManagerExtensions.swift in Sources */,
				38E8755427561E9800975559 /* DataFlow.swift in Sources */,
				DD5DC9F92CF3DAA900AB8703 /* RadioButton.swift in Sources */,
				38E44522274E3DDC00EC9A94 /* NetworkReachabilityManager.swift in Sources */,
				CE7CA34F2A064973004BE681 /* BaseIntentsRequest.swift in Sources */,
				E592A3772CEEC038009A472C /* ContactImageStateModel.swift in Sources */,
				E592A3782CEEC038009A472C /* ContactImageDataFlow.swift in Sources */,
				E592A3792CEEC038009A472C /* ContactImageRootView.swift in Sources */,
				BDC531182D1062F200088832 /* ContactImageState.swift in Sources */,
				E592A37A2CEEC038009A472C /* ContactImageProvider.swift in Sources */,
				CE82E02728E869DF00473A9C /* AlertEntry.swift in Sources */,
				38E4451E274DB04600EC9A94 /* AppDelegate.swift in Sources */,
				BD2FF1A02AE29D43005D1C5D /* CheckboxToggleStyle.swift in Sources */,
				DDD163162C4C690300CD525A /* AdjustmentsDataFlow.swift in Sources */,
				BDF34F932C10D0E100D51995 /* LiveActivityAttributes+Helper.swift in Sources */,
				E0D4F80527513ECF00BDF1FE /* HealthKitSample.swift in Sources */,
				38A00B1F25FC00F7006BC0B0 /* Autotune.swift in Sources */,
				38AAF85525FFF846004AF583 /* CurrentGlucoseView.swift in Sources */,
				041D1E995A6AE92E9289DC49 /* TreatmentsDataFlow.swift in Sources */,
				DD32CF9E2CC824C5003686D6 /* TrioRemoteControl+Override.swift in Sources */,
				23888883D4EA091C88480FF2 /* TreatmentsProvider.swift in Sources */,
				38E98A2D25F52DC400C0CED0 /* NSLocking+Extensions.swift in Sources */,
				BDBAACFA2C2D439700370AAE /* OverrideData.swift in Sources */,
				DD9ECB682CA99F4500AA7C45 /* TrioRemoteControl.swift in Sources */,
				38569353270B5E350002C50D /* CGMRootView.swift in Sources */,
				69A31254F2451C20361D172F /* TreatmentsStateModel.swift in Sources */,
				1967DFC029D053AC00759F30 /* IconSelection.swift in Sources */,
				19D4E4EB29FC6A9F00351451 /* Charts.swift in Sources */,
				BDC531162D10629000088832 /* ContactPicture.swift in Sources */,
				FEFFA7A22929FE49007B8193 /* UIDevice+Extensions.swift in Sources */,
				F90692D3274B9A130037068D /* AppleHealthKitRootView.swift in Sources */,
				BDF34F852C10C62E00D51995 /* GlucoseData.swift in Sources */,
				19E1F7EC29D082FE005C8D20 /* IconConfigStateModel.swift in Sources */,
				711C0CB42CAABE788916BC9D /* ManualTempBasalDataFlow.swift in Sources */,
				DD1745222C55524800211FAC /* SMBSettingsProvider.swift in Sources */,
				BF1667ADE69E4B5B111CECAE /* ManualTempBasalProvider.swift in Sources */,
				583684062BD178DB00070A60 /* GlucoseStored+helper.swift in Sources */,
				F90692D6274B9A450037068D /* HealthKitStateModel.swift in Sources */,
				BD1661312B82ADAB00256551 /* CustomProgressView.swift in Sources */,
				C967DACD3B1E638F8B43BE06 /* ManualTempBasalStateModel.swift in Sources */,
				38E4453B274E411700EC9A94 /* Disk+VolumeInformation.swift in Sources */,
				118DF76A2C5ECBC60067FEB7 /* ApplyOverridePresetIntent.swift in Sources */,
				58645B992CA2D1A4008AFCE7 /* GlucoseSetup.swift in Sources */,
				7BCFACB97C821041BA43A114 /* ManualTempBasalRootView.swift in Sources */,
				38E44534274E411700EC9A94 /* Disk+InternalHelpers.swift in Sources */,
				38A00B2325FC2B55006BC0B0 /* LRUCache.swift in Sources */,
				DDD163122C4C689900CD525A /* AdjustmentsStateModel.swift in Sources */,
				3083261C4B268E353F36CD0B /* AutotuneConfigDataFlow.swift in Sources */,
				DD1745132C54169400211FAC /* DevicesView.swift in Sources */,
				891DECF7BC20968D7F566161 /* AutotuneConfigProvider.swift in Sources */,
				D76333C9256787610B3B4875 /* AutotuneConfigStateModel.swift in Sources */,
				A05235B9112E677ED03B6E8E /* AutotuneConfigRootView.swift in Sources */,
				7F7B756BE8543965D9FDF1A2 /* DataTableDataFlow.swift in Sources */,
				1D845DF2E3324130E1D95E67 /* DataTableProvider.swift in Sources */,
				19F95FFA29F1102A00314DDC /* StatRootView.swift in Sources */,
				0D9A5E34A899219C5C4CDFAF /* DataTableStateModel.swift in Sources */,
				6BCF84DD2B16843A003AD46E /* LiveActitiyAttributes.swift in Sources */,
				195D80B92AF697F700D25097 /* DynamicSettingsProvider.swift in Sources */,
				DD09D47D2C5986DA003FEA5D /* CalendarEventSettingsProvider.swift in Sources */,
				DD09D47B2C5986D1003FEA5D /* CalendarEventSettingsDataFlow.swift in Sources */,
				6BCF84DD2B16843A003AD46E /* LiveActitiyAttributes.swift in Sources */,
				DD1745202C55523E00211FAC /* SMBSettingsDataFlow.swift in Sources */,
				D6D02515BBFBE64FEBE89856 /* DataTableRootView.swift in Sources */,
				DD1745292C55642100211FAC /* SettingInputSection.swift in Sources */,
				38569349270B5DFB0002C50D /* AppGroupSource.swift in Sources */,
				F5CA3DB1F9DC8B05792BBFAA /* CGMDataFlow.swift in Sources */,
				BDF34F952C10D27300D51995 /* DeterminationData.swift in Sources */,
				BA00D96F7B2FF169A06FB530 /* CGMStateModel.swift in Sources */,
				BD7DA9A52AE06DFC00601B20 /* BolusCalculatorConfigDataFlow.swift in Sources */,
				6EADD581738D64431902AC0A /* (null) in Sources */,
				CE94598729E9E4110047C9C6 /* WatchConfigRootView.swift in Sources */,
				DD5DC9FB2CF3E1B100AB8703 /* AdjustmentsStateModel+Helpers.swift in Sources */,
				DDF847E42C5C288F0049BB3B /* LiveActivitySettingsRootView.swift in Sources */,
				DD88C8E22C50420800F2D558 /* DefinitionRow.swift in Sources */,
				B7C465E9472624D8A2BE2A6A /* (null) in Sources */,
				71D44AAB2CA5F5EA0036EE9E /* AlertPermissionsChecker.swift in Sources */,
				320D030F724170A637F06D50 /* (null) in Sources */,
				CE94598729E9E4110047C9C6 /* WatchConfigRootView.swift in Sources */,
				19E1F7E829D082D0005C8D20 /* IconConfigDataFlow.swift in Sources */,
				5A2325522BFCBF55003518CA /* NightscoutUploadView.swift in Sources */,
				E3A08AAE59538BC8A8ABE477 /* GlucoseNotificationSettingsDataFlow.swift in Sources */,
				0F7A65FBD2CD8D6477ED4539 /* GlucoseNotificationSettingsProvider.swift in Sources */,
				3171D2818C7C72CD1584BB5E /* GlucoseNotificationSettingsStateModel.swift in Sources */,
				DDE179522C910127003CDDB7 /* MealPresetStored+CoreDataClass.swift in Sources */,
				DDE179532C910127003CDDB7 /* MealPresetStored+CoreDataProperties.swift in Sources */,
				DDE179542C910127003CDDB7 /* LoopStatRecord+CoreDataClass.swift in Sources */,
				BDC530FF2D0F6BE300088832 /* ContactImageManager.swift in Sources */,
				BDC531122D1060FA00088832 /* ContactImageDetailView.swift in Sources */,
				DDE179552C910127003CDDB7 /* LoopStatRecord+CoreDataProperties.swift in Sources */,
				DDE179562C910127003CDDB7 /* BolusStored+CoreDataClass.swift in Sources */,
				DDE179572C910127003CDDB7 /* BolusStored+CoreDataProperties.swift in Sources */,
				DDE179582C910127003CDDB7 /* ForecastValue+CoreDataClass.swift in Sources */,
				DDE179592C910127003CDDB7 /* ForecastValue+CoreDataProperties.swift in Sources */,
				DDE1795A2C910127003CDDB7 /* CarbEntryStored+CoreDataClass.swift in Sources */,
				DDE1795B2C910127003CDDB7 /* CarbEntryStored+CoreDataProperties.swift in Sources */,
				DDE1795E2C910127003CDDB7 /* PumpEventStored+CoreDataClass.swift in Sources */,
				BDDAF9EF2D00554500B34E7A /* SelectionPopoverView.swift in Sources */,
				DDE1795F2C910127003CDDB7 /* PumpEventStored+CoreDataProperties.swift in Sources */,
				DDE179602C910127003CDDB7 /* StatsData+CoreDataClass.swift in Sources */,
				DDE179612C910127003CDDB7 /* StatsData+CoreDataProperties.swift in Sources */,
				DDE179622C910127003CDDB7 /* Forecast+CoreDataClass.swift in Sources */,
				DDE179632C910127003CDDB7 /* Forecast+CoreDataProperties.swift in Sources */,
				DDE179642C910127003CDDB7 /* GlucoseStored+CoreDataClass.swift in Sources */,
				DDE179652C910127003CDDB7 /* GlucoseStored+CoreDataProperties.swift in Sources */,
				BDC531142D10611D00088832 /* AddContactImageSheet.swift in Sources */,
				DDE179662C910127003CDDB7 /* OpenAPS_Battery+CoreDataClass.swift in Sources */,
				DDE179672C910127003CDDB7 /* OpenAPS_Battery+CoreDataProperties.swift in Sources */,
				DDE179682C910127003CDDB7 /* TempBasalStored+CoreDataClass.swift in Sources */,
				DDE179692C910127003CDDB7 /* TempBasalStored+CoreDataProperties.swift in Sources */,
				DDE1796C2C910127003CDDB7 /* OverrideRunStored+CoreDataClass.swift in Sources */,
				DDE1796D2C910127003CDDB7 /* OverrideRunStored+CoreDataProperties.swift in Sources */,
				DDE1796E2C910127003CDDB7 /* OrefDetermination+CoreDataClass.swift in Sources */,
				DDE1796F2C910127003CDDB7 /* OrefDetermination+CoreDataProperties.swift in Sources */,
				DDE179702C910127003CDDB7 /* OverrideStored+CoreDataClass.swift in Sources */,
				DD9ECB742CA9A0C300AA7C45 /* RemoteControlConfig.swift in Sources */,
				DDE179712C910127003CDDB7 /* OverrideStored+CoreDataProperties.swift in Sources */,
				CD78BB94E43B249D60CC1A1B /* GlucoseNotificationSettingsRootView.swift in Sources */,
				CE7CA3502A064973004BE681 /* CancelTempPresetIntent.swift in Sources */,
				6B1F539F9FF75646D1606066 /* SnoozeDataFlow.swift in Sources */,
				6FFAE524D1D9C262F2407CAE /* SnoozeProvider.swift in Sources */,
				BD4ED4FD2CF9D5E8000EDC9C /* AppState.swift in Sources */,
				DDF847DD2C5C28720049BB3B /* LiveActivitySettingsDataFlow.swift in Sources */,
				8194B80890CDD6A3C13B0FEE /* SnoozeStateModel.swift in Sources */,
				0437CE46C12535A56504EC19 /* SnoozeRootView.swift in Sources */,
			);
			runOnlyForDeploymentPostprocessing = 0;
		};
		38E8752027554D5700975559 /* Sources */ = {
			isa = PBXSourcesBuildPhase;
			buildActionMask = 2147483647;
			files = (
				38E8757927579D9200975559 /* Publisher.swift in Sources */,
				38E8755B27568A6800975559 /* ConfirmationView.swift in Sources */,
				38E8757D2757C45D00975559 /* BolusView.swift in Sources */,
				38E8752E27554D5700975559 /* NotificationController.swift in Sources */,
				38E8754C2755548F00975559 /* WatchStateModel.swift in Sources */,
				38E8754A275550BB00975559 /* CarbsView.swift in Sources */,
				38E8752C27554D5700975559 /* MainView.swift in Sources */,
				38E8755127555D0500975559 /* DataFlow.swift in Sources */,
				38E8753227554D5700975559 /* ComplicationController.swift in Sources */,
				38E8752A27554D5700975559 /* FreeAPSApp.swift in Sources */,
				38E8757B2757B1C300975559 /* TempTargetsView.swift in Sources */,
				38E8753027554D5700975559 /* NotificationView.swift in Sources */,
				38E8757E2758C86A00975559 /* ConvenienceExtensions.swift in Sources */,
				38E8754727554DF100975559 /* Color+Extensions.swift in Sources */,
				38E8755927567CA600975559 /* Decimal+Extensions.swift in Sources */,
				38E8758027595DC600975559 /* BolusConfirmationView.swift in Sources */,
			);
			runOnlyForDeploymentPostprocessing = 0;
		};
		38FCF3E925E9028E0078B0D1 /* Sources */ = {
			isa = PBXSourcesBuildPhase;
			buildActionMask = 2147483647;
			files = (
				CEE9A65E2BBC9F6500EB5194 /* CalibrationsTests.swift in Sources */,
				CE1F6DD92BADF4620064EB8D /* PluginManagerTests.swift in Sources */,
				38FCF3F925E902C20078B0D1 /* FileStorageTests.swift in Sources */,
			);
			runOnlyForDeploymentPostprocessing = 0;
		};
		6B1A8D132B14D91500E76752 /* Sources */ = {
			isa = PBXSourcesBuildPhase;
			buildActionMask = 2147483647;
			files = (
				6BCF84DE2B16843A003AD46E /* LiveActitiyAttributes.swift in Sources */,
				6BCF84DE2B16843A003AD46E /* LiveActitiyAttributes.swift in Sources */,
				DDCEBF5B2CC1B76400DF4C36 /* LiveActivity+Helper.swift in Sources */,
				6B1A8D1E2B14D91600E76752 /* LiveActivityBundle.swift in Sources */,
				6B1A8D202B14D91600E76752 /* LiveActivity.swift in Sources */,
			);
			runOnlyForDeploymentPostprocessing = 0;
		};
/* End PBXSourcesBuildPhase section */

/* Begin PBXTargetDependency section */
		38E8752727554D5700975559 /* PBXTargetDependency */ = {
			isa = PBXTargetDependency;
			target = 38E8752327554D5700975559 /* FreeAPSWatch WatchKit Extension */;
			targetProxy = 38E8752627554D5700975559 /* PBXContainerItemProxy */;
		};
		38E8753B27554D5900975559 /* PBXTargetDependency */ = {
			isa = PBXTargetDependency;
			target = 38E8751B27554D5500975559 /* FreeAPSWatch */;
			targetProxy = 38E8753A27554D5900975559 /* PBXContainerItemProxy */;
		};
		38FCF3F325E9028E0078B0D1 /* PBXTargetDependency */ = {
			isa = PBXTargetDependency;
			target = 388E595725AD948C0019842D /* FreeAPS */;
			targetProxy = 38FCF3F225E9028E0078B0D1 /* PBXContainerItemProxy */;
		};
		6B1A8D272B14D91700E76752 /* PBXTargetDependency */ = {
			isa = PBXTargetDependency;
			target = 6B1A8D162B14D91500E76752 /* LiveActivityExtension */;
			targetProxy = 6B1A8D262B14D91700E76752 /* PBXContainerItemProxy */;
		};
/* End PBXTargetDependency section */

/* Begin PBXVariantGroup section */
		1927C8E82744606D00347C69 /* InfoPlist.strings */ = {
			isa = PBXVariantGroup;
			children = (
				1927C8E92744611700347C69 /* ar */,
				1927C8EA2744611800347C69 /* ca */,
				1927C8EB2744611900347C69 /* zh-Hans */,
				1927C8EC2744611A00347C69 /* da */,
				1927C8ED2744611B00347C69 /* fi */,
				1927C8EE2744611C00347C69 /* nl */,
				1927C8EF2744611D00347C69 /* fr */,
				1927C8F02744611E00347C69 /* de */,
				1927C8F12744611E00347C69 /* he */,
				1927C8F22744611F00347C69 /* it */,
				1927C8F32744612000347C69 /* nb */,
				1927C8F42744612100347C69 /* pl */,
				1927C8F52744612100347C69 /* pt-BR */,
				1927C8F62744612200347C69 /* pt-PT */,
				1927C8F72744612300347C69 /* ru */,
				1927C8F82744612400347C69 /* es */,
				1927C8F92744612400347C69 /* sv */,
				1927C8FA2744612500347C69 /* tr */,
				1927C8FB2744612600347C69 /* uk */,
				1927C8FE274489BA00347C69 /* Base */,
				19C166682756EFBD00ED12E3 /* sk */,
				193F1E392B44C13B00525770 /* hu */,
				193F1E3B2B44C14800525770 /* vi */,
			);
			name = InfoPlist.strings;
			sourceTree = "<group>";
		};
		198377D4266BFFF6004DE65E /* Localizable.strings */ = {
			isa = PBXVariantGroup;
			children = (
				198377D3266BFFF6004DE65E /* en */,
				198377D5266C0A05004DE65E /* ar */,
				198377D6266C0A0A004DE65E /* ca */,
				198377D7266C0A15004DE65E /* zh-Hans */,
				198377D8266C0A1C004DE65E /* da */,
				198377D9266C0A21004DE65E /* nl */,
				198377DA266C0A2B004DE65E /* fr */,
				198377DB266C0A32004DE65E /* de */,
				198377DC266C0A3C004DE65E /* he */,
				198377DD266C0A51004DE65E /* it */,
				198377DE266C0A69004DE65E /* nb */,
				198377DF266C0A7F004DE65E /* pl */,
				198377E0266C0AB5004DE65E /* ru */,
				198377E1266C0ABF004DE65E /* es */,
				198377E2266C0AC8004DE65E /* sv */,
				198377E3266C0ADC004DE65E /* tr */,
				198377E4266C13D2004DE65E /* uk */,
				1918333A26ADA46800F45722 /* fi */,
				199732B4271B72DD00129A3F /* pt-PT */,
				199732B5271B9EE900129A3F /* pt-BR */,
				19C166692756EFBD00ED12E3 /* sk */,
				193F1E3A2B44C13B00525770 /* hu */,
				193F1E3C2B44C14800525770 /* vi */,
			);
			name = Localizable.strings;
			sourceTree = "<group>";
		};
/* End PBXVariantGroup section */

/* Begin XCBuildConfiguration section */
		388E596525AD948E0019842D /* Debug */ = {
			isa = XCBuildConfiguration;
			baseConfigurationReference = 38F3783A2613555C009DB701 /* Config.xcconfig */;
			buildSettings = {
				ALWAYS_SEARCH_USER_PATHS = NO;
				APP_GROUP_ID = "group.$(BUNDLE_IDENTIFIER).trio-app-group";
				CLANG_ANALYZER_LOCALIZABILITY_NONLOCALIZED = YES;
				CLANG_ANALYZER_NONNULL = YES;
				CLANG_ANALYZER_NUMBER_OBJECT_CONVERSION = YES_AGGRESSIVE;
				CLANG_CXX_LANGUAGE_STANDARD = "gnu++14";
				CLANG_CXX_LIBRARY = "libc++";
				CLANG_ENABLE_MODULES = YES;
				CLANG_ENABLE_OBJC_ARC = YES;
				CLANG_ENABLE_OBJC_WEAK = YES;
				CLANG_WARN_BLOCK_CAPTURE_AUTORELEASING = YES;
				CLANG_WARN_BOOL_CONVERSION = YES;
				CLANG_WARN_COMMA = YES;
				CLANG_WARN_CONSTANT_CONVERSION = YES;
				CLANG_WARN_DEPRECATED_OBJC_IMPLEMENTATIONS = YES;
				CLANG_WARN_DIRECT_OBJC_ISA_USAGE = YES_ERROR;
				CLANG_WARN_DOCUMENTATION_COMMENTS = YES;
				CLANG_WARN_EMPTY_BODY = YES;
				CLANG_WARN_ENUM_CONVERSION = YES;
				CLANG_WARN_INFINITE_RECURSION = YES;
				CLANG_WARN_INT_CONVERSION = YES;
				CLANG_WARN_NON_LITERAL_NULL_CONVERSION = YES;
				CLANG_WARN_OBJC_IMPLICIT_RETAIN_SELF = YES;
				CLANG_WARN_OBJC_LITERAL_CONVERSION = YES;
				CLANG_WARN_OBJC_ROOT_CLASS = YES_ERROR;
				CLANG_WARN_QUOTED_INCLUDE_IN_FRAMEWORK_HEADER = YES;
				CLANG_WARN_RANGE_LOOP_ANALYSIS = YES;
				CLANG_WARN_STRICT_PROTOTYPES = YES;
				CLANG_WARN_SUSPICIOUS_MOVE = YES;
				CLANG_WARN_UNGUARDED_AVAILABILITY = YES_AGGRESSIVE;
				CLANG_WARN_UNREACHABLE_CODE = YES;
				CLANG_WARN__DUPLICATE_METHOD_MATCH = YES;
				COPY_PHASE_STRIP = NO;
				CURRENT_PROJECT_VERSION = "$(APP_BUILD_NUMBER)";
				DEBUG_INFORMATION_FORMAT = dwarf;
				ENABLE_STRICT_OBJC_MSGSEND = YES;
				ENABLE_TESTABILITY = YES;
				GCC_C_LANGUAGE_STANDARD = gnu11;
				GCC_DYNAMIC_NO_PIC = NO;
				GCC_NO_COMMON_BLOCKS = YES;
				GCC_OPTIMIZATION_LEVEL = 0;
				GCC_PREPROCESSOR_DEFINITIONS = (
					"DEBUG=1",
					"$(inherited)",
				);
				GCC_WARN_64_TO_32_BIT_CONVERSION = YES;
				GCC_WARN_ABOUT_RETURN_TYPE = YES_ERROR;
				GCC_WARN_UNDECLARED_SELECTOR = YES;
				GCC_WARN_UNINITIALIZED_AUTOS = YES_AGGRESSIVE;
				GCC_WARN_UNUSED_FUNCTION = YES;
				GCC_WARN_UNUSED_VARIABLE = YES;
				IPHONEOS_DEPLOYMENT_TARGET = 17.0;
				MARKETING_VERSION = "$(APP_VERSION)";
				MTL_ENABLE_DEBUG_INFO = INCLUDE_SOURCE;
				MTL_FAST_MATH = YES;
				ONLY_ACTIVE_ARCH = YES;
				SDKROOT = iphoneos;
				SWIFT_ACTIVE_COMPILATION_CONDITIONS = DEBUG;
				SWIFT_OPTIMIZATION_LEVEL = "-Onone";
			};
			name = Debug;
		};
		388E596625AD948E0019842D /* Release */ = {
			isa = XCBuildConfiguration;
			baseConfigurationReference = 38F3783A2613555C009DB701 /* Config.xcconfig */;
			buildSettings = {
				ALWAYS_SEARCH_USER_PATHS = NO;
				APP_GROUP_ID = "group.$(BUNDLE_IDENTIFIER).trio-app-group";
				CLANG_ANALYZER_LOCALIZABILITY_NONLOCALIZED = YES;
				CLANG_ANALYZER_NONNULL = YES;
				CLANG_ANALYZER_NUMBER_OBJECT_CONVERSION = YES_AGGRESSIVE;
				CLANG_CXX_LANGUAGE_STANDARD = "gnu++14";
				CLANG_CXX_LIBRARY = "libc++";
				CLANG_ENABLE_MODULES = YES;
				CLANG_ENABLE_OBJC_ARC = YES;
				CLANG_ENABLE_OBJC_WEAK = YES;
				CLANG_WARN_BLOCK_CAPTURE_AUTORELEASING = YES;
				CLANG_WARN_BOOL_CONVERSION = YES;
				CLANG_WARN_COMMA = YES;
				CLANG_WARN_CONSTANT_CONVERSION = YES;
				CLANG_WARN_DEPRECATED_OBJC_IMPLEMENTATIONS = YES;
				CLANG_WARN_DIRECT_OBJC_ISA_USAGE = YES_ERROR;
				CLANG_WARN_DOCUMENTATION_COMMENTS = YES;
				CLANG_WARN_EMPTY_BODY = YES;
				CLANG_WARN_ENUM_CONVERSION = YES;
				CLANG_WARN_INFINITE_RECURSION = YES;
				CLANG_WARN_INT_CONVERSION = YES;
				CLANG_WARN_NON_LITERAL_NULL_CONVERSION = YES;
				CLANG_WARN_OBJC_IMPLICIT_RETAIN_SELF = YES;
				CLANG_WARN_OBJC_LITERAL_CONVERSION = YES;
				CLANG_WARN_OBJC_ROOT_CLASS = YES_ERROR;
				CLANG_WARN_QUOTED_INCLUDE_IN_FRAMEWORK_HEADER = YES;
				CLANG_WARN_RANGE_LOOP_ANALYSIS = YES;
				CLANG_WARN_STRICT_PROTOTYPES = YES;
				CLANG_WARN_SUSPICIOUS_MOVE = YES;
				CLANG_WARN_UNGUARDED_AVAILABILITY = YES_AGGRESSIVE;
				CLANG_WARN_UNREACHABLE_CODE = YES;
				CLANG_WARN__DUPLICATE_METHOD_MATCH = YES;
				COPY_PHASE_STRIP = NO;
				CURRENT_PROJECT_VERSION = "$(APP_BUILD_NUMBER)";
				DEBUG_INFORMATION_FORMAT = "dwarf-with-dsym";
				ENABLE_NS_ASSERTIONS = NO;
				ENABLE_STRICT_OBJC_MSGSEND = YES;
				GCC_C_LANGUAGE_STANDARD = gnu11;
				GCC_NO_COMMON_BLOCKS = YES;
				GCC_WARN_64_TO_32_BIT_CONVERSION = YES;
				GCC_WARN_ABOUT_RETURN_TYPE = YES_ERROR;
				GCC_WARN_UNDECLARED_SELECTOR = YES;
				GCC_WARN_UNINITIALIZED_AUTOS = YES_AGGRESSIVE;
				GCC_WARN_UNUSED_FUNCTION = YES;
				GCC_WARN_UNUSED_VARIABLE = YES;
				IPHONEOS_DEPLOYMENT_TARGET = 17.0;
				MARKETING_VERSION = "$(APP_VERSION)";
				MTL_ENABLE_DEBUG_INFO = NO;
				MTL_FAST_MATH = YES;
				SDKROOT = iphoneos;
				SWIFT_COMPILATION_MODE = wholemodule;
				SWIFT_OPTIMIZATION_LEVEL = "-O";
				VALIDATE_PRODUCT = YES;
			};
			name = Release;
		};
		388E596825AD948E0019842D /* Debug */ = {
			isa = XCBuildConfiguration;
			buildSettings = {
				APP_DISPLAY_NAME = "$(APP_DISPLAY_NAME)";
				APP_GROUP_ID = "$(APP_GROUP_ID)";
				ASSETCATALOG_COMPILER_APPICON_NAME = "$(APP_ICON)";
				ASSETCATALOG_COMPILER_GLOBAL_ACCENT_COLOR_NAME = AccentColor;
				ASSETCATALOG_COMPILER_INCLUDE_ALL_APPICON_ASSETS = YES;
				BUNDLE_IDENTIFIER = "$(BUNDLE_IDENTIFIER)";
				CODE_SIGN_ENTITLEMENTS = FreeAPS/Resources/FreeAPS.entitlements;
				CODE_SIGN_IDENTITY = "Apple Development";
				CODE_SIGN_STYLE = Automatic;
				CURRENT_PROJECT_VERSION = $APP_BUILD_NUMBER;
				DEVELOPER_TEAM = "$(DEVELOPER_TEAM)";
				DEVELOPMENT_ASSET_PATHS = "";
				DEVELOPMENT_TEAM = "$(DEVELOPER_TEAM)";
				ENABLE_PREVIEWS = YES;
				INFOPLIST_FILE = FreeAPS/Resources/Info.plist;
				IPHONEOS_DEPLOYMENT_TARGET = 17.0;
				LD_RUNPATH_SEARCH_PATHS = (
					"$(inherited)",
					"@executable_path/Frameworks",
				);
				LIBRARY_SEARCH_PATHS = (
					"$(inherited)",
					"$(SDKROOT)/usr/lib/swift",
				);
				MARKETING_VERSION = "$(APP_VERSION)";
				OTHER_LDFLAGS = (
					"-weak_framework",
					CoreNFC,
					"-ObjC",
				);
				PRODUCT_BUNDLE_IDENTIFIER = "$(BUNDLE_IDENTIFIER)";
				PRODUCT_NAME = "$(TARGET_NAME)";
				PROVISIONING_PROFILE_SPECIFIER = "";
				SWIFT_VERSION = 5.0;
				TARGETED_DEVICE_FAMILY = "1,2";
			};
			name = Debug;
		};
		388E596925AD948E0019842D /* Release */ = {
			isa = XCBuildConfiguration;
			buildSettings = {
				APP_DISPLAY_NAME = "$(APP_DISPLAY_NAME)";
				APP_GROUP_ID = "$(APP_GROUP_ID)";
				ASSETCATALOG_COMPILER_APPICON_NAME = "$(APP_ICON)";
				ASSETCATALOG_COMPILER_GLOBAL_ACCENT_COLOR_NAME = AccentColor;
				ASSETCATALOG_COMPILER_INCLUDE_ALL_APPICON_ASSETS = YES;
				BUNDLE_IDENTIFIER = "$(BUNDLE_IDENTIFIER)";
				CODE_SIGN_ENTITLEMENTS = FreeAPS/Resources/FreeAPS.entitlements;
				CODE_SIGN_IDENTITY = "Apple Development";
				CODE_SIGN_STYLE = Automatic;
				CURRENT_PROJECT_VERSION = $APP_BUILD_NUMBER;
				DEVELOPER_TEAM = "$(DEVELOPER_TEAM)";
				DEVELOPMENT_ASSET_PATHS = "";
				DEVELOPMENT_TEAM = "$(DEVELOPER_TEAM)";
				ENABLE_PREVIEWS = YES;
				INFOPLIST_FILE = FreeAPS/Resources/Info.plist;
				IPHONEOS_DEPLOYMENT_TARGET = 17.0;
				LD_RUNPATH_SEARCH_PATHS = (
					"$(inherited)",
					"@executable_path/Frameworks",
				);
				LIBRARY_SEARCH_PATHS = (
					"$(inherited)",
					"$(SDKROOT)/usr/lib/swift",
				);
				MARKETING_VERSION = "$(APP_VERSION)";
				OTHER_LDFLAGS = (
					"-weak_framework",
					CoreNFC,
					"-ObjC",
				);
				PRODUCT_BUNDLE_IDENTIFIER = "$(BUNDLE_IDENTIFIER)";
				PRODUCT_NAME = "$(TARGET_NAME)";
				PROVISIONING_PROFILE_SPECIFIER = "";
				SWIFT_VERSION = 5.0;
				TARGETED_DEVICE_FAMILY = "1,2";
			};
			name = Release;
		};
		38E8753E27554D5900975559 /* Debug */ = {
			isa = XCBuildConfiguration;
			buildSettings = {
				ALWAYS_EMBED_SWIFT_STANDARD_LIBRARIES = YES;
				APP_DISPLAY_NAME = "$(APP_DISPLAY_NAME)";
				ASSETCATALOG_COMPILER_APPICON_NAME = "$(APP_ICON)";
				ASSETCATALOG_COMPILER_GLOBAL_ACCENT_COLOR_NAME = AccentColor;
				ASSETCATALOG_COMPILER_INCLUDE_ALL_APPICON_ASSETS = YES;
				ASSETCATALOG_COMPILER_INCLUDE_STICKER_CONTENT = YES;
				ASSETCATALOG_COMPILER_STANDALONE_ICON_BEHAVIOR = all;
				ASSETCATALOG_COMPILER_TARGET_STICKERS_ICON_ROLE = "host-app";
				BUNDLE_IDENTIFIER = "$(BUNDLE_IDENTIFIER)";
				CLANG_CXX_LANGUAGE_STANDARD = "gnu++17";
				CLANG_ENABLE_MODULES = YES;
				CODE_SIGN_ENTITLEMENTS = FreeAPSWatch/FreeAPSWatch.entitlements;
				CODE_SIGN_STYLE = Automatic;
				CURRENT_PROJECT_VERSION = $APP_BUILD_NUMBER;
				DEVELOPMENT_TEAM = "$(DEVELOPER_TEAM)";
				GENERATE_INFOPLIST_FILE = YES;
				IBSC_MODULE = FreeAPSWatch_WatchKit_Extension;
				INFOPLIST_FILE = FreeAPSWatch/Info.plist;
				INFOPLIST_KEY_CFBundleDisplayName = "$(APP_DISPLAY_NAME)";
				INFOPLIST_KEY_UISupportedInterfaceOrientations = "UIInterfaceOrientationPortrait UIInterfaceOrientationPortraitUpsideDown";
				INFOPLIST_KEY_WKCompanionAppBundleIdentifier = "$(BUNDLE_IDENTIFIER)";
				MARKETING_VERSION = "$(APP_VERSION)";
				PRODUCT_BUNDLE_IDENTIFIER = "$(BUNDLE_IDENTIFIER).watchkitapp";
				PRODUCT_NAME = "$(TARGET_NAME)";
				SDKROOT = watchos;
				SKIP_INSTALL = YES;
				SWIFT_EMIT_LOC_STRINGS = YES;
				SWIFT_OBJC_BRIDGING_HEADER = "Model/Classes+Properties/FreeAPSWatch-Bridging-Header.h";
				SWIFT_OPTIMIZATION_LEVEL = "-Onone";
				SWIFT_VERSION = 5.0;
				TARGETED_DEVICE_FAMILY = 4;
				WATCHOS_DEPLOYMENT_TARGET = 10;
			};
			name = Debug;
		};
		38E8753F27554D5900975559 /* Release */ = {
			isa = XCBuildConfiguration;
			buildSettings = {
				ALWAYS_EMBED_SWIFT_STANDARD_LIBRARIES = YES;
				APP_DISPLAY_NAME = "$(APP_DISPLAY_NAME)";
				ASSETCATALOG_COMPILER_APPICON_NAME = "$(APP_ICON)";
				ASSETCATALOG_COMPILER_GLOBAL_ACCENT_COLOR_NAME = AccentColor;
				ASSETCATALOG_COMPILER_INCLUDE_ALL_APPICON_ASSETS = YES;
				ASSETCATALOG_COMPILER_INCLUDE_STICKER_CONTENT = YES;
				ASSETCATALOG_COMPILER_STANDALONE_ICON_BEHAVIOR = all;
				ASSETCATALOG_COMPILER_TARGET_STICKERS_ICON_ROLE = "host-app";
				BUNDLE_IDENTIFIER = "$(BUNDLE_IDENTIFIER)";
				CLANG_CXX_LANGUAGE_STANDARD = "gnu++17";
				CLANG_ENABLE_MODULES = YES;
				CODE_SIGN_ENTITLEMENTS = FreeAPSWatch/FreeAPSWatch.entitlements;
				CODE_SIGN_STYLE = Automatic;
				CURRENT_PROJECT_VERSION = $APP_BUILD_NUMBER;
				DEVELOPMENT_TEAM = "$(DEVELOPER_TEAM)";
				GENERATE_INFOPLIST_FILE = YES;
				IBSC_MODULE = FreeAPSWatch_WatchKit_Extension;
				INFOPLIST_FILE = FreeAPSWatch/Info.plist;
				INFOPLIST_KEY_CFBundleDisplayName = "$(APP_DISPLAY_NAME)";
				INFOPLIST_KEY_UISupportedInterfaceOrientations = "UIInterfaceOrientationPortrait UIInterfaceOrientationPortraitUpsideDown";
				INFOPLIST_KEY_WKCompanionAppBundleIdentifier = "$(BUNDLE_IDENTIFIER)";
				MARKETING_VERSION = "$(APP_VERSION)";
				PRODUCT_BUNDLE_IDENTIFIER = "$(BUNDLE_IDENTIFIER).watchkitapp";
				PRODUCT_NAME = "$(TARGET_NAME)";
				SDKROOT = watchos;
				SKIP_INSTALL = YES;
				SWIFT_EMIT_LOC_STRINGS = YES;
				SWIFT_OBJC_BRIDGING_HEADER = "Model/Classes+Properties/FreeAPSWatch-Bridging-Header.h";
				SWIFT_VERSION = 5.0;
				TARGETED_DEVICE_FAMILY = 4;
				WATCHOS_DEPLOYMENT_TARGET = 10;
			};
			name = Release;
		};
		38E8754127554D5900975559 /* Debug */ = {
			isa = XCBuildConfiguration;
			buildSettings = {
				APP_DISPLAY_NAME = "$(APP_DISPLAY_NAME)";
				ASSETCATALOG_COMPILER_COMPLICATION_NAME = Complication;
				BUNDLE_IDENTIFIER = "$(BUNDLE_IDENTIFIER)";
				CLANG_CXX_LANGUAGE_STANDARD = "gnu++17";
				CODE_SIGN_ENTITLEMENTS = "FreeAPSWatch WatchKit Extension/FreeAPSWatch WatchKit Extension.entitlements";
				CODE_SIGN_STYLE = Automatic;
				CURRENT_PROJECT_VERSION = $APP_BUILD_NUMBER;
				DEVELOPMENT_ASSET_PATHS = "\"FreeAPSWatch WatchKit Extension/Preview Content\"";
				DEVELOPMENT_TEAM = "$(DEVELOPER_TEAM)";
				ENABLE_PREVIEWS = YES;
				GENERATE_INFOPLIST_FILE = YES;
				INFOPLIST_FILE = "FreeAPSWatch WatchKit Extension/Info.plist";
				INFOPLIST_KEY_CFBundleDisplayName = "$(APP_DISPLAY_NAME) WatchKit Extension";
				INFOPLIST_KEY_CLKComplicationPrincipalClass = FreeAPSWatch_WatchKit_Extension.ComplicationController;
				INFOPLIST_KEY_NSHealthClinicalHealthRecordsShareUsageDescription = "Bla bla Record Health";
				INFOPLIST_KEY_NSHealthShareUsageDescription = "Bla bla Share Health";
				INFOPLIST_KEY_NSHealthUpdateUsageDescription = "Bla bla Update Health";
				INFOPLIST_KEY_NSHumanReadableCopyright = "";
				INFOPLIST_KEY_WKRunsIndependentlyOfCompanionApp = NO;
				LD_RUNPATH_SEARCH_PATHS = (
					"$(inherited)",
					"@executable_path/Frameworks",
					"@executable_path/../../Frameworks",
				);
				MARKETING_VERSION = "$(APP_VERSION)";
				PRODUCT_BUNDLE_IDENTIFIER = "$(BUNDLE_IDENTIFIER).watchkitapp.watchkitextension";
				PRODUCT_NAME = "${TARGET_NAME}";
				SDKROOT = watchos;
				SKIP_INSTALL = YES;
				SWIFT_ACTIVE_COMPILATION_CONDITIONS = "DEBUG RUN_STATISTICS";
				SWIFT_EMIT_LOC_STRINGS = YES;
				SWIFT_VERSION = 5.0;
				TARGETED_DEVICE_FAMILY = 4;
				WATCHOS_DEPLOYMENT_TARGET = 10;
			};
			name = Debug;
		};
		38E8754227554D5900975559 /* Release */ = {
			isa = XCBuildConfiguration;
			buildSettings = {
				APP_DISPLAY_NAME = "$(APP_DISPLAY_NAME)";
				ASSETCATALOG_COMPILER_COMPLICATION_NAME = Complication;
				BUNDLE_IDENTIFIER = "$(BUNDLE_IDENTIFIER)";
				CLANG_CXX_LANGUAGE_STANDARD = "gnu++17";
				CODE_SIGN_ENTITLEMENTS = "FreeAPSWatch WatchKit Extension/FreeAPSWatch WatchKit Extension.entitlements";
				CODE_SIGN_STYLE = Automatic;
				CURRENT_PROJECT_VERSION = $APP_BUILD_NUMBER;
				DEVELOPMENT_ASSET_PATHS = "\"FreeAPSWatch WatchKit Extension/Preview Content\"";
				DEVELOPMENT_TEAM = "$(DEVELOPER_TEAM)";
				ENABLE_PREVIEWS = YES;
				GENERATE_INFOPLIST_FILE = YES;
				INFOPLIST_FILE = "FreeAPSWatch WatchKit Extension/Info.plist";
				INFOPLIST_KEY_CFBundleDisplayName = "$(APP_DISPLAY_NAME) WatchKit Extension";
				INFOPLIST_KEY_CLKComplicationPrincipalClass = FreeAPSWatch_WatchKit_Extension.ComplicationController;
				INFOPLIST_KEY_NSHealthClinicalHealthRecordsShareUsageDescription = "Bla bla Record Health";
				INFOPLIST_KEY_NSHealthShareUsageDescription = "Bla bla Share Health";
				INFOPLIST_KEY_NSHealthUpdateUsageDescription = "Bla bla Update Health";
				INFOPLIST_KEY_NSHumanReadableCopyright = "";
				INFOPLIST_KEY_WKRunsIndependentlyOfCompanionApp = NO;
				LD_RUNPATH_SEARCH_PATHS = (
					"$(inherited)",
					"@executable_path/Frameworks",
					"@executable_path/../../Frameworks",
				);
				MARKETING_VERSION = "$(APP_VERSION)";
				PRODUCT_BUNDLE_IDENTIFIER = "$(BUNDLE_IDENTIFIER).watchkitapp.watchkitextension";
				PRODUCT_NAME = "${TARGET_NAME}";
				SDKROOT = watchos;
				SKIP_INSTALL = YES;
				SWIFT_ACTIVE_COMPILATION_CONDITIONS = RUN_STATISTICS;
				SWIFT_EMIT_LOC_STRINGS = YES;
				SWIFT_VERSION = 5.0;
				TARGETED_DEVICE_FAMILY = 4;
				WATCHOS_DEPLOYMENT_TARGET = 10;
			};
			name = Release;
		};
		38FCF3F525E9028E0078B0D1 /* Debug */ = {
			isa = XCBuildConfiguration;
			buildSettings = {
				BUNDLE_LOADER = "$(TEST_HOST)";
				CODE_SIGN_STYLE = Automatic;
				DEVELOPMENT_TEAM = "$(DEVELOPER_TEAM)";
				INFOPLIST_FILE = FreeAPSTests/Info.plist;
				IPHONEOS_DEPLOYMENT_TARGET = 17.0;
				LD_RUNPATH_SEARCH_PATHS = (
					"$(inherited)",
					"@executable_path/Frameworks",
					"@loader_path/Frameworks",
				);
				PRODUCT_BUNDLE_IDENTIFIER = "$(BUNDLE_IDENTIFIER).FreeAPSTests";
				PRODUCT_NAME = "$(TARGET_NAME)";
				SWIFT_VERSION = 5.0;
				TARGETED_DEVICE_FAMILY = "1,2";
				TEST_HOST = "$(BUILT_PRODUCTS_DIR)/FreeAPS.app/FreeAPS";
			};
			name = Debug;
		};
		38FCF3F625E9028E0078B0D1 /* Release */ = {
			isa = XCBuildConfiguration;
			buildSettings = {
				BUNDLE_LOADER = "$(TEST_HOST)";
				CODE_SIGN_STYLE = Automatic;
				DEVELOPMENT_TEAM = "$(DEVELOPER_TEAM)";
				INFOPLIST_FILE = FreeAPSTests/Info.plist;
				IPHONEOS_DEPLOYMENT_TARGET = 17.0;
				LD_RUNPATH_SEARCH_PATHS = (
					"$(inherited)",
					"@executable_path/Frameworks",
					"@loader_path/Frameworks",
				);
				PRODUCT_BUNDLE_IDENTIFIER = "$(BUNDLE_IDENTIFIER).FreeAPSTests";
				PRODUCT_NAME = "$(TARGET_NAME)";
				SWIFT_VERSION = 5.0;
				TARGETED_DEVICE_FAMILY = "1,2";
				TEST_HOST = "$(BUILT_PRODUCTS_DIR)/FreeAPS.app/FreeAPS";
			};
			name = Release;
		};
		6B1A8D2A2B14D91800E76752 /* Debug */ = {
			isa = XCBuildConfiguration;
			buildSettings = {
				ASSETCATALOG_COMPILER_GENERATE_SWIFT_ASSET_SYMBOL_EXTENSIONS = YES;
				ASSETCATALOG_COMPILER_GLOBAL_ACCENT_COLOR_NAME = AccentColor;
				ASSETCATALOG_COMPILER_WIDGET_BACKGROUND_COLOR_NAME = WidgetBackground;
				CLANG_CXX_LANGUAGE_STANDARD = "gnu++20";
				CODE_SIGN_STYLE = Automatic;
				CURRENT_PROJECT_VERSION = 1;
				DEVELOPMENT_TEAM = "$(DEVELOPER_TEAM)";
				ENABLE_USER_SCRIPT_SANDBOXING = YES;
				GCC_C_LANGUAGE_STANDARD = gnu17;
				GENERATE_INFOPLIST_FILE = YES;
				INFOPLIST_FILE = LiveActivity/Info.plist;
				INFOPLIST_KEY_CFBundleDisplayName = LiveActivity;
				INFOPLIST_KEY_NSHumanReadableCopyright = "";
				IPHONEOS_DEPLOYMENT_TARGET = 17.0;
				LD_RUNPATH_SEARCH_PATHS = (
					"$(inherited)",
					"@executable_path/Frameworks",
					"@executable_path/../../Frameworks",
				);
				LOCALIZATION_PREFERS_STRING_CATALOGS = YES;
				MARKETING_VERSION = 1.0;
				PRODUCT_BUNDLE_IDENTIFIER = "$(BUNDLE_IDENTIFIER).LiveActivity";
				PRODUCT_NAME = "$(TARGET_NAME)";
				SKIP_INSTALL = YES;
				SWIFT_ACTIVE_COMPILATION_CONDITIONS = "DEBUG $(inherited)";
				SWIFT_EMIT_LOC_STRINGS = YES;
				SWIFT_VERSION = 5.0;
				TARGETED_DEVICE_FAMILY = "1,2";
			};
			name = Debug;
		};
		6B1A8D2B2B14D91800E76752 /* Release */ = {
			isa = XCBuildConfiguration;
			buildSettings = {
				ASSETCATALOG_COMPILER_GENERATE_SWIFT_ASSET_SYMBOL_EXTENSIONS = YES;
				ASSETCATALOG_COMPILER_GLOBAL_ACCENT_COLOR_NAME = AccentColor;
				ASSETCATALOG_COMPILER_WIDGET_BACKGROUND_COLOR_NAME = WidgetBackground;
				CLANG_CXX_LANGUAGE_STANDARD = "gnu++20";
				CODE_SIGN_STYLE = Automatic;
				CURRENT_PROJECT_VERSION = 1;
				DEVELOPMENT_TEAM = "$(DEVELOPER_TEAM)";
				ENABLE_USER_SCRIPT_SANDBOXING = YES;
				GCC_C_LANGUAGE_STANDARD = gnu17;
				GENERATE_INFOPLIST_FILE = YES;
				INFOPLIST_FILE = LiveActivity/Info.plist;
				INFOPLIST_KEY_CFBundleDisplayName = LiveActivity;
				INFOPLIST_KEY_NSHumanReadableCopyright = "";
				IPHONEOS_DEPLOYMENT_TARGET = 17.0;
				LD_RUNPATH_SEARCH_PATHS = (
					"$(inherited)",
					"@executable_path/Frameworks",
					"@executable_path/../../Frameworks",
				);
				LOCALIZATION_PREFERS_STRING_CATALOGS = YES;
				MARKETING_VERSION = 1.0;
				PRODUCT_BUNDLE_IDENTIFIER = "$(BUNDLE_IDENTIFIER).LiveActivity";
				PRODUCT_NAME = "$(TARGET_NAME)";
				SKIP_INSTALL = YES;
				SWIFT_EMIT_LOC_STRINGS = YES;
				SWIFT_VERSION = 5.0;
				TARGETED_DEVICE_FAMILY = "1,2";
			};
			name = Release;
		};
/* End XCBuildConfiguration section */

/* Begin XCConfigurationList section */
		388E595325AD948C0019842D /* Build configuration list for PBXProject "FreeAPS" */ = {
			isa = XCConfigurationList;
			buildConfigurations = (
				388E596525AD948E0019842D /* Debug */,
				388E596625AD948E0019842D /* Release */,
			);
			defaultConfigurationIsVisible = 0;
			defaultConfigurationName = Debug;
		};
		388E596725AD948E0019842D /* Build configuration list for PBXNativeTarget "FreeAPS" */ = {
			isa = XCConfigurationList;
			buildConfigurations = (
				388E596825AD948E0019842D /* Debug */,
				388E596925AD948E0019842D /* Release */,
			);
			defaultConfigurationIsVisible = 0;
			defaultConfigurationName = Debug;
		};
		38E8754327554D5900975559 /* Build configuration list for PBXNativeTarget "FreeAPSWatch WatchKit Extension" */ = {
			isa = XCConfigurationList;
			buildConfigurations = (
				38E8754127554D5900975559 /* Debug */,
				38E8754227554D5900975559 /* Release */,
			);
			defaultConfigurationIsVisible = 0;
			defaultConfigurationName = Debug;
		};
		38E8754427554D5900975559 /* Build configuration list for PBXNativeTarget "FreeAPSWatch" */ = {
			isa = XCConfigurationList;
			buildConfigurations = (
				38E8753E27554D5900975559 /* Debug */,
				38E8753F27554D5900975559 /* Release */,
			);
			defaultConfigurationIsVisible = 0;
			defaultConfigurationName = Debug;
		};
		38FCF3F425E9028E0078B0D1 /* Build configuration list for PBXNativeTarget "FreeAPSTests" */ = {
			isa = XCConfigurationList;
			buildConfigurations = (
				38FCF3F525E9028E0078B0D1 /* Debug */,
				38FCF3F625E9028E0078B0D1 /* Release */,
			);
			defaultConfigurationIsVisible = 0;
			defaultConfigurationName = Debug;
		};
		6B1A8D292B14D91800E76752 /* Build configuration list for PBXNativeTarget "LiveActivityExtension" */ = {
			isa = XCConfigurationList;
			buildConfigurations = (
				6B1A8D2A2B14D91800E76752 /* Debug */,
				6B1A8D2B2B14D91800E76752 /* Release */,
			);
			defaultConfigurationIsVisible = 0;
			defaultConfigurationName = Debug;
		};
/* End XCConfigurationList section */

/* Begin XCRemoteSwiftPackageReference section */
		3811DE0E25C9D37700A708ED /* XCRemoteSwiftPackageReference "Swinject" */ = {
			isa = XCRemoteSwiftPackageReference;
			repositoryURL = "https://github.com/Swinject/Swinject";
			requirement = {
				kind = upToNextMajorVersion;
				minimumVersion = 2.7.1;
			};
		};
		3833B46B26012030003021B3 /* XCRemoteSwiftPackageReference "swift-algorithms" */ = {
			isa = XCRemoteSwiftPackageReference;
			repositoryURL = "https://github.com/apple/swift-algorithms";
			requirement = {
				kind = upToNextMajorVersion;
				minimumVersion = 0.0.3;
			};
		};
		38B17B6425DD90E0005CAE3D /* XCRemoteSwiftPackageReference "SwiftDate" */ = {
			isa = XCRemoteSwiftPackageReference;
			repositoryURL = "https://github.com/malcommac/SwiftDate";
			requirement = {
				kind = upToNextMajorVersion;
				minimumVersion = 6.3.1;
			};
		};
		38DF1787276FC8C300B3528F /* XCRemoteSwiftPackageReference "SwiftMessages" */ = {
			isa = XCRemoteSwiftPackageReference;
			repositoryURL = "https://github.com/SwiftKickMobile/SwiftMessages";
			requirement = {
				kind = upToNextMajorVersion;
				minimumVersion = 9.0.0;
			};
		};
		B958F1B52BA0711600484851 /* XCRemoteSwiftPackageReference "MKRingProgressView" */ = {
			isa = XCRemoteSwiftPackageReference;
			repositoryURL = "https://github.com/maxkonovalov/MKRingProgressView.git";
			requirement = {
				branch = master;
				kind = branch;
			};
		};
		CEB434FB28B90B7C00B70274 /* XCRemoteSwiftPackageReference "SwiftCharts" */ = {
			isa = XCRemoteSwiftPackageReference;
			repositoryURL = "https://github.com/ivanschuetz/SwiftCharts.git";
			requirement = {
				branch = master;
				kind = branch;
			};
		};
/* End XCRemoteSwiftPackageReference section */

/* Begin XCSwiftPackageProductDependency section */
		3811DE0F25C9D37700A708ED /* Swinject */ = {
			isa = XCSwiftPackageProductDependency;
			package = 3811DE0E25C9D37700A708ED /* XCRemoteSwiftPackageReference "Swinject" */;
			productName = Swinject;
		};
		3833B46C26012030003021B3 /* Algorithms */ = {
			isa = XCSwiftPackageProductDependency;
			package = 3833B46B26012030003021B3 /* XCRemoteSwiftPackageReference "swift-algorithms" */;
			productName = Algorithms;
		};
		38B17B6525DD90E0005CAE3D /* SwiftDate */ = {
			isa = XCSwiftPackageProductDependency;
			package = 38B17B6425DD90E0005CAE3D /* XCRemoteSwiftPackageReference "SwiftDate" */;
			productName = SwiftDate;
		};
		38DF1788276FC8C400B3528F /* SwiftMessages */ = {
			isa = XCSwiftPackageProductDependency;
			package = 38DF1787276FC8C300B3528F /* XCRemoteSwiftPackageReference "SwiftMessages" */;
			productName = SwiftMessages;
		};
		38E8755727567AE400975559 /* SwiftDate */ = {
			isa = XCSwiftPackageProductDependency;
			package = 38B17B6425DD90E0005CAE3D /* XCRemoteSwiftPackageReference "SwiftDate" */;
			productName = SwiftDate;
		};
		B958F1B62BA0711600484851 /* MKRingProgressView */ = {
			isa = XCSwiftPackageProductDependency;
			package = B958F1B52BA0711600484851 /* XCRemoteSwiftPackageReference "MKRingProgressView" */;
			productName = MKRingProgressView;
		};
		CEB434FC28B90B7C00B70274 /* SwiftCharts */ = {
			isa = XCSwiftPackageProductDependency;
			package = CEB434FB28B90B7C00B70274 /* XCRemoteSwiftPackageReference "SwiftCharts" */;
			productName = SwiftCharts;
		};
/* End XCSwiftPackageProductDependency section */

/* Begin XCVersionGroup section */
		DDD1631D2C4C6F6900CD525A /* TrioCoreDataPersistentContainer.xcdatamodeld */ = {
			isa = XCVersionGroup;
			children = (
				DDD1631E2C4C6F6900CD525A /* TrioCoreDataPersistentContainer.xcdatamodel */,
			);
			currentVersion = DDD1631E2C4C6F6900CD525A /* TrioCoreDataPersistentContainer.xcdatamodel */;
			path = TrioCoreDataPersistentContainer.xcdatamodeld;
			sourceTree = "<group>";
			versionGroupType = wrapper.xcdatamodel;
		};
/* End XCVersionGroup section */
	};
	rootObject = 388E595025AD948C0019842D /* Project object */;
}<|MERGE_RESOLUTION|>--- conflicted
+++ resolved
@@ -486,11 +486,8 @@
 		DDA6E3202D258E0500C2988C /* OverrideHelpView.swift in Sources */ = {isa = PBXBuildFile; fileRef = DDA6E31F2D258E0500C2988C /* OverrideHelpView.swift */; };
 		DDA6E3222D25901100C2988C /* TempTargetHelpView.swift in Sources */ = {isa = PBXBuildFile; fileRef = DDA6E3212D25901100C2988C /* TempTargetHelpView.swift */; };
 		DDA6E2502D22187500C2988C /* ChartLegendView.swift in Sources */ = {isa = PBXBuildFile; fileRef = DDA6E24F2D22187500C2988C /* ChartLegendView.swift */; };
-<<<<<<< HEAD
 		DDA6E2852D2361F800C2988C /* LoopStatusView.swift in Sources */ = {isa = PBXBuildFile; fileRef = DDA6E2842D2361F800C2988C /* LoopStatusView.swift */; };
-=======
 		DDA6E3572D25988500C2988C /* ContactImageHelpView.swift in Sources */ = {isa = PBXBuildFile; fileRef = DDA6E3562D25988500C2988C /* ContactImageHelpView.swift */; };
->>>>>>> be8cd8c4
 		DDB37CC52D05048F00D99BF4 /* ContactImageStorage.swift in Sources */ = {isa = PBXBuildFile; fileRef = DDB37CC42D05048F00D99BF4 /* ContactImageStorage.swift */; };
 		DDB37CC72D05127500D99BF4 /* FontExtensions.swift in Sources */ = {isa = PBXBuildFile; fileRef = DDB37CC62D05127500D99BF4 /* FontExtensions.swift */; };
 		DDCEBF5B2CC1B76400DF4C36 /* LiveActivity+Helper.swift in Sources */ = {isa = PBXBuildFile; fileRef = DDCEBF5A2CC1B76400DF4C36 /* LiveActivity+Helper.swift */; };
@@ -1196,11 +1193,8 @@
 		DDA6E31F2D258E0500C2988C /* OverrideHelpView.swift */ = {isa = PBXFileReference; lastKnownFileType = sourcecode.swift; path = OverrideHelpView.swift; sourceTree = "<group>"; };
 		DDA6E3212D25901100C2988C /* TempTargetHelpView.swift */ = {isa = PBXFileReference; lastKnownFileType = sourcecode.swift; path = TempTargetHelpView.swift; sourceTree = "<group>"; };
 		DDA6E24F2D22187500C2988C /* ChartLegendView.swift */ = {isa = PBXFileReference; lastKnownFileType = sourcecode.swift; path = ChartLegendView.swift; sourceTree = "<group>"; };
-<<<<<<< HEAD
 		DDA6E2842D2361F800C2988C /* LoopStatusView.swift */ = {isa = PBXFileReference; lastKnownFileType = sourcecode.swift; path = LoopStatusView.swift; sourceTree = "<group>"; };
-=======
 		DDA6E3562D25988500C2988C /* ContactImageHelpView.swift */ = {isa = PBXFileReference; lastKnownFileType = sourcecode.swift; path = ContactImageHelpView.swift; sourceTree = "<group>"; };
->>>>>>> be8cd8c4
 		DDB37CC22D05044D00D99BF4 /* ContactTrickEntryStored+CoreDataClass.swift */ = {isa = PBXFileReference; lastKnownFileType = sourcecode.swift; path = "ContactTrickEntryStored+CoreDataClass.swift"; sourceTree = "<group>"; };
 		DDB37CC32D05044D00D99BF4 /* ContactTrickEntryStored+CoreDataProperties.swift */ = {isa = PBXFileReference; lastKnownFileType = sourcecode.swift; path = "ContactTrickEntryStored+CoreDataProperties.swift"; sourceTree = "<group>"; };
 		DDB37CC42D05048F00D99BF4 /* ContactImageStorage.swift */ = {isa = PBXFileReference; lastKnownFileType = sourcecode.swift; path = ContactImageStorage.swift; sourceTree = "<group>"; };
@@ -3562,11 +3556,8 @@
 				DDD1631F2C4C6F6900CD525A /* TrioCoreDataPersistentContainer.xcdatamodeld in Sources */,
 				DD1745482C55C61D00211FAC /* AutosensSettingsStateModel.swift in Sources */,
 				DD1745462C55C61500211FAC /* AutosensSettingsProvider.swift in Sources */,
-<<<<<<< HEAD
 				DDA6E2852D2361F800C2988C /* LoopStatusView.swift in Sources */,
-=======
 				DDA6E3202D258E0500C2988C /* OverrideHelpView.swift in Sources */,
->>>>>>> be8cd8c4
 				DDA6E2502D22187500C2988C /* ChartLegendView.swift in Sources */,
 				3811DEAF25C9D88300A708ED /* KeyValueStorage.swift in Sources */,
 				DDD6D4D32CDE90720029439A /* HbA1cDisplayUnit.swift in Sources */,
