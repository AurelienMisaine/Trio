--- conflicted
+++ resolved
@@ -3371,11 +3371,8 @@
 				389A572026079BAA00BC102F /* Interpolation.swift in Sources */,
 				DD9ECB702CA9A0BA00AA7C45 /* RemoteControlConfigStateModel.swift in Sources */,
 				19A910382A24EF3200C8951B /* ChartsView.swift in Sources */,
-<<<<<<< HEAD
 				58A3D5522C96EFA8003F90FC /* TempTargetStored+CoreDataProperties.swift in Sources */,
-=======
 				DD32CF9A2CC8247B003686D6 /* TrioRemoteControl+Meal.swift in Sources */,
->>>>>>> 3b079e47
 				BDF34F832C10C5B600D51995 /* DataManager.swift in Sources */,
 				38B4F3C625E5017E00E76A18 /* NotificationCenter.swift in Sources */,
 				19D466A729AA2C22004D5F33 /* MealSettingsStateModel.swift in Sources */,
