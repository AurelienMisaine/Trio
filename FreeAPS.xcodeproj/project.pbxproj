--- conflicted
+++ resolved
@@ -21,14 +21,11 @@
 		1927C8E62744606D00347C69 /* InfoPlist.strings in Resources */ = {isa = PBXBuildFile; fileRef = 1927C8E82744606D00347C69 /* InfoPlist.strings */; };
 		1935364028496F7D001E0B16 /* Oref2_variables.swift in Sources */ = {isa = PBXBuildFile; fileRef = 1935363F28496F7D001E0B16 /* Oref2_variables.swift */; };
 		193F6CDD2A512C8F001240FD /* Loops.swift in Sources */ = {isa = PBXBuildFile; fileRef = 193F6CDC2A512C8F001240FD /* Loops.swift */; };
-<<<<<<< HEAD
 		195D80B42AF6973A00D25097 /* DynamicRootView.swift in Sources */ = {isa = PBXBuildFile; fileRef = 195D80B32AF6973A00D25097 /* DynamicRootView.swift */; };
 		195D80B72AF697B800D25097 /* DynamicDataFlow.swift in Sources */ = {isa = PBXBuildFile; fileRef = 195D80B62AF697B800D25097 /* DynamicDataFlow.swift */; };
 		195D80B92AF697F700D25097 /* DynamicProvider.swift in Sources */ = {isa = PBXBuildFile; fileRef = 195D80B82AF697F700D25097 /* DynamicProvider.swift */; };
 		195D80BB2AF6980B00D25097 /* DynamicStateModel.swift in Sources */ = {isa = PBXBuildFile; fileRef = 195D80BA2AF6980B00D25097 /* DynamicStateModel.swift */; };
-=======
 		1956FB212AFF79E200C7B4FF /* CoreDataStorage.swift in Sources */ = {isa = PBXBuildFile; fileRef = 1956FB202AFF79E200C7B4FF /* CoreDataStorage.swift */; };
->>>>>>> 9672da25
 		1967DFBE29D052C200759F30 /* Icons.swift in Sources */ = {isa = PBXBuildFile; fileRef = 1967DFBD29D052C200759F30 /* Icons.swift */; };
 		1967DFC029D053AC00759F30 /* IconSelection.swift in Sources */ = {isa = PBXBuildFile; fileRef = 1967DFBF29D053AC00759F30 /* IconSelection.swift */; };
 		1967DFC229D053D300759F30 /* IconImage.swift in Sources */ = {isa = PBXBuildFile; fileRef = 1967DFC129D053D300759F30 /* IconImage.swift */; };
@@ -65,11 +62,8 @@
 		2BE9A6FA20875F6F4F9CD461 /* PumpSettingsEditorProvider.swift in Sources */ = {isa = PBXBuildFile; fileRef = D97F14812C1AFED3621165A5 /* PumpSettingsEditorProvider.swift */; };
 		3083261C4B268E353F36CD0B /* AutotuneConfigDataFlow.swift in Sources */ = {isa = PBXBuildFile; fileRef = 8DCCCCE633F5E98E41B0CD3C /* AutotuneConfigDataFlow.swift */; };
 		3171D2818C7C72CD1584BB5E /* NotificationsConfigStateModel.swift in Sources */ = {isa = PBXBuildFile; fileRef = DC2C6489D29ECCCAD78E0721 /* NotificationsConfigStateModel.swift */; };
-<<<<<<< HEAD
 		320D030F724170A637F06D50 /* CalibrationsProvider.swift in Sources */ = {isa = PBXBuildFile; fileRef = 212E8BFE6D66EE65AA26A114 /* CalibrationsProvider.swift */; };
-=======
 		33E198D3039045D98C3DC5D4 /* AddCarbsStateModel.swift in Sources */ = {isa = PBXBuildFile; fileRef = 39E7C997E56DAF8D28D09014 /* AddCarbsStateModel.swift */; };
->>>>>>> 9672da25
 		3811DE0B25C9D32F00A708ED /* BaseView.swift in Sources */ = {isa = PBXBuildFile; fileRef = 3811DE0725C9D32E00A708ED /* BaseView.swift */; };
 		3811DE0C25C9D32F00A708ED /* BaseProvider.swift in Sources */ = {isa = PBXBuildFile; fileRef = 3811DE0825C9D32F00A708ED /* BaseProvider.swift */; };
 		3811DE1025C9D37700A708ED /* Swinject in Frameworks */ = {isa = PBXBuildFile; productRef = 3811DE0F25C9D37700A708ED /* Swinject */; };
@@ -247,7 +241,6 @@
 		45717281F743594AA9D87191 /* ConfigEditorRootView.swift in Sources */ = {isa = PBXBuildFile; fileRef = 920DDB21E5D0EB813197500D /* ConfigEditorRootView.swift */; };
 		5075C1608E6249A51495C422 /* TargetsEditorProvider.swift in Sources */ = {isa = PBXBuildFile; fileRef = 3BDEA2DC60EDE0A3CA54DC73 /* TargetsEditorProvider.swift */; };
 		53F2382465BF74DB1A967C8B /* PumpConfigProvider.swift in Sources */ = {isa = PBXBuildFile; fileRef = A8630D58BDAD6D9C650B9B39 /* PumpConfigProvider.swift */; };
-<<<<<<< HEAD
 		581516A42BCED84A00BF67D7 /* DebuggingIdentifiers.swift in Sources */ = {isa = PBXBuildFile; fileRef = 581516A32BCED84A00BF67D7 /* DebuggingIdentifiers.swift */; };
 		581516A92BCEEDF800BF67D7 /* NSPredicates.swift in Sources */ = {isa = PBXBuildFile; fileRef = 581516A82BCEEDF800BF67D7 /* NSPredicates.swift */; };
 		581AC4392BE22ED10038760C /* JSONConverter.swift in Sources */ = {isa = PBXBuildFile; fileRef = 581AC4382BE22ED10038760C /* JSONConverter.swift */; };
@@ -275,11 +268,9 @@
 		588752842BD9986A008B081D /* OpenAPS_Battery+CoreDataClass.swift in Sources */ = {isa = PBXBuildFile; fileRef = 588752822BD9986A008B081D /* OpenAPS_Battery+CoreDataClass.swift */; };
 		588752852BD9986A008B081D /* OpenAPS_Battery+CoreDataProperties.swift in Sources */ = {isa = PBXBuildFile; fileRef = 588752832BD9986A008B081D /* OpenAPS_Battery+CoreDataProperties.swift */; };
 		58F107742BD1A4D000B1A680 /* Determination+helper.swift in Sources */ = {isa = PBXBuildFile; fileRef = 58F107732BD1A4D000B1A680 /* Determination+helper.swift */; };
-=======
 		5A2325522BFCBF55003518CA /* NightscoutUploadView.swift in Sources */ = {isa = PBXBuildFile; fileRef = 5A2325512BFCBF55003518CA /* NightscoutUploadView.swift */; };
 		5A2325542BFCBF66003518CA /* NightscoutFetchView.swift in Sources */ = {isa = PBXBuildFile; fileRef = 5A2325532BFCBF65003518CA /* NightscoutFetchView.swift */; };
 		5A2325582BFCC168003518CA /* NightscoutConnectView.swift in Sources */ = {isa = PBXBuildFile; fileRef = 5A2325572BFCC168003518CA /* NightscoutConnectView.swift */; };
->>>>>>> 9672da25
 		5BFA1C2208114643B77F8CEB /* AddTempTargetProvider.swift in Sources */ = {isa = PBXBuildFile; fileRef = AEE53A13D26F101B332EFFC8 /* AddTempTargetProvider.swift */; };
 		5D16287A969E64D18CE40E44 /* PumpConfigStateModel.swift in Sources */ = {isa = PBXBuildFile; fileRef = 3F60E97100041040446F44E7 /* PumpConfigStateModel.swift */; };
 		63E890B4D951EAA91C071D5C /* BasalProfileEditorStateModel.swift in Sources */ = {isa = PBXBuildFile; fileRef = AAFF91130F2FCCC7EBBA11AD /* BasalProfileEditorStateModel.swift */; };
@@ -297,14 +288,11 @@
 		6B1A8D2E2B156EEF00E76752 /* LiveActivityBridge.swift in Sources */ = {isa = PBXBuildFile; fileRef = 6B1A8D2D2B156EEF00E76752 /* LiveActivityBridge.swift */; };
 		6B1F539F9FF75646D1606066 /* SnoozeDataFlow.swift in Sources */ = {isa = PBXBuildFile; fileRef = 36A708CDB546692C2230B385 /* SnoozeDataFlow.swift */; };
 		6B9625766B697D1C98E455A2 /* PumpSettingsEditorStateModel.swift in Sources */ = {isa = PBXBuildFile; fileRef = 72778B68C3004F71F6E79BDC /* PumpSettingsEditorStateModel.swift */; };
-<<<<<<< HEAD
 		6BCF84DD2B16843A003AD46E /* LiveActivityAttributes.swift in Sources */ = {isa = PBXBuildFile; fileRef = 6BCF84DC2B16843A003AD46E /* LiveActivityAttributes.swift */; };
 		6BCF84DE2B16843A003AD46E /* LiveActivityAttributes.swift in Sources */ = {isa = PBXBuildFile; fileRef = 6BCF84DC2B16843A003AD46E /* LiveActivityAttributes.swift */; };
 		6EADD581738D64431902AC0A /* LibreConfigProvider.swift in Sources */ = {isa = PBXBuildFile; fileRef = E2EBA7C03C26FCC67E16D798 /* LibreConfigProvider.swift */; };
-=======
 		6BCF84DD2B16843A003AD46E /* LiveActitiyShared.swift in Sources */ = {isa = PBXBuildFile; fileRef = 6BCF84DC2B16843A003AD46E /* LiveActitiyShared.swift */; };
 		6BCF84DE2B16843A003AD46E /* LiveActitiyShared.swift in Sources */ = {isa = PBXBuildFile; fileRef = 6BCF84DC2B16843A003AD46E /* LiveActitiyShared.swift */; };
->>>>>>> 9672da25
 		6FFAE524D1D9C262F2407CAE /* SnoozeProvider.swift in Sources */ = {isa = PBXBuildFile; fileRef = 1CAE81192B118804DCD23034 /* SnoozeProvider.swift */; };
 		711C0CB42CAABE788916BC9D /* ManualTempBasalDataFlow.swift in Sources */ = {isa = PBXBuildFile; fileRef = 96653287EDB276A111288305 /* ManualTempBasalDataFlow.swift */; };
 		72F1BD388F42FCA6C52E4500 /* ConfigEditorProvider.swift in Sources */ = {isa = PBXBuildFile; fileRef = 44080E4709E3AE4B73054563 /* ConfigEditorProvider.swift */; };
@@ -324,7 +312,6 @@
 		A228DF96647338139F152B15 /* PreferencesEditorDataFlow.swift in Sources */ = {isa = PBXBuildFile; fileRef = 12204445D7632AF09264A979 /* PreferencesEditorDataFlow.swift */; };
 		A33352ED40476125EBAC6EE0 /* CREditorDataFlow.swift in Sources */ = {isa = PBXBuildFile; fileRef = 7E22146D3DF4853786C78132 /* CREditorDataFlow.swift */; };
 		AD3D2CD42CD01B9EB8F26522 /* PumpConfigDataFlow.swift in Sources */ = {isa = PBXBuildFile; fileRef = AF65DA88F972B56090AD6AC3 /* PumpConfigDataFlow.swift */; };
-<<<<<<< HEAD
 		B7C465E9472624D8A2BE2A6A /* CalibrationsDataFlow.swift in Sources */ = {isa = PBXBuildFile; fileRef = DA241FB1663EC96FDBE64C8A /* CalibrationsDataFlow.swift */; };
 		B9CAAEFC2AE70836000F68BC /* branch.txt in Resources */ = {isa = PBXBuildFile; fileRef = B9CAAEFB2AE70836000F68BC /* branch.txt */; };
 		BA00D96F7B2FF169A06FB530 /* CGMStateModel.swift in Sources */ = {isa = PBXBuildFile; fileRef = 5C018D1680307A31C9ED7120 /* CGMStateModel.swift */; };
@@ -382,7 +369,6 @@
 		CE1856F52ADC4858007E39C7 /* AddCarbPresetIntent.swift in Sources */ = {isa = PBXBuildFile; fileRef = CE1856F42ADC4858007E39C7 /* AddCarbPresetIntent.swift */; };
 		CE1856F72ADC4869007E39C7 /* CarbPresetIntentRequest.swift in Sources */ = {isa = PBXBuildFile; fileRef = CE1856F62ADC4869007E39C7 /* CarbPresetIntentRequest.swift */; };
 		CE2FAD38297D69E1001A872C /* ShareClient.framework in Embed Frameworks */ = {isa = PBXBuildFile; fileRef = CE398D1A297D69A900DF218F /* ShareClient.framework */; settings = {ATTRIBUTES = (CodeSignOnCopy, RemoveHeadersOnCopy, ); }; };
-=======
 		B958F1B72BA0711600484851 /* MKRingProgressView in Frameworks */ = {isa = PBXBuildFile; productRef = B958F1B62BA0711600484851 /* MKRingProgressView */; };
 		BA00D96F7B2FF169A06FB530 /* CGMStateModel.swift in Sources */ = {isa = PBXBuildFile; fileRef = 5C018D1680307A31C9ED7120 /* CGMStateModel.swift */; };
 		BD2B464E0745FBE7B79913F4 /* NightscoutConfigProvider.swift in Sources */ = {isa = PBXBuildFile; fileRef = 3BF768BD6264FF7D71D66767 /* NightscoutConfigProvider.swift */; };
@@ -396,7 +382,6 @@
 		CE1F6DDB2BAE08B60064EB8D /* TidepoolManager.swift in Sources */ = {isa = PBXBuildFile; fileRef = CE1F6DDA2BAE08B60064EB8D /* TidepoolManager.swift */; };
 		CE1F6DE72BAF1A180064EB8D /* BuildDetails.plist in Resources */ = {isa = PBXBuildFile; fileRef = CE1F6DE62BAF1A180064EB8D /* BuildDetails.plist */; };
 		CE1F6DE92BAF37C90064EB8D /* TidepoolConfigView.swift in Sources */ = {isa = PBXBuildFile; fileRef = CE1F6DE82BAF37C90064EB8D /* TidepoolConfigView.swift */; };
->>>>>>> 9672da25
 		CE2FAD3A297D93F0001A872C /* BloodGlucoseExtensions.swift in Sources */ = {isa = PBXBuildFile; fileRef = CE2FAD39297D93F0001A872C /* BloodGlucoseExtensions.swift */; };
 		CE48C86428CA69D5007C0598 /* OmniBLEPumpManagerExtensions.swift in Sources */ = {isa = PBXBuildFile; fileRef = CE48C86328CA69D5007C0598 /* OmniBLEPumpManagerExtensions.swift */; };
 		CE48C86628CA6B48007C0598 /* OmniPodManagerExtensions.swift in Sources */ = {isa = PBXBuildFile; fileRef = CE48C86528CA6B48007C0598 /* OmniPodManagerExtensions.swift */; };
@@ -610,14 +595,11 @@
 		193F1E3B2B44C14800525770 /* vi */ = {isa = PBXFileReference; lastKnownFileType = text.plist.strings; name = vi; path = vi.lproj/InfoPlist.strings; sourceTree = "<group>"; };
 		193F1E3C2B44C14800525770 /* vi */ = {isa = PBXFileReference; lastKnownFileType = text.plist.strings; name = vi; path = vi.lproj/Localizable.strings; sourceTree = "<group>"; };
 		193F6CDC2A512C8F001240FD /* Loops.swift */ = {isa = PBXFileReference; lastKnownFileType = sourcecode.swift; path = Loops.swift; sourceTree = "<group>"; };
-<<<<<<< HEAD
 		195D80B32AF6973A00D25097 /* DynamicRootView.swift */ = {isa = PBXFileReference; lastKnownFileType = sourcecode.swift; path = DynamicRootView.swift; sourceTree = "<group>"; };
 		195D80B62AF697B800D25097 /* DynamicDataFlow.swift */ = {isa = PBXFileReference; lastKnownFileType = sourcecode.swift; path = DynamicDataFlow.swift; sourceTree = "<group>"; };
 		195D80B82AF697F700D25097 /* DynamicProvider.swift */ = {isa = PBXFileReference; lastKnownFileType = sourcecode.swift; path = DynamicProvider.swift; sourceTree = "<group>"; };
 		195D80BA2AF6980B00D25097 /* DynamicStateModel.swift */ = {isa = PBXFileReference; lastKnownFileType = sourcecode.swift; path = DynamicStateModel.swift; sourceTree = "<group>"; };
-=======
 		1956FB202AFF79E200C7B4FF /* CoreDataStorage.swift */ = {isa = PBXFileReference; lastKnownFileType = sourcecode.swift; path = CoreDataStorage.swift; sourceTree = "<group>"; };
->>>>>>> 9672da25
 		1967DFBD29D052C200759F30 /* Icons.swift */ = {isa = PBXFileReference; lastKnownFileType = sourcecode.swift; path = Icons.swift; sourceTree = "<group>"; };
 		1967DFBF29D053AC00759F30 /* IconSelection.swift */ = {isa = PBXFileReference; lastKnownFileType = sourcecode.swift; path = IconSelection.swift; sourceTree = "<group>"; };
 		1967DFC129D053D300759F30 /* IconImage.swift */ = {isa = PBXFileReference; lastKnownFileType = sourcecode.swift; path = IconImage.swift; sourceTree = "<group>"; };
@@ -868,7 +850,6 @@
 		44080E4709E3AE4B73054563 /* ConfigEditorProvider.swift */ = {isa = PBXFileReference; includeInIndex = 1; lastKnownFileType = sourcecode.swift; path = ConfigEditorProvider.swift; sourceTree = "<group>"; };
 		4DD795BA46B193644D48138C /* TargetsEditorRootView.swift */ = {isa = PBXFileReference; includeInIndex = 1; lastKnownFileType = sourcecode.swift; path = TargetsEditorRootView.swift; sourceTree = "<group>"; };
 		505E09DC17A0C3D0AF4B66FE /* ISFEditorStateModel.swift */ = {isa = PBXFileReference; includeInIndex = 1; lastKnownFileType = sourcecode.swift; path = ISFEditorStateModel.swift; sourceTree = "<group>"; };
-<<<<<<< HEAD
 		581516A32BCED84A00BF67D7 /* DebuggingIdentifiers.swift */ = {isa = PBXFileReference; lastKnownFileType = sourcecode.swift; path = DebuggingIdentifiers.swift; sourceTree = "<group>"; };
 		581516A82BCEEDF800BF67D7 /* NSPredicates.swift */ = {isa = PBXFileReference; lastKnownFileType = sourcecode.swift; path = NSPredicates.swift; sourceTree = "<group>"; };
 		581AC4382BE22ED10038760C /* JSONConverter.swift */ = {isa = PBXFileReference; lastKnownFileType = sourcecode.swift; path = JSONConverter.swift; sourceTree = "<group>"; };
@@ -896,11 +877,9 @@
 		588752822BD9986A008B081D /* OpenAPS_Battery+CoreDataClass.swift */ = {isa = PBXFileReference; lastKnownFileType = sourcecode.swift; path = "OpenAPS_Battery+CoreDataClass.swift"; sourceTree = SOURCE_ROOT; };
 		588752832BD9986A008B081D /* OpenAPS_Battery+CoreDataProperties.swift */ = {isa = PBXFileReference; lastKnownFileType = sourcecode.swift; path = "OpenAPS_Battery+CoreDataProperties.swift"; sourceTree = SOURCE_ROOT; };
 		58F107732BD1A4D000B1A680 /* Determination+helper.swift */ = {isa = PBXFileReference; lastKnownFileType = sourcecode.swift; path = "Determination+helper.swift"; sourceTree = "<group>"; };
-=======
 		5A2325512BFCBF55003518CA /* NightscoutUploadView.swift */ = {isa = PBXFileReference; lastKnownFileType = sourcecode.swift; path = NightscoutUploadView.swift; sourceTree = "<group>"; };
 		5A2325532BFCBF65003518CA /* NightscoutFetchView.swift */ = {isa = PBXFileReference; lastKnownFileType = sourcecode.swift; path = NightscoutFetchView.swift; sourceTree = "<group>"; };
 		5A2325572BFCC168003518CA /* NightscoutConnectView.swift */ = {isa = PBXFileReference; lastKnownFileType = sourcecode.swift; path = NightscoutConnectView.swift; sourceTree = "<group>"; };
->>>>>>> 9672da25
 		5B8A42073A2D03A278914448 /* AddTempTargetDataFlow.swift */ = {isa = PBXFileReference; includeInIndex = 1; lastKnownFileType = sourcecode.swift; path = AddTempTargetDataFlow.swift; sourceTree = "<group>"; };
 		5C018D1680307A31C9ED7120 /* CGMStateModel.swift */ = {isa = PBXFileReference; includeInIndex = 1; lastKnownFileType = sourcecode.swift; path = CGMStateModel.swift; sourceTree = "<group>"; };
 		5D5B4F8B4194BB7E260EF251 /* ConfigEditorStateModel.swift */ = {isa = PBXFileReference; includeInIndex = 1; lastKnownFileType = sourcecode.swift; path = ConfigEditorStateModel.swift; sourceTree = "<group>"; };
@@ -918,11 +897,8 @@
 		6B1A8D232B14D91700E76752 /* Assets.xcassets */ = {isa = PBXFileReference; lastKnownFileType = folder.assetcatalog; path = Assets.xcassets; sourceTree = "<group>"; };
 		6B1A8D252B14D91700E76752 /* Info.plist */ = {isa = PBXFileReference; lastKnownFileType = text.plist.xml; path = Info.plist; sourceTree = "<group>"; };
 		6B1A8D2D2B156EEF00E76752 /* LiveActivityBridge.swift */ = {isa = PBXFileReference; lastKnownFileType = sourcecode.swift; path = LiveActivityBridge.swift; sourceTree = "<group>"; };
-<<<<<<< HEAD
 		6BCF84DC2B16843A003AD46E /* LiveActivityAttributes.swift */ = {isa = PBXFileReference; lastKnownFileType = sourcecode.swift; path = LiveActivityAttributes.swift; sourceTree = "<group>"; };
-=======
 		6BCF84DC2B16843A003AD46E /* LiveActitiyShared.swift */ = {isa = PBXFileReference; lastKnownFileType = sourcecode.swift; path = LiveActitiyShared.swift; sourceTree = "<group>"; };
->>>>>>> 9672da25
 		6F8BA8533F56BC55748CA877 /* PreferencesEditorProvider.swift */ = {isa = PBXFileReference; includeInIndex = 1; lastKnownFileType = sourcecode.swift; path = PreferencesEditorProvider.swift; sourceTree = "<group>"; };
 		72778B68C3004F71F6E79BDC /* PumpSettingsEditorStateModel.swift */ = {isa = PBXFileReference; includeInIndex = 1; lastKnownFileType = sourcecode.swift; path = PumpSettingsEditorStateModel.swift; sourceTree = "<group>"; };
 		79BDA519C9B890FD9A5DFCF3 /* ISFEditorDataFlow.swift */ = {isa = PBXFileReference; includeInIndex = 1; lastKnownFileType = sourcecode.swift; path = ISFEditorDataFlow.swift; sourceTree = "<group>"; };
@@ -950,7 +926,6 @@
 		B9B5C0607505A38F256BF99A /* CGMDataFlow.swift */ = {isa = PBXFileReference; includeInIndex = 1; lastKnownFileType = sourcecode.swift; path = CGMDataFlow.swift; sourceTree = "<group>"; };
 		B9CAAEFB2AE70836000F68BC /* branch.txt */ = {isa = PBXFileReference; fileEncoding = 4; lastKnownFileType = text; path = branch.txt; sourceTree = SOURCE_ROOT; };
 		BA49538D56989D8DA6FCF538 /* TargetsEditorDataFlow.swift */ = {isa = PBXFileReference; includeInIndex = 1; lastKnownFileType = sourcecode.swift; path = TargetsEditorDataFlow.swift; sourceTree = "<group>"; };
-<<<<<<< HEAD
 		BC210C0F3CB6D3C86E5DED4E /* LibreConfigRootView.swift */ = {isa = PBXFileReference; includeInIndex = 1; lastKnownFileType = sourcecode.swift; path = LibreConfigRootView.swift; sourceTree = "<group>"; };
 		BD1661302B82ADAB00256551 /* CustomProgressView.swift */ = {isa = PBXFileReference; lastKnownFileType = sourcecode.swift; path = CustomProgressView.swift; sourceTree = "<group>"; };
 		BD1CF8B72C1A4A8400CB930A /* ConfigOverride.xcconfig */ = {isa = PBXFileReference; lastKnownFileType = text.xcconfig; path = ConfigOverride.xcconfig; sourceTree = "<group>"; };
@@ -991,14 +966,11 @@
 		BDF34F942C10D27300D51995 /* DeterminationData.swift */ = {isa = PBXFileReference; lastKnownFileType = sourcecode.swift; path = DeterminationData.swift; sourceTree = "<group>"; };
 		BDF530D72B40F8AC002CAF43 /* LockScreenView.swift */ = {isa = PBXFileReference; lastKnownFileType = sourcecode.swift; path = LockScreenView.swift; sourceTree = "<group>"; };
 		BDFD16592AE40438007F0DDA /* BolusRootView.swift */ = {isa = PBXFileReference; lastKnownFileType = sourcecode.swift; path = BolusRootView.swift; sourceTree = "<group>"; };
-=======
 		BDF530D72B40F8AC002CAF43 /* LockScreenView.swift */ = {isa = PBXFileReference; lastKnownFileType = sourcecode.swift; path = LockScreenView.swift; sourceTree = "<group>"; };
->>>>>>> 9672da25
 		BF8BCB0C37DEB5EC377B9612 /* BasalProfileEditorRootView.swift */ = {isa = PBXFileReference; includeInIndex = 1; lastKnownFileType = sourcecode.swift; path = BasalProfileEditorRootView.swift; sourceTree = "<group>"; };
 		C19984D62EFC0035A9E9644D /* BolusProvider.swift */ = {isa = PBXFileReference; includeInIndex = 1; lastKnownFileType = sourcecode.swift; path = BolusProvider.swift; sourceTree = "<group>"; };
 		C377490C77661D75E8C50649 /* ManualTempBasalRootView.swift */ = {isa = PBXFileReference; includeInIndex = 1; lastKnownFileType = sourcecode.swift; path = ManualTempBasalRootView.swift; sourceTree = "<group>"; };
 		C8D1A7CA8C10C4403D4BBFA7 /* BolusDataFlow.swift */ = {isa = PBXFileReference; includeInIndex = 1; lastKnownFileType = sourcecode.swift; path = BolusDataFlow.swift; sourceTree = "<group>"; };
-<<<<<<< HEAD
 		CC41E2992B1E1F460070974F /* HistoryLayout.swift */ = {isa = PBXFileReference; lastKnownFileType = sourcecode.swift; path = HistoryLayout.swift; sourceTree = "<group>"; };
 		CC6C406D2ACDD69E009B8058 /* RawFetchedProfile.swift */ = {isa = PBXFileReference; lastKnownFileType = sourcecode.swift; path = RawFetchedProfile.swift; sourceTree = "<group>"; };
 		CC76E9482BD471BA008BEB61 /* Forecast+CoreDataClass.swift */ = {isa = PBXFileReference; lastKnownFileType = sourcecode.swift; path = "Forecast+CoreDataClass.swift"; sourceTree = SOURCE_ROOT; };
@@ -1008,13 +980,11 @@
 		CC76E9502BD4812E008BEB61 /* Forecast+helper.swift */ = {isa = PBXFileReference; lastKnownFileType = sourcecode.swift; path = "Forecast+helper.swift"; sourceTree = "<group>"; };
 		CE1856F42ADC4858007E39C7 /* AddCarbPresetIntent.swift */ = {isa = PBXFileReference; lastKnownFileType = sourcecode.swift; path = AddCarbPresetIntent.swift; sourceTree = "<group>"; };
 		CE1856F62ADC4869007E39C7 /* CarbPresetIntentRequest.swift */ = {isa = PBXFileReference; lastKnownFileType = sourcecode.swift; path = CarbPresetIntentRequest.swift; sourceTree = "<group>"; };
-=======
 		CC6C406D2ACDD69E009B8058 /* RawFetchedProfile.swift */ = {isa = PBXFileReference; lastKnownFileType = sourcecode.swift; path = RawFetchedProfile.swift; sourceTree = "<group>"; };
 		CE1F6DD82BADF4620064EB8D /* PluginManagerTests.swift */ = {isa = PBXFileReference; lastKnownFileType = sourcecode.swift; path = PluginManagerTests.swift; sourceTree = "<group>"; };
 		CE1F6DDA2BAE08B60064EB8D /* TidepoolManager.swift */ = {isa = PBXFileReference; lastKnownFileType = sourcecode.swift; path = TidepoolManager.swift; sourceTree = "<group>"; };
 		CE1F6DE62BAF1A180064EB8D /* BuildDetails.plist */ = {isa = PBXFileReference; lastKnownFileType = text.plist.xml; path = BuildDetails.plist; sourceTree = "<group>"; };
 		CE1F6DE82BAF37C90064EB8D /* TidepoolConfigView.swift */ = {isa = PBXFileReference; lastKnownFileType = sourcecode.swift; path = TidepoolConfigView.swift; sourceTree = "<group>"; };
->>>>>>> 9672da25
 		CE2FAD39297D93F0001A872C /* BloodGlucoseExtensions.swift */ = {isa = PBXFileReference; lastKnownFileType = sourcecode.swift; path = BloodGlucoseExtensions.swift; sourceTree = "<group>"; };
 		CE398D012977349800DF218F /* CryptoKit.framework */ = {isa = PBXFileReference; lastKnownFileType = wrapper.framework; name = CryptoKit.framework; path = System/Library/Frameworks/CryptoKit.framework; sourceTree = SDKROOT; };
 		CE398D17297C9EE800DF218F /* G7SensorKit.framework */ = {isa = PBXFileReference; explicitFileType = wrapper.framework; path = G7SensorKit.framework; sourceTree = BUILT_PRODUCTS_DIR; };
@@ -1072,12 +1042,9 @@
 		D295A3F870E826BE371C0BB5 /* AutotuneConfigStateModel.swift */ = {isa = PBXFileReference; includeInIndex = 1; lastKnownFileType = sourcecode.swift; path = AutotuneConfigStateModel.swift; sourceTree = "<group>"; };
 		D97F14812C1AFED3621165A5 /* PumpSettingsEditorProvider.swift */ = {isa = PBXFileReference; includeInIndex = 1; lastKnownFileType = sourcecode.swift; path = PumpSettingsEditorProvider.swift; sourceTree = "<group>"; };
 		DC2C6489D29ECCCAD78E0721 /* NotificationsConfigStateModel.swift */ = {isa = PBXFileReference; includeInIndex = 1; lastKnownFileType = sourcecode.swift; path = NotificationsConfigStateModel.swift; sourceTree = "<group>"; };
-<<<<<<< HEAD
 		DD68889C2C386E17006E3C44 /* NightscoutExercise.swift */ = {isa = PBXFileReference; lastKnownFileType = sourcecode.swift; path = NightscoutExercise.swift; sourceTree = "<group>"; };
-=======
 		DD1DB7CB2BECCA1F0048B367 /* BuildDetails.swift */ = {isa = PBXFileReference; lastKnownFileType = sourcecode.swift; path = BuildDetails.swift; sourceTree = "<group>"; };
 		DD1DB7CD2BED00CF0048B367 /* SettingsRootViewModel.swift */ = {isa = PBXFileReference; lastKnownFileType = sourcecode.swift; path = SettingsRootViewModel.swift; sourceTree = "<group>"; };
->>>>>>> 9672da25
 		E00EEBFD27368630002FF094 /* ServiceAssembly.swift */ = {isa = PBXFileReference; fileEncoding = 4; lastKnownFileType = sourcecode.swift; path = ServiceAssembly.swift; sourceTree = "<group>"; };
 		E00EEBFE27368630002FF094 /* SecurityAssembly.swift */ = {isa = PBXFileReference; fileEncoding = 4; lastKnownFileType = sourcecode.swift; path = SecurityAssembly.swift; sourceTree = "<group>"; };
 		E00EEBFF27368630002FF094 /* StorageAssembly.swift */ = {isa = PBXFileReference; fileEncoding = 4; lastKnownFileType = sourcecode.swift; path = StorageAssembly.swift; sourceTree = "<group>"; };
@@ -1111,19 +1078,7 @@
 			isa = PBXFrameworksBuildPhase;
 			buildActionMask = 2147483647;
 			files = (
-<<<<<<< HEAD
-				CEC751D829D88262006E9D24 /* MinimedKitUI.framework in Frameworks */,
-				D8DA5CD12B49EEF000C54E6C /* SlideButton in Frameworks */,
-				CEC751D629D88262006E9D24 /* MinimedKit.framework in Frameworks */,
-				CEC751D429D88257006E9D24 /* OmniKitUI.framework in Frameworks */,
-				CEC751D229D88257006E9D24 /* OmniKit.framework in Frameworks */,
-				CE79502E29980E4D00FA576E /* ShareClientUI.framework in Frameworks */,
-				CE79502A29980C9F00FA576E /* G7SensorKitUI.framework in Frameworks */,
-				CE79502829980C9600FA576E /* CGMBLEKitUI.framework in Frameworks */,
-				CEB434DC28B8F5B900B70274 /* MKRingProgressView.framework in Frameworks */,
-=======
 				CE95BF632BA771BE00DC3DE3 /* LoopTestingKit.framework in Frameworks */,
->>>>>>> 9672da25
 				38E87403274F78C000975559 /* libswiftCoreNFC.tbd in Frameworks */,
 				38E87401274F77E400975559 /* CoreNFC.framework in Frameworks */,
 				CE51DD1C2A01970900F163F7 /* ConnectIQ 2.xcframework in Frameworks */,
@@ -1381,12 +1336,9 @@
 		3811DE0325C9D31700A708ED /* Modules */ = {
 			isa = PBXGroup;
 			children = (
-<<<<<<< HEAD
 				195D80B22AF696EE00D25097 /* Dynamic */,
 				BD7DA9A32AE06DBA00601B20 /* BolusCalculatorConfig */,
-=======
 				CEE9A64D2BBB411C00EB5194 /* Calibrations */,
->>>>>>> 9672da25
 				190EBCC229FF134900BA767D /* StatConfig */,
 				19F95FF129F10F9C00314DDC /* Stat */,
 				CE94597C29E9E1CD0047C9C6 /* WatchConfig */,
@@ -1397,11 +1349,8 @@
 				672F63EEAE27400625E14BAD /* AutotuneConfig */,
 				A42F1FEDFFD0DDE00AAD54D3 /* BasalProfileEditor */,
 				3811DE0425C9D32E00A708ED /* Base */,
-<<<<<<< HEAD
 				E8176B120B55CE89F1591542 /* Calibrations */,
-=======
 				C2C98283C436DB934D7E7994 /* Bolus */,
->>>>>>> 9672da25
 				F75CB57ED6971B46F8756083 /* CGM */,
 				0610F7D6D2EC00E3BA1569F0 /* ConfigEditor */,
 				E42231DBF0DBE2B4B92D1B15 /* CREditor */,
@@ -1765,13 +1714,10 @@
 		388E594F25AD948C0019842D = {
 			isa = PBXGroup;
 			children = (
-<<<<<<< HEAD
 				587A54C82BCDCE0F009D38E2 /* Model */,
 				BD1CF8B72C1A4A8400CB930A /* ConfigOverride.xcconfig */,
-=======
 				CE1F6DE62BAF1A180064EB8D /* BuildDetails.plist */,
 				FEFA5C0D299F810B00765C17 /* Core_Data.xcdatamodeld */,
->>>>>>> 9672da25
 				38F3783A2613555C009DB701 /* Config.xcconfig */,
 				388E595A25AD948C0019842D /* FreeAPS */,
 				38FCF3EE25E9028E0078B0D1 /* FreeAPSTests */,
@@ -1858,14 +1804,10 @@
 				19A910352A24D6D700C8951B /* DateFilter.swift */,
 				193F6CDC2A512C8F001240FD /* Loops.swift */,
 				CC6C406D2ACDD69E009B8058 /* RawFetchedProfile.swift */,
-<<<<<<< HEAD
 				CC41E2992B1E1F460070974F /* HistoryLayout.swift */,
 				BDF530D72B40F8AC002CAF43 /* LockScreenView.swift */,
 				583684072BD195A700070A60 /* Determination.swift */,
 				BDC2EA462C3045AD00E5BBD0 /* Override.swift */,
-=======
-				BDF530D72B40F8AC002CAF43 /* LockScreenView.swift */,
->>>>>>> 9672da25
 			);
 			path = Models;
 			sourceTree = "<group>";
@@ -1897,14 +1839,11 @@
 				FE66D16A291F74F8005D6F77 /* Bundle+Extensions.swift */,
 				FEFFA7A12929FE49007B8193 /* UIDevice+Extensions.swift */,
 				CEA4F62229BE10F70011ADF7 /* SavitzkyGolayFilter.swift */,
-<<<<<<< HEAD
 				587DA1F52B77F3DD00B28F8A /* SettingsRowView.swift */,
 				BD2FF19F2AE29D43005D1C5D /* CheckboxToggleStyle.swift */,
 				BD1661302B82ADAB00256551 /* CustomProgressView.swift */,
 				581516A32BCED84A00BF67D7 /* DebuggingIdentifiers.swift */,
-=======
 				DD1DB7CB2BECCA1F0048B367 /* BuildDetails.swift */,
->>>>>>> 9672da25
 			);
 			path = Helpers;
 			sourceTree = "<group>";
@@ -1918,12 +1857,9 @@
 				38FCF3FC25E997A80078B0D1 /* PumpHistoryStorage.swift */,
 				38F3B2EE25ED8E2A005C48AA /* TempTargetsStorage.swift */,
 				CE82E02428E867BA00473A9C /* AlertStorage.swift */,
-<<<<<<< HEAD
 				BDC2EA442C3043B000E5BBD0 /* OverrideStorage.swift */,
 				5864E8582C42CFAE00294306 /* DeterminationStorage.swift */,
-=======
 				1956FB202AFF79E200C7B4FF /* CoreDataStorage.swift */,
->>>>>>> 9672da25
 			);
 			path = Storage;
 			sourceTree = "<group>";
@@ -2290,8 +2226,6 @@
 			sourceTree = "<group>";
 		};
 		6B1A8D2C2B156EC100E76752 /* LiveActivity */ = {
-<<<<<<< HEAD
-=======
 			isa = PBXGroup;
 			children = (
 				6B1A8D2D2B156EEF00E76752 /* LiveActivityBridge.swift */,
@@ -2301,7 +2235,17 @@
 			sourceTree = "<group>";
 		};
 		6DC5D590658EF8B8DF94F9F5 /* AddCarbs */ = {
->>>>>>> 9672da25
+			isa = PBXGroup;
+			children = (
+				6B1A8D1D2B14D91600E76752 /* LiveActivityBundle.swift */,
+				6B1A8D1F2B14D91600E76752 /* LiveActivity.swift */,
+				6B1A8D232B14D91700E76752 /* Assets.xcassets */,
+				6B1A8D252B14D91700E76752 /* Info.plist */,
+			);
+			path = LiveActivity;
+			sourceTree = "<group>";
+		};
+		6B1A8D2C2B156EC100E76752 /* LiveActivity */ = {
 			isa = PBXGroup;
 			children = (
 				6B1A8D2D2B156EEF00E76752 /* LiveActivityBridge.swift */,
@@ -2400,7 +2344,6 @@
 			path = View;
 			sourceTree = "<group>";
 		};
-<<<<<<< HEAD
 		BDF34F882C10C65E00D51995 /* Data */ = {
 			isa = PBXGroup;
 			children = (
@@ -2423,8 +2366,6 @@
 			path = LibreConfig;
 			sourceTree = "<group>";
 		};
-=======
->>>>>>> 9672da25
 		C2C98283C436DB934D7E7994 /* Bolus */ = {
 			isa = PBXGroup;
 			children = (
@@ -2671,11 +2612,8 @@
 				3821ECD025DC703C00BC42AD /* Embed Frameworks */,
 				38E8753D27554D5900975559 /* Embed Watch Content */,
 				6B1A8D122B14D88E00E76752 /* Embed Foundation Extensions */,
-<<<<<<< HEAD
-=======
 				CE95BF582BA5F8F300DC3DE3 /* Install plugins */,
 				DD1DB7C92BEBF79B0048B367 /* Capture Build Details */,
->>>>>>> 9672da25
 			);
 			buildRules = (
 			);
@@ -2690,11 +2628,7 @@
 				3833B46C26012030003021B3 /* Algorithms */,
 				38DF1788276FC8C400B3528F /* SwiftMessages */,
 				CEB434FC28B90B7C00B70274 /* SwiftCharts */,
-<<<<<<< HEAD
-				D8DA5CD02B49EEF000C54E6C /* SlideButton */,
-=======
 				B958F1B62BA0711600484851 /* MKRingProgressView */,
->>>>>>> 9672da25
 			);
 			productName = FreeAPS;
 			productReference = 388E595825AD948C0019842D /* FreeAPS.app */;
@@ -2832,11 +2766,7 @@
 				3833B46B26012030003021B3 /* XCRemoteSwiftPackageReference "swift-algorithms" */,
 				38DF1787276FC8C300B3528F /* XCRemoteSwiftPackageReference "SwiftMessages" */,
 				CEB434FB28B90B7C00B70274 /* XCRemoteSwiftPackageReference "SwiftCharts" */,
-<<<<<<< HEAD
-				D8DA5CCF2B49EEF000C54E6C /* XCRemoteSwiftPackageReference "SlideButton" */,
-=======
 				B958F1B52BA0711600484851 /* XCRemoteSwiftPackageReference "MKRingProgressView" */,
->>>>>>> 9672da25
 			);
 			productRefGroup = 388E595925AD948C0019842D /* Products */;
 			projectDirPath = "";
@@ -2923,11 +2853,7 @@
 			shellPath = /bin/sh;
 			shellScript = "source \"${SRCROOT}\"/scripts/swiftformat.sh\n\n";
 		};
-<<<<<<< HEAD
-		B9CAAEFA2AE6FDE6000F68BC /* Run Script: get branch name and commit ID */ = {
-=======
 		CE95BF582BA5F8F300DC3DE3 /* Install plugins */ = {
->>>>>>> 9672da25
 			isa = PBXShellScriptBuildPhase;
 			alwaysOutOfDate = 1;
 			buildActionMask = 2147483647;
@@ -2937,9 +2863,6 @@
 			);
 			inputPaths = (
 			);
-<<<<<<< HEAD
-			name = "Run Script: get branch name and commit ID";
-=======
 			name = "Install plugins";
 			outputFileListPaths = (
 			);
@@ -2959,18 +2882,13 @@
 			inputPaths = (
 			);
 			name = "Capture Build Details";
->>>>>>> 9672da25
 			outputFileListPaths = (
 			);
 			outputPaths = (
 			);
 			runOnlyForDeploymentPostprocessing = 0;
 			shellPath = /bin/sh;
-<<<<<<< HEAD
-			shellScript = "# Prints a message\necho \"writing BRANCH to branch.txt\"\n\n# Retrieves version, branch, and tag information from Git\ngit_version=$(git log -1 --format=\"%h\" --abbrev=7)\ngit_branch=$(git symbolic-ref --short -q HEAD)\ngit_tag=$(git describe --tags --exact-match 2>/dev/null)\n\n# Determines branch or tag information\ngit_branch_or_tag=\"${git_branch:-${git_tag}}\"\ngit_branch_or_tag_version=\"${git_branch_or_tag} ${git_version}\"\n\necho \"BRANCH = ${git_branch_or_tag_version}\" > \"./branch.txt\"\n\n# Prints a message about the working directory and branch.txt\necho \"branch.txt is created/modified in ${PWD}\"\n";
-=======
 			shellScript = "\"${SRCROOT}/scripts/capture-build-details.sh\"\n";
->>>>>>> 9672da25
 		};
 /* End PBXShellScriptBuildPhase section */
 
@@ -2995,11 +2913,8 @@
 				F90692CF274B999A0037068D /* HealthKitDataFlow.swift in Sources */,
 				CE7CA3552A064973004BE681 /* ListStateIntent.swift in Sources */,
 				BDF530D82B40F8AC002CAF43 /* LockScreenView.swift in Sources */,
-<<<<<<< HEAD
 				5825D1402BD4058F00F36E9B /* TempTargetsSlider+CoreDataClass.swift in Sources */,
 				195D80B72AF697B800D25097 /* DynamicDataFlow.swift in Sources */,
-=======
->>>>>>> 9672da25
 				3862CC2E2743F9F700BF832C /* CalendarManager.swift in Sources */,
 				CEA4F62329BE10F70011ADF7 /* SavitzkyGolayFilter.swift in Sources */,
 				38B4F3C325E2A20B00E76A18 /* PumpSetupView.swift in Sources */,
@@ -3107,11 +3022,8 @@
 				5825D1582BD4058F00F36E9B /* StatsData+CoreDataClass.swift in Sources */,
 				3811DE0B25C9D32F00A708ED /* BaseView.swift in Sources */,
 				3811DE3225C9D49500A708ED /* HomeDataFlow.swift in Sources */,
-<<<<<<< HEAD
 				CE1856F52ADC4858007E39C7 /* AddCarbPresetIntent.swift in Sources */,
-=======
 				DD1DB7CE2BED00CF0048B367 /* SettingsRootViewModel.swift in Sources */,
->>>>>>> 9672da25
 				38569347270B5DFB0002C50D /* CGMType.swift in Sources */,
 				3821ED4C25DD18BA00BC42AD /* Constants.swift in Sources */,
 				384E803425C385E60086DB71 /* JavaScriptWorker.swift in Sources */,
@@ -3130,11 +3042,8 @@
 				CE95BF5A2BA62E4A00DC3DE3 /* PluginSource.swift in Sources */,
 				3811DE5C25C9D4D500A708ED /* Formatters.swift in Sources */,
 				3871F39F25ED895A0013ECB5 /* Decimal+Extensions.swift in Sources */,
-<<<<<<< HEAD
 				5825D13D2BD4058F00F36E9B /* ImportError+CoreDataProperties.swift in Sources */,
-=======
 				CEE9A6592BBB418300EB5194 /* CalibrationsDataFlow.swift in Sources */,
->>>>>>> 9672da25
 				3811DE3525C9D49500A708ED /* HomeRootView.swift in Sources */,
 				38E98A2925F52C9300C0CED0 /* Error+Extensions.swift in Sources */,
 				38EA05DA261F6E7C0064E39B /* SimpleLogReporter.swift in Sources */,
@@ -3153,10 +3062,6 @@
 				38FCF3D625E8FDF40078B0D1 /* MD5.swift in Sources */,
 				3871F39C25ED892B0013ECB5 /* TempTarget.swift in Sources */,
 				191F62682AD6B05A004D7911 /* NightscoutSettings.swift in Sources */,
-<<<<<<< HEAD
-=======
-				FEFA5C11299F814A00765C17 /* CoreDataStack.swift in Sources */,
->>>>>>> 9672da25
 				3811DEAB25C9D88300A708ED /* HTTPResponseStatus.swift in Sources */,
 				3811DE5F25C9D4D500A708ED /* ProgressBar.swift in Sources */,
 				38E87408274F9AD000975559 /* UserNotificationsManager.swift in Sources */,
@@ -3173,10 +3078,7 @@
 				FE66D16B291F74F8005D6F77 /* Bundle+Extensions.swift in Sources */,
 				3883581C25EE79BB00E024B2 /* TextFieldWithToolBar.swift in Sources */,
 				6B1A8D2E2B156EEF00E76752 /* LiveActivityBridge.swift in Sources */,
-<<<<<<< HEAD
 				581516A92BCEEDF800BF67D7 /* NSPredicates.swift in Sources */,
-=======
->>>>>>> 9672da25
 				38DAB28A260D349500F74C1A /* FetchGlucoseManager.swift in Sources */,
 				38F37828261260DC009DB701 /* Color+Extensions.swift in Sources */,
 				BDCD47AF2C1F3F1700F8BCD5 /* OverrideStored+helper.swift in Sources */,
@@ -3197,11 +3099,8 @@
 				CE7CA34E2A064973004BE681 /* AppShortcuts.swift in Sources */,
 				38C4D33A25E9A1ED00D30B77 /* NSObject+AssociatedValues.swift in Sources */,
 				38DF179027733EAD00B3528F /* SnowScene.swift in Sources */,
-<<<<<<< HEAD
-=======
 				38AAF8712600C1B0004AF583 /* MainChartView.swift in Sources */,
 				DD1DB7CC2BECCA1F0048B367 /* BuildDetails.swift in Sources */,
->>>>>>> 9672da25
 				19DC677F29CA675700FD9EC4 /* OverrideProfilesDataFlow.swift in Sources */,
 				1935364028496F7D001E0B16 /* Oref2_variables.swift in Sources */,
 				CE2FAD3A297D93F0001A872C /* BloodGlucoseExtensions.swift in Sources */,
@@ -3212,12 +3111,9 @@
 				CE7CA3532A064973004BE681 /* tempPresetIntent.swift in Sources */,
 				D6DEC113821A7F1056C4AA1E /* NightscoutConfigDataFlow.swift in Sources */,
 				38E98A3025F52FF700C0CED0 /* Config.swift in Sources */,
-<<<<<<< HEAD
 				5825D14C2BD4058F00F36E9B /* TempTargets+CoreDataClass.swift in Sources */,
 				CE1856F72ADC4869007E39C7 /* CarbPresetIntentRequest.swift in Sources */,
-=======
 				CE1F6DDB2BAE08B60064EB8D /* TidepoolManager.swift in Sources */,
->>>>>>> 9672da25
 				BD2B464E0745FBE7B79913F4 /* NightscoutConfigProvider.swift in Sources */,
 				9825E5E923F0B8FA80C8C7C7 /* NightscoutConfigStateModel.swift in Sources */,
 				38A43598262E0E4900E80935 /* FetchAnnouncementsManager.swift in Sources */,
@@ -3294,11 +3190,8 @@
 				69B9A368029F7EB39F525422 /* CREditorStateModel.swift in Sources */,
 				38E44538274E411700EC9A94 /* Disk+[Data].swift in Sources */,
 				98641AF4F92123DA668AB931 /* CREditorRootView.swift in Sources */,
-<<<<<<< HEAD
 				BDF34F902C10CF8C00D51995 /* CoreDataStack.swift in Sources */,
-=======
 				CEE9A65C2BBB41C800EB5194 /* CalibrationService.swift in Sources */,
->>>>>>> 9672da25
 				38E4453D274E411700EC9A94 /* Disk+Errors.swift in Sources */,
 				38E98A2325F52C9300C0CED0 /* Signpost.swift in Sources */,
 				CE7CA3542A064973004BE681 /* TempPresetsIntentRequest.swift in Sources */,
@@ -3341,11 +3234,8 @@
 				19D4E4EB29FC6A9F00351451 /* Charts.swift in Sources */,
 				FEFFA7A22929FE49007B8193 /* UIDevice+Extensions.swift in Sources */,
 				F90692D3274B9A130037068D /* AppleHealthKitRootView.swift in Sources */,
-<<<<<<< HEAD
 				BDF34F852C10C62E00D51995 /* GlucoseData.swift in Sources */,
 				3862CC1F273FDC9200BF832C /* CalibrationsChart.swift in Sources */,
-=======
->>>>>>> 9672da25
 				19E1F7EC29D082FE005C8D20 /* IconConfigStateModel.swift in Sources */,
 				711C0CB42CAABE788916BC9D /* ManualTempBasalDataFlow.swift in Sources */,
 				588752842BD9986A008B081D /* OpenAPS_Battery+CoreDataClass.swift in Sources */,
@@ -3368,18 +3258,14 @@
 				1D845DF2E3324130E1D95E67 /* DataTableProvider.swift in Sources */,
 				19F95FFA29F1102A00314DDC /* StatRootView.swift in Sources */,
 				0D9A5E34A899219C5C4CDFAF /* DataTableStateModel.swift in Sources */,
-<<<<<<< HEAD
 				6BCF84DD2B16843A003AD46E /* LiveActivityAttributes.swift in Sources */,
 				195D80B92AF697F700D25097 /* DynamicProvider.swift in Sources */,
-=======
 				6BCF84DD2B16843A003AD46E /* LiveActitiyShared.swift in Sources */,
->>>>>>> 9672da25
 				D6D02515BBFBE64FEBE89856 /* DataTableRootView.swift in Sources */,
 				38569349270B5DFB0002C50D /* AppGroupSource.swift in Sources */,
 				F5CA3DB1F9DC8B05792BBFAA /* CGMDataFlow.swift in Sources */,
 				BDF34F952C10D27300D51995 /* DeterminationData.swift in Sources */,
 				BA00D96F7B2FF169A06FB530 /* CGMStateModel.swift in Sources */,
-<<<<<<< HEAD
 				61962FCAF8A2D222553AC5A3 /* LibreConfigDataFlow.swift in Sources */,
 				BD7DA9A52AE06DFC00601B20 /* BolusCalculatorConfigDataFlow.swift in Sources */,
 				6EADD581738D64431902AC0A /* LibreConfigProvider.swift in Sources */,
@@ -3389,9 +3275,7 @@
 				5825D14D2BD4058F00F36E9B /* TempTargets+CoreDataProperties.swift in Sources */,
 				B7C465E9472624D8A2BE2A6A /* CalibrationsDataFlow.swift in Sources */,
 				320D030F724170A637F06D50 /* CalibrationsProvider.swift in Sources */,
-=======
 				CE94598729E9E4110047C9C6 /* WatchConfigRootView.swift in Sources */,
->>>>>>> 9672da25
 				19E1F7E829D082D0005C8D20 /* IconConfigDataFlow.swift in Sources */,
 				5A2325522BFCBF55003518CA /* NightscoutUploadView.swift in Sources */,
 				E3A08AAE59538BC8A8ABE477 /* NotificationsConfigDataFlow.swift in Sources */,
@@ -3444,11 +3328,8 @@
 			isa = PBXSourcesBuildPhase;
 			buildActionMask = 2147483647;
 			files = (
-<<<<<<< HEAD
 				6BCF84DE2B16843A003AD46E /* LiveActivityAttributes.swift in Sources */,
-=======
 				6BCF84DE2B16843A003AD46E /* LiveActitiyShared.swift in Sources */,
->>>>>>> 9672da25
 				6B1A8D1E2B14D91600E76752 /* LiveActivityBundle.swift in Sources */,
 				6B1A8D202B14D91600E76752 /* LiveActivity.swift in Sources */,
 			);
