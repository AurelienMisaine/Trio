import Foundation

enum CoreDataError: Error {
    case validationError(function: String, file: String)
    case creationError(function: String, file: String)
    case batchInsertError(function: String, file: String)
    case batchDeleteError(function: String, file: String)
    case persistentHistoryChangeError(function: String, file: String)
    case unexpectedError(error: Error, function: String, file: String)
    case fetchError(function: String, file: String)
    case storeNotInitializedError(function: String, file: String)
}

extension CoreDataError: LocalizedError {
    var errorDescription: String? {
        switch self {
<<<<<<< HEAD
        case let .creationError(function, file):
            return NSLocalizedString("Failed to create a new object in \(function) from \(file).", comment: "")
        case let .batchInsertError(function, file):
            return NSLocalizedString("Failed to execute a batch insert request in \(function) from \(file).", comment: "")
        case let .batchDeleteError(function, file):
            return NSLocalizedString("Failed to execute a batch delete request in \(function) from \(file).", comment: "")
        case let .persistentHistoryChangeError(function, file):
            return NSLocalizedString(
                "Failed to execute a persistent history change request in \(function) from \(file).",
                comment: ""
            )
        case let .unexpectedError(error, function, file):
            return NSLocalizedString(
                "Received unexpected error in \(function) from \(file): \(error.localizedDescription)",
                comment: ""
            )
        case let .fetchError(function, file):
            return NSLocalizedString(
                "Failed to fetch object \(DebuggingIdentifiers.failed) in \(function) from \(file).",
                comment: ""
            )
        case let .validationError(function, file):
            return NSLocalizedString("Failed to validate object in \(function) from \(file).", comment: "")
        case let .storeNotInitializedError(function, file):
            return NSLocalizedString(
                "Store not initialized in \(function) from \(file).",
                comment: ""
            )
=======
        case .creationError:
            return String(localized: "Failed to create a new object.", comment: "")
        case .batchInsertError:
            return String(localized: "Failed to execute a batch insert request.", comment: "")
        case .batchDeleteError:
            return String(localized: "Failed to execute a batch delete request.", comment: "")
        case .persistentHistoryChangeError:
            return String(localized: "Failed to execute a persistent history change request.", comment: "")
        case let .unexpectedError(error):
            return String(localized: "Received unexpected error. \(error.localizedDescription)", comment: "")
        case .fetchError:
            return String(localized: "Failed to fetch object \(DebuggingIdentifiers.failed).", comment: "")
        case .storeNotInitializedError:
            return String(localized: "Failed to initialize Core Data's persistent store.", comment: "")
>>>>>>> c19be395
        }
    }
}

extension CoreDataError: Identifiable {
    var id: String? {
        errorDescription
    }
}<|MERGE_RESOLUTION|>--- conflicted
+++ resolved
@@ -14,51 +14,22 @@
 extension CoreDataError: LocalizedError {
     var errorDescription: String? {
         switch self {
-<<<<<<< HEAD
         case let .creationError(function, file):
-            return NSLocalizedString("Failed to create a new object in \(function) from \(file).", comment: "")
+            return String(localized: "Failed to create a new object in \(function) from \(file).")
         case let .batchInsertError(function, file):
-            return NSLocalizedString("Failed to execute a batch insert request in \(function) from \(file).", comment: "")
+            return String(localized: "Failed to execute a batch insert request in \(function) from \(file).")
         case let .batchDeleteError(function, file):
-            return NSLocalizedString("Failed to execute a batch delete request in \(function) from \(file).", comment: "")
+            return String(localized: "Failed to execute a batch delete request in \(function) from \(file).")
         case let .persistentHistoryChangeError(function, file):
-            return NSLocalizedString(
-                "Failed to execute a persistent history change request in \(function) from \(file).",
-                comment: ""
-            )
+            return String(localized: "Failed to execute a persistent history change request in \(function) from \(file).")
         case let .unexpectedError(error, function, file):
-            return NSLocalizedString(
-                "Received unexpected error in \(function) from \(file): \(error.localizedDescription)",
-                comment: ""
-            )
+            return String(localized: "Received unexpected error in \(function) from \(file): \(error.localizedDescription)")
         case let .fetchError(function, file):
-            return NSLocalizedString(
-                "Failed to fetch object \(DebuggingIdentifiers.failed) in \(function) from \(file).",
-                comment: ""
-            )
+            return String(localized: "Failed to fetch object \(DebuggingIdentifiers.failed) in \(function) from \(file).")
         case let .validationError(function, file):
-            return NSLocalizedString("Failed to validate object in \(function) from \(file).", comment: "")
+            return String(localized: "Failed to validate object in \(function) from \(file).")
         case let .storeNotInitializedError(function, file):
-            return NSLocalizedString(
-                "Store not initialized in \(function) from \(file).",
-                comment: ""
-            )
-=======
-        case .creationError:
-            return String(localized: "Failed to create a new object.", comment: "")
-        case .batchInsertError:
-            return String(localized: "Failed to execute a batch insert request.", comment: "")
-        case .batchDeleteError:
-            return String(localized: "Failed to execute a batch delete request.", comment: "")
-        case .persistentHistoryChangeError:
-            return String(localized: "Failed to execute a persistent history change request.", comment: "")
-        case let .unexpectedError(error):
-            return String(localized: "Received unexpected error. \(error.localizedDescription)", comment: "")
-        case .fetchError:
-            return String(localized: "Failed to fetch object \(DebuggingIdentifiers.failed).", comment: "")
-        case .storeNotInitializedError:
-            return String(localized: "Failed to initialize Core Data's persistent store.", comment: "")
->>>>>>> c19be395
+            return String(localized: "Store not initialized in \(function) from \(file).")
         }
     }
 }
