name: 3. Create Certificates
run-name: Create Certificates (${{ github.ref_name }})

on: [workflow_call, workflow_dispatch]

env:
  TEAMID: ${{ secrets.TEAMID }}
  GH_PAT: ${{ secrets.GH_PAT }}
  GH_TOKEN: ${{ secrets.GH_PAT }}
  MATCH_PASSWORD: ${{ secrets.MATCH_PASSWORD }}
  FASTLANE_KEY_ID: ${{ secrets.FASTLANE_KEY_ID }}
  FASTLANE_ISSUER_ID: ${{ secrets.FASTLANE_ISSUER_ID }}
  FASTLANE_KEY: ${{ secrets.FASTLANE_KEY }}

jobs:
  validate:
    name: Validate
    uses: ./.github/workflows/validate_secrets.yml
    secrets: inherit

<<<<<<< HEAD
  certificates:
    name: Create Certificates
    needs: validate
    runs-on: macos-15
=======
  create_certs:
    name: Certificates
    needs: validate
    runs-on: macos-14
    outputs:
      new_certificate_needed: ${{ steps.set_output.outputs.new_certificate_needed }}

>>>>>>> cf27d20a
    steps:

      # Checks-out the repo
      - name: Checkout Repo
        uses: actions/checkout@v4

      # Patch Fastlane Match to not print tables
      - name: Patch Match Tables
        run: |
          TABLE_PRINTER_PATH=$(ruby -e 'puts Gem::Specification.find_by_name("fastlane").gem_dir')/match/lib/match/table_printer.rb
          if [ -f "$TABLE_PRINTER_PATH" ]; then
            sed -i "" "/puts(Terminal::Table.new(params))/d" "$TABLE_PRINTER_PATH"
          else
            echo "table_printer.rb not found"
            exit 1
          fi

      # Install project dependencies
      - name: Install Project Dependencies
        run: bundle install

<<<<<<< HEAD
      # Sync the GitHub runner clock with the Windows time server (workaround as suggested in https://github.com/actions/runner/issues/2996)
      - name: Sync clock
        run: sudo sntp -sS time.windows.com

      # Create or update certificates for app
      - name: Create Certificates
        run: bundle exec fastlane certs
        env:
          TEAMID: ${{ secrets.TEAMID }}
          GH_PAT: ${{ secrets.GH_PAT }}
          MATCH_PASSWORD: ${{ secrets.MATCH_PASSWORD }}
          FASTLANE_KEY_ID: ${{ secrets.FASTLANE_KEY_ID }}
          FASTLANE_ISSUER_ID: ${{ secrets.FASTLANE_ISSUER_ID }}
          FASTLANE_KEY: ${{ secrets.FASTLANE_KEY }}
=======
      # Create or update Distribution certificate and provisioning profiles
      - name: Check and create or update Distribution certificate and profiles if needed
        run: |
          echo "Running Fastlane certs lane..."
          bundle exec fastlane certs || true # ignore and continue on errors without annotating an exit code

      - name: Check Distribution certificate and launch Nuke certificates if needed
        run: bundle exec fastlane check_and_renew_certificates
        id: check_certs

      - name: Set output and annotations based on Fastlane result
        id: set_output
        run: |
          CERT_STATUS_FILE="${{ github.workspace }}/fastlane/new_certificate_needed.txt"
          ENABLE_NUKE_CERTS=${{ vars.ENABLE_NUKE_CERTS }}
          
          if [ -f "$CERT_STATUS_FILE" ]; then
            CERT_STATUS=$(cat "$CERT_STATUS_FILE" | tr -d '\n' | tr -d '\r') # Read file content and strip newlines
            echo "new_certificate_needed: $CERT_STATUS"
            echo "new_certificate_needed=$CERT_STATUS" >> $GITHUB_OUTPUT
          else
            echo "Certificate status file not found. Defaulting to false."
            echo "new_certificate_needed=false" >> $GITHUB_OUTPUT
          fi

          # Check if ENABLE_NUKE_CERTS is not set to true when certs are valid
          if [ "$CERT_STATUS" != "true" ] && [ "$ENABLE_NUKE_CERTS" != "true" ]; then
            echo "::notice::🔔 Automated renewal of certificates is disabled because the repository variable ENABLE_NUKE_CERTS is not set to 'true'."
          fi

          # Check if ENABLE_NUKE_CERTS is not set to true when certs are not valid
          if [ "$CERT_STATUS" = "true" ] && [ "$ENABLE_NUKE_CERTS" != "true" ]; then
            echo "::error::❌ No valid distribution certificate found. Automated renewal of certificates was skipped because the repository variable ENABLE_NUKE_CERTS is not set to 'true'."
            exit 1
          fi

          # Check if vars.FORCE_NUKE_CERTS is not set to true
          if [ vars.FORCE_NUKE_CERTS = "true" ]; then
            echo "::warning::‼️ Nuking of certificates was forced because the repository variable FORCE_NUKE_CERTS is set to 'true'."
          fi

  # Nuke Certs if needed, and if the repository variable ENABLE_NUKE_CERTS is set to 'true', or if FORCE_NUKE_CERTS is set to 'true', which will always force certs to be nuked
  nuke_certs:
      name: Nuke certificates
      needs: [validate, create_certs]
      runs-on: macos-14
      if: ${{ (needs.create_certs.outputs.new_certificate_needed == 'true' && vars.ENABLE_NUKE_CERTS == 'true') || vars.FORCE_NUKE_CERTS == 'true' }}
      steps:
        - name: Output from step id 'check_certs'
          run: echo "new_certificate_needed=${{ needs.create_certs.outputs.new_certificate_needed }}"

        - name: Checkout repository
          uses: actions/checkout@v4

        - name: Install dependencies
          run: bundle install

        - name: Run Fastlane nuke_certs
          run: |
            set -e # Set error immediately after this step if error occurs
            bundle exec fastlane nuke_certs

        - name: Recreate Distribution certificate after nuking
          run: |
            set -e # Set error immediately after this step if error occurs
            bundle exec fastlane certs

        - name: Add success annotations for nuke and certificate recreation
          if: ${{ success() }}
          run: |
            echo "::warning::⚠️ All Distribution certificates and TestFlight profiles have been revoked and recreated."
            echo "::warning::❗️ If you have other apps being distributed by GitHub Actions / Fastlane / TestFlight that does not renew certificates automatically, please run the '3. Create Certificates' workflow for each of these apps to allow these apps to be built."
            echo "::warning::✅ But don't worry about your existing TestFlight builds, they will keep working!"
>>>>>>> cf27d20a
<|MERGE_RESOLUTION|>--- conflicted
+++ resolved
@@ -18,22 +18,14 @@
     uses: ./.github/workflows/validate_secrets.yml
     secrets: inherit
 
-<<<<<<< HEAD
-  certificates:
-    name: Create Certificates
-    needs: validate
-    runs-on: macos-15
-=======
   create_certs:
     name: Certificates
     needs: validate
-    runs-on: macos-14
+    runs-on: macos-15
     outputs:
       new_certificate_needed: ${{ steps.set_output.outputs.new_certificate_needed }}
 
->>>>>>> cf27d20a
     steps:
-
       # Checks-out the repo
       - name: Checkout Repo
         uses: actions/checkout@v4
@@ -53,22 +45,6 @@
       - name: Install Project Dependencies
         run: bundle install
 
-<<<<<<< HEAD
-      # Sync the GitHub runner clock with the Windows time server (workaround as suggested in https://github.com/actions/runner/issues/2996)
-      - name: Sync clock
-        run: sudo sntp -sS time.windows.com
-
-      # Create or update certificates for app
-      - name: Create Certificates
-        run: bundle exec fastlane certs
-        env:
-          TEAMID: ${{ secrets.TEAMID }}
-          GH_PAT: ${{ secrets.GH_PAT }}
-          MATCH_PASSWORD: ${{ secrets.MATCH_PASSWORD }}
-          FASTLANE_KEY_ID: ${{ secrets.FASTLANE_KEY_ID }}
-          FASTLANE_ISSUER_ID: ${{ secrets.FASTLANE_ISSUER_ID }}
-          FASTLANE_KEY: ${{ secrets.FASTLANE_KEY }}
-=======
       # Create or update Distribution certificate and provisioning profiles
       - name: Check and create or update Distribution certificate and profiles if needed
         run: |
@@ -84,7 +60,7 @@
         run: |
           CERT_STATUS_FILE="${{ github.workspace }}/fastlane/new_certificate_needed.txt"
           ENABLE_NUKE_CERTS=${{ vars.ENABLE_NUKE_CERTS }}
-          
+
           if [ -f "$CERT_STATUS_FILE" ]; then
             CERT_STATUS=$(cat "$CERT_STATUS_FILE" | tr -d '\n' | tr -d '\r') # Read file content and strip newlines
             echo "new_certificate_needed: $CERT_STATUS"
@@ -112,34 +88,33 @@
 
   # Nuke Certs if needed, and if the repository variable ENABLE_NUKE_CERTS is set to 'true', or if FORCE_NUKE_CERTS is set to 'true', which will always force certs to be nuked
   nuke_certs:
-      name: Nuke certificates
-      needs: [validate, create_certs]
-      runs-on: macos-14
-      if: ${{ (needs.create_certs.outputs.new_certificate_needed == 'true' && vars.ENABLE_NUKE_CERTS == 'true') || vars.FORCE_NUKE_CERTS == 'true' }}
-      steps:
-        - name: Output from step id 'check_certs'
-          run: echo "new_certificate_needed=${{ needs.create_certs.outputs.new_certificate_needed }}"
+    name: Nuke certificates
+    needs: [validate, create_certs]
+    runs-on: macos-14
+    if: ${{ (needs.create_certs.outputs.new_certificate_needed == 'true' && vars.ENABLE_NUKE_CERTS == 'true') || vars.FORCE_NUKE_CERTS == 'true' }}
+    steps:
+      - name: Output from step id 'check_certs'
+        run: echo "new_certificate_needed=${{ needs.create_certs.outputs.new_certificate_needed }}"
 
-        - name: Checkout repository
-          uses: actions/checkout@v4
+      - name: Checkout repository
+        uses: actions/checkout@v4
 
-        - name: Install dependencies
-          run: bundle install
+      - name: Install dependencies
+        run: bundle install
 
-        - name: Run Fastlane nuke_certs
-          run: |
-            set -e # Set error immediately after this step if error occurs
-            bundle exec fastlane nuke_certs
+      - name: Run Fastlane nuke_certs
+        run: |
+          set -e # Set error immediately after this step if error occurs
+          bundle exec fastlane nuke_certs
 
-        - name: Recreate Distribution certificate after nuking
-          run: |
-            set -e # Set error immediately after this step if error occurs
-            bundle exec fastlane certs
+      - name: Recreate Distribution certificate after nuking
+        run: |
+          set -e # Set error immediately after this step if error occurs
+          bundle exec fastlane certs
 
-        - name: Add success annotations for nuke and certificate recreation
-          if: ${{ success() }}
-          run: |
-            echo "::warning::⚠️ All Distribution certificates and TestFlight profiles have been revoked and recreated."
-            echo "::warning::❗️ If you have other apps being distributed by GitHub Actions / Fastlane / TestFlight that does not renew certificates automatically, please run the '3. Create Certificates' workflow for each of these apps to allow these apps to be built."
-            echo "::warning::✅ But don't worry about your existing TestFlight builds, they will keep working!"
->>>>>>> cf27d20a
+      - name: Add success annotations for nuke and certificate recreation
+        if: ${{ success() }}
+        run: |
+          echo "::warning::⚠️ All Distribution certificates and TestFlight profiles have been revoked and recreated."
+          echo "::warning::❗️ If you have other apps being distributed by GitHub Actions / Fastlane / TestFlight that does not renew certificates automatically, please run the '3. Create Certificates' workflow for each of these apps to allow these apps to be built."
+          echo "::warning::✅ But don't worry about your existing TestFlight builds, they will keep working!"