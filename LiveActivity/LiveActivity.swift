--- conflicted
+++ resolved
@@ -155,38 +155,11 @@
                 )
             }
 
-            var hasStaticColorScheme = context.state.glucoseColorScheme == "staticColor"
-
-<<<<<<< HEAD
+            let hasStaticColorScheme = context.state.glucoseColorScheme == "staticColor"
+
             return DynamicIsland {
                 DynamicIslandExpandedRegion(.leading) {
                     LiveActivityExpandedLeadingView(context: context, glucoseColor: glucoseColor)
-=======
-    @ViewBuilder private func changeLabel(context: ActivityViewContext<LiveActivityAttributes>) -> some View {
-        if !context.state.change.isEmpty {
-            Text(context.state.change).foregroundStyle(.primary).font(.headline)
-                .strikethrough(context.isStale, pattern: .solid, color: .red.opacity(0.6))
-        } else {
-            Text("--")
-        }
-    }
-
-    @ViewBuilder func mealLabel(
-        context: ActivityViewContext<LiveActivityAttributes>,
-        additionalState: LiveActivityAttributes.ContentAdditionalState
-    ) -> some View {
-        HStack {
-            VStack(alignment: .leading, spacing: 1, content: {
-                HStack {
-                    Image(systemName: "fork.knife")
-                        .font(.title3)
-                        .foregroundColor(.yellow)
-                }
-                HStack {
-                    Image(systemName: "syringe.fill")
-                        .font(.title3)
-                        .foregroundColor(.blue)
->>>>>>> 3f3e5094
                 }
                 DynamicIslandExpandedRegion(.trailing) {
                     LiveActivityExpandedTrailingView(
