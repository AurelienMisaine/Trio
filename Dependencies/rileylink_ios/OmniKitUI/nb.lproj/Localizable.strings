/* Accessibility format string for (1: localized volume)(2: time) */
"%1$@ units remaining at %2$@" = "%1$@ units remaining at %2$@";

/* The format string for displaying an offset from a time zone: (1: GMT)(2: -)(3: 4:00) */
"%1$@%2$@%3$@" = "%1$@%2$@%3$@";

/* Format string providing instructions for replacing pod due to a fault. (1: The fault description) */
"%1$@. Insulin delivery has stopped. Please deactivate and remove pod." = "%1$@. Insulintilførsel har stoppet. Vennligst deaktiver og fjern pod.";

/* Format string for delivered insulin. (1: The localized amount)
   Format string for insulin remaining in reservoir. (1: The localized amount) */
"%@ U" = "%@ E";

/* Format string for bolus progress when finished. (1: The localized amount) */
"%@ U (Finished)" = "%@ E (Ferdig)";

/* Format string for bolus progress. (1: The delivered amount) (2: The programmed amount) (3: the percent progress) */
"%@ U of %@ U (%@)" = "%@ E av %@ E (%@)";

/* Format string for temp basal rate. (1: The localized amount) */
"%@ U/hour" = "%@ E/time";

/* Format string for bolus percent progress. (1: Percent progress) */
"%@%%" = "%@%%";

/* Format string for reservoir reading when above or equal to maximum reading. (1: The localized amount) */
"%@+ U" = "%@+ E";

/* Appends a full-stop to a statement */
"%@." = "%@.";

/* Format string for reservoir volume. (1: The localized volume) */
"%@U" = "%@E";

/* The title of the cell showing the pod activated at time */
"Active Time" = "Aktiveringstidspunkt";

/* The title of the cell showing alarm status */
"Alarms" = "Alarmer";

/* Confirmation message for shutting down a pod */
"Are you sure you want to shutdown this pod?" = "Er du sikker på at du vil avslutte denne poden?";

/* Confirmation message for removing Omnipod PumpManager */
"Are you sure you want to stop using Omnipod?" = "Er du sikker på at du vil slutte å bruke Omnipod?";

/* The title text for the address assigned to the pod */
"Assigned Address" = "Tildelt Adresse";

/* The title of the cell showing pod basal status */
"Basal Delivery" = "Basalleveranse";

/* The title text for the basal rate schedule */
"Basal Rates" = "Basal-satser";

/* The title of the cell showing pod bolus status */
"Bolus Delivery" = "Bolus-leveranse";

/* The title of the cancel action in an action sheet */
"Cancel" = "Avbryt";

/* The title of the command to change pump time zone */
"Change Time Zone" = "Endre tidssone";

/* Progress message for changing pod time. */
"Changing time…" = "Endrer tid...";

/* The title of the configuration section in settings */
"Configuration" = "Konfigurasjon";

/* The title of the continue action in an action sheet */
"Continue" = "Fortsett";

/* Button title to deactivate pod because of fault during setup */
"Deactivate" = "Deaktiver";

/* Button title for pod deactivation
   Button title to deactivate pod */
"Deactivate Pod" = "Deaktiver Pod";

/* Button title to delete Omnipod PumpManager */
"Delete Omnipod" = "Slett Omnipod";

/* Title text for delivery limits */
"Delivery Limits" = "Leveransegrenser";

/* The title of the device information section in settings */
"Device Information" = "Enhetsinformasjon";

/* Title text for button to disable bolus beeps */
"Disable Bolus Beeps" = "Slå av lyd ved bolus";

/* Title text for button to enable bolus beeps */
"Enable Bolus Beeps" = "Slå på lyd ved bolus";

/* The alert title for disable bolus beeps error */
"Error disabling bolus beeps" = "Kunne ikke slå av lyd ved bolus";

/* The alert title for enable bolus beeps error */
"Error enabling bolus beeps" = "Kunne ikke slå på lyd ved bolus";

/* The alert title for a resume error */
"Error Resuming" = "Kunne ikke fortsette";

/* The alert title for a suspend error */
"Error Suspending" = "Kunne ikke stoppe";

/* The title of the cell showing the pod expiration reminder date */
"Expiration Reminder" = "Utløpspåminnelse";

/* The title of the cell showing the pod expiration after expiry */
"Expired" = "Utløpt";

/* The title of the cell showing the pod expiration */
"Expires" = "Utløper";

/* Pod life HUD view label */
"Fault" = "Feil";

/* The title of the command to finish pod setup */
"Finish pod setup" = "Fullfør oppsett for pod";

/* Accessibility format string for (1: localized volume)(2: time) */
"Greater than %1$@ units remaining at %2$@" = "Flere enn %1$@ enheter gjenstår klokken %2$@";

/* Instructions when deactivating pod that has been paired, but not attached. */
"Incompletely set up pod must be deactivated before pairing with a new one. Please deactivate and discard pod." = "Ufullstendig oppsatt pod må deaktiveres før sammenkobling med en ny. Vennligst deaktiver og kast pod.";

/* Instructions when deactivating pod that has been paired and possibly attached. */
"Incompletely set up pod must be deactivated before pairing with a new one. Please deactivate and remove pod." = "Ufullstendig oppsatt pod må deaktiveres før sammenkobling med en ny. Vennligst deaktiver og fjern pod.";

/* Button title to insert cannula during setup */
"Insert Cannula" = "Sett inn kanyle";

/* The title of the cell showing delivered insulin */
"Insulin Delivered" = "Levert insulin";

/* The error message shown when Loop's basal schedule has an unsupported rate */
"Invalid entry" = "Ugyldig oppføring";

/* The title of the cell showing the pod lot id */
"Lot" = "Parti";

/* The detail text for bolus delivery when no bolus is being delivered */
"None" = "Ingen";

/* Button title to pair with pod during setup */
"Pair" = "Koble sammen";

/* The title of the command to pair new pod */
"Pair New Pod" = "Koble sammen ny pod";

/* The text of the loading label when pairing */
"Pairing…" = "Kobler sammen...";

/* The title of the cell showing the pod pi version */
"PI Version" = "PI Versjon";

/* The title of the command to play test beeps */
"Play Test Beeps" = "Spill test-toner";

/* Progress message for play test beeps. */
"Play Test Beeps…" = "Spill test-toner...";

/* The title of the cell showing the pod pm version */
"PM Version" = "PM Versjon";

/* Label describing pod age view */
"Pod Age" = "Pod-alder";

/* Title of the pod settings view controller */
"Pod Settings" = "Pod-innstillinger";

/* The text of the loading label when pod is primed */
"Primed" = "Fyllt";

/* The text of the loading label when priming */
"Priming…" = "Fyller...";

/* Label describing time remaining view */
"Remaining" = "Gjenstående";

/* Label indicating pod replacement necessary
   The title of the command to replace pod */
"Replace Pod" = "Bytt pod";

/* The title of the command to replace pod when there is a pod fault */
"Replace Pod Now" = "Bytt pod nå";

/* The title of the cell showing reservoir status */
"Reservoir" = "Reservoar";

/* Button title for retrying pod deactivation */
"Retry Pod Deactivation" = "Prøv igjen å deaktivere pod";

/* Title of button to save delivery limit settings
   Title of button to sync basal profile when no pod paired */
"Save" = "Lagre";

/* The detail text of the basal row when pod is running scheduled basal */
"Schedule" = "Tidsplan";

/* The title of the status section in settings */
"Status" = "Status";

/* A message indicating a command succeeded */
"Succeeded" = "Suksess";

/* The detail text of the basal row when pod is suspended */
"Suspended" = "Suspendert";

/* Title text for the button to delete Omnipod PumpManager */
"Switch from Omnipod Pumps" = "Bytt fra Omnipod pumpe";

/* Title of button to sync basal profile from pod */
"Sync With Pod" = "Synkroniser med pod";

/* The title of the command to run the test command */
"Test Command" = "Test kommando";

/* Progress message for testing commands. */
"Testing Commands…" = "Tester kommandoer...";

/* The error message shown when Loop's basal schedule has more entries than the pod can support */
"Too many entries" = "For mange oppføringer";

/* Instructions when pod cannot be deactivated */
"Unable to deactivate pod. Please continue and pair a new one." = "Kunne ikke deaktivere pod. Vennligst fortsett og koble sammen med en ny.";

/* The detail text for delivered insulin when no measurement is available */
<<<<<<< HEAD
"Unknown" = "Ukjent";
=======
"Unknown" = "Ukjent";
>>>>>>> 4709995e
<|MERGE_RESOLUTION|>--- conflicted
+++ resolved
@@ -228,8 +228,4 @@
 "Unable to deactivate pod. Please continue and pair a new one." = "Kunne ikke deaktivere pod. Vennligst fortsett og koble sammen med en ny.";
 
 /* The detail text for delivered insulin when no measurement is available */
-<<<<<<< HEAD
-"Unknown" = "Ukjent";
-=======
-"Unknown" = "Ukjent";
->>>>>>> 4709995e
+"Unknown" = "Ukjent";