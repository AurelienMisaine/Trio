/* The title of the section describing commands */
"Commands" = "Commandes";

/* The connected state */
"Connected" = "Connecté";

/* The in-progress connecting state */
"Connecting" = "De liaison";

/* The title of the cell showing BLE connection state */
"Connection State" = "Etat de connexion";

/* The title of the section describing the device */
"Device" = "Dispositif";

/* The title of the devices table section in RileyLink settings */
"Devices" = "Appareils";

/* The disconnected state */
"Disconnected" = "Débranché";

/* The in-progress disconnecting state */
"Disconnecting" = "Se déconnecter";

/* The title of the cell showing firmware version */
"Firmware" = "Microprogramme";

/* The title of the cell showing current rileylink frequency */
"Frequency" = "Fréquence";

/* The title of the cell showing device name */
"Name" = "Nom";

/* RileyLink setup description */
"RileyLink allows for communication with the pump over Bluetooth Low Energy." = "RileyLink permet la communication avec la pompe via Bluetooth Low Energy.";

/* The title of the cell showing BLE signal strength (RSSI) */
"Signal Strength" = "Force du signal";

/* The header of the cells showing connection monitoring */
"Connection Monitoring" = "Supervision";

/* The title of the cell showing uptime */
<<<<<<< HEAD
"Uptime" = "Temps de fonctionnement";

/* The title of the cell showing battery level */
"Battery level" = "Niveau de batterie";

/* The title of the cell showing Voltage */
"Voltage" = "Voltage (Tension)";

/* "The title of the section for alerts" */
"Alert" = "Alerte";

/* The title of the cell showing Low Battery Alert */
"Low Battery Alert" = "Alerte de batterie faible";

/* Header of list showing battery level alert options */
"Battery level Alert" = "Alerte de niveau batterie";

/* Battery level alert OFF in list of options */
"OFF" = "Désactivé";

/* The title of the command to update diagnostic LEDs */
"Diagnostic LEDs" = "Diagnostic";

/* The title of the command to fetch RileyLink statistics */
"Get RileyLink Statistics" = "Obtenir les statistiques de RileyLink";

/* The title of the command to invert BLE connection LED logic */
"Invert LED Logic" = "Inverser la logique des LED";

/* The header of the cells showing test commands */
"Test Commands" = "Commande de test";

/* The title of the cell showing Lighten Yellow LED */
"Lighten Yellow LED" = "Éclaircir la LED jaune";

/* The title of the cell showing Lighten Yellow LED */
"Lighten Red LED" = "Éclaircir la LED rouge";

/* The title of the cell showing Test Vibration */
"Test Vibration" = "Test de la vibration";

/* The title of the cell for sounding device finding piezo */
"Find Device" = "Localiser l'appareil";

/* The title of the cell for connection LED */
"Connection LED" = "Connectez les LED";

/* The title of the cell for connection vibration */
"Connection Vibration" = "Vibreur de connexion";

/* Detail text when battery alert disabled. */
"Off" = "Off";

/* Text indicating LED Mode is on */
"On" = "On";

/* Text indicating LED Mode is off */
"Off" = "Off";

/* Text indicating LED Mode is auto */
"Auto" = "Auto";
=======
"Uptime" = "Temps de fonctionnement";
>>>>>>> ed93a8fa
<|MERGE_RESOLUTION|>--- conflicted
+++ resolved
@@ -37,72 +37,5 @@
 /* The title of the cell showing BLE signal strength (RSSI) */
 "Signal Strength" = "Force du signal";
 
-/* The header of the cells showing connection monitoring */
-"Connection Monitoring" = "Supervision";
-
 /* The title of the cell showing uptime */
-<<<<<<< HEAD
-"Uptime" = "Temps de fonctionnement";
-
-/* The title of the cell showing battery level */
-"Battery level" = "Niveau de batterie";
-
-/* The title of the cell showing Voltage */
-"Voltage" = "Voltage (Tension)";
-
-/* "The title of the section for alerts" */
-"Alert" = "Alerte";
-
-/* The title of the cell showing Low Battery Alert */
-"Low Battery Alert" = "Alerte de batterie faible";
-
-/* Header of list showing battery level alert options */
-"Battery level Alert" = "Alerte de niveau batterie";
-
-/* Battery level alert OFF in list of options */
-"OFF" = "Désactivé";
-
-/* The title of the command to update diagnostic LEDs */
-"Diagnostic LEDs" = "Diagnostic";
-
-/* The title of the command to fetch RileyLink statistics */
-"Get RileyLink Statistics" = "Obtenir les statistiques de RileyLink";
-
-/* The title of the command to invert BLE connection LED logic */
-"Invert LED Logic" = "Inverser la logique des LED";
-
-/* The header of the cells showing test commands */
-"Test Commands" = "Commande de test";
-
-/* The title of the cell showing Lighten Yellow LED */
-"Lighten Yellow LED" = "Éclaircir la LED jaune";
-
-/* The title of the cell showing Lighten Yellow LED */
-"Lighten Red LED" = "Éclaircir la LED rouge";
-
-/* The title of the cell showing Test Vibration */
-"Test Vibration" = "Test de la vibration";
-
-/* The title of the cell for sounding device finding piezo */
-"Find Device" = "Localiser l'appareil";
-
-/* The title of the cell for connection LED */
-"Connection LED" = "Connectez les LED";
-
-/* The title of the cell for connection vibration */
-"Connection Vibration" = "Vibreur de connexion";
-
-/* Detail text when battery alert disabled. */
-"Off" = "Off";
-
-/* Text indicating LED Mode is on */
-"On" = "On";
-
-/* Text indicating LED Mode is off */
-"Off" = "Off";
-
-/* Text indicating LED Mode is auto */
-"Auto" = "Auto";
-=======
-"Uptime" = "Temps de fonctionnement";
->>>>>>> ed93a8fa
+"Uptime" = "Temps de fonctionnement";