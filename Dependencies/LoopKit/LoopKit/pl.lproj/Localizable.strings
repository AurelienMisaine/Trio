/* Describes a certain bolus failure (1: size of the bolus in units) */
"%1$@ U bolus failed" = "%1$@ J bolusa nie zostało podane";

/* Describes an uncertain bolus failure (1: size of the bolus in units) */
"%1$@ U bolus may not have succeeded" = "%1$@ J bolusa mogło nie zostać podane";

/* The error description describing when Health sharing was denied */
"Authorization Denied" = "Odmowa autoryzacji";

/* Recovery instruction for an uncertain bolus failure */
"Check your pump before retrying" = "Sprawdź pompę zanim spróbujesz ponownie";

/* The description of an error returned when attempting to delete a sample not shared by the current app */
"com.loudnate.CarbKit.deleteCarbEntryUnownedErrorDescription" = "Odmowa autoryzacji";

/* The error recovery suggestion when attempting to delete a sample not shared by the current app */
"com.loudnate.carbKit.sharingDeniedErrorRecoverySuggestion" = "Ten wynik może być usunięty z aplikacji Zdrowie";

/* Generic pump error description */
"Communication Failure" = "Błąd komunikacji";

/* Generic pump error description */
"Connection Failure" = "Błąd połączenia";

/* Generic pump error description */
"Device Refused" = "Urządzenie odmówiło";

/* Recovery suggestion for a no data error */
"Ensure carb data exists for the specified date" = "Upewnij się, że wartość istnieje w tej dacie";

/* Glucose trend down */
"Falling" = "Spadek";

/* Glucose trend down-down */
"Falling fast" = "Szybki spadek";

/* Glucose trend down-down-down */
"Falling very fast" = "Bardzo szybki spadek";

/* Glucose trend flat */
"Flat" = "Powolna zmiana";

/* The short unit display string for grams per U */
"g/U" = "g/J";

/* Generic pump error description */
"Invalid Configuration" = "Nieprawidłowa konfiguracja";

/* Recovery instruction for a certain bolus failure */
"It is safe to retry" = "Można bezpiecznie ponowić podanie bolusa";

/* The short unit display string for milligrams per deciliter per U */
"mg/dL/U" = "mg/dL/J";

/* The short unit display string for millimoles per liter */
"mmol/L" = "mmol/L";

/* The short unit display string for millimoles per liter per U */
"mmol/L/U" = "mmol/L/J";

/* Sensor state description for the non-valid state */
"Needs Attention" = "Potrzebuje uwagi";

/* Describes an error for no data found in a CarbStore request */
"No values found" = "Nie znaleziono wartości";

/* Sensor state description for the valid state */
"OK" = "OK";

/* The error recovery suggestion when Health sharing was denied */
"Please re-enable sharing in Health" = "Włącz ponownie udostępnianie w aplikacji Zdrowie";

/* Glucose trend up */
"Rising" = "Wzrost";

/* Glucose trend up-up */
"Rising fast" = "Szybki wzrost";

/* Glucose trend up-up-up */
"Rising very fast" = "Bardzo szybki wzrost";

/* The short unit display string for international units of insulin */
"U" = "J";

/* The short unit display string for international units of insulin per hour */
"U/hr" = "J/godz";

/* The long unit display string for a singular international unit of insulin */
"Unit" = "Jednostka";

/* The long unit display string for a singular international unit of insulin per hour */
"Unit/hour" = "Jednostka/godzinę";

/* The long unit display string for international units of insulin */
"Units" = "Jednostki";

/* The long unit display string for international units of insulin per hour */
<<<<<<< HEAD
"Units/hour" = "Jednostki/godzinę";
=======
"Units/hour" = "Jednostki/godzinę";
>>>>>>> 4709995e
<|MERGE_RESOLUTION|>--- conflicted
+++ resolved
@@ -95,8 +95,4 @@
 "Units" = "Jednostki";
 
 /* The long unit display string for international units of insulin per hour */
-<<<<<<< HEAD
-"Units/hour" = "Jednostki/godzinę";
-=======
-"Units/hour" = "Jednostki/godzinę";
->>>>>>> 4709995e
+"Units/hour" = "Jednostki/godzinę";