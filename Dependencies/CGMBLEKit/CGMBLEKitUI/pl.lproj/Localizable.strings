--- conflicted
+++ resolved
@@ -69,8 +69,4 @@
 "Trend" = "Trend";
 
 /* The title text for the upload glucose switch cell */
-<<<<<<< HEAD
-"Upload Readings" = "Wysyłaj odczyty";
-=======
-"Upload Readings" = "Wysyłaj odczyty";
->>>>>>> f3427763
+"Upload Readings" = "Wysyłaj odczyty";