--- conflicted
+++ resolved
@@ -6,15 +6,12 @@
 
 /* Class = "UILabel"; text = "Detail"; ObjectID = "GOT-KQ-cEh"; */
 "GOT-KQ-cEh.text" = "Detail";
-<<<<<<< HEAD
-=======
 
 /* Class = "UITableViewSection"; footerTitle = "The transmitter ID can be found printed on the back of the device, on the side of the box it came in, and from within the settings menus of the receiver and mobile app."; ObjectID = "Qub-6B-0aB"; */
 "Qub-6B-0aB.footerTitle" = "Lähettimen tunniste on painettu lähettimen pohjaan ja tuotepakkauksen sivulle. Se löytyy myös vastaanottimen ja mobiilisovelluksen asetusvalikosta.";
 
 /* Class = "UITableViewSection"; headerTitle = "Transmitter ID"; ObjectID = "Qub-6B-0aB"; */
 "Qub-6B-0aB.headerTitle" = "Lähettimen tunniste";
->>>>>>> f3427763
 
 /* Class = "UITableViewSection"; footerTitle = "Data can be downloaded over the Internet from Share when the transmitter connection fails."; ObjectID = "k1N-Rg-XDy"; */
 "k1N-Rg-XDy.footerTitle" = "Tiedot voidaan ladata Internetistä Share-palvelimelta, kun yhteys lähettimeen epäonnistuu.";
