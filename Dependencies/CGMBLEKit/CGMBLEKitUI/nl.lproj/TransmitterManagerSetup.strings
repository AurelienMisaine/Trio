--- conflicted
+++ resolved
@@ -7,15 +7,12 @@
 /* Class = "UILabel"; text = "Detail"; ObjectID = "GOT-KQ-cEh"; */
 "GOT-KQ-cEh.text" = "Detail";
 
-<<<<<<< HEAD
-=======
 /* Class = "UITableViewSection"; footerTitle = "The transmitter ID can be found printed on the back of the device, on the side of the box it came in, and from within the settings menus of the receiver and mobile app."; ObjectID = "Qub-6B-0aB"; */
 "Qub-6B-0aB.footerTitle" = "De zenderserienummer staat achter op het apparaat, op de zijkant van de verpakking en in het instellingenmenu van de ontvanger en de app.";
 
 /* Class = "UITableViewSection"; headerTitle = "Transmitter ID"; ObjectID = "Qub-6B-0aB"; */
 "Qub-6B-0aB.headerTitle" = "Zenderserienummer";
 
->>>>>>> f3427763
 /* Class = "UITableViewSection"; footerTitle = "Data can be downloaded over the Internet from Share when the transmitter connection fails."; ObjectID = "k1N-Rg-XDy"; */
 "k1N-Rg-XDy.footerTitle" = "Gegevens kunnen via het internet van Share gedownload worden wanneer de verbinding met de zender uitvalt.";
 
@@ -23,7 +20,6 @@
 "k1N-Rg-XDy.headerTitle" = "Dexcom Share";
 
 /* Class = "UITextField"; placeholder = "Enter the 6-digit transmitter ID"; ObjectID = "nKX-TW-GhD"; */
-<<<<<<< HEAD
 "nKX-TW-GhD.placeholder" = "Vul de 6 cijferige zenderserienummer in";
 
 /* Class = "UITableViewSection"; footerTitle = "The transmitter ID can be found printed on the back of the device, on the side of the box it came in, and from within the settings menus of the receiver and mobile app."; ObjectID = "Qub-6B-0aB"; */
@@ -31,6 +27,3 @@
 
 /* Class = "UITableViewSection"; headerTitle = "Transmitter ID"; ObjectID = "Qub-6B-0aB"; */
 "Qub-6B-0aB.headerTitle" = "Zenderserienummer";
-=======
-"nKX-TW-GhD.placeholder" = "Vul de 6 cijferige zenderserienummer in";
->>>>>>> f3427763
