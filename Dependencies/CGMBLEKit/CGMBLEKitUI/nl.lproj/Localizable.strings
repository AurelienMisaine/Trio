--- conflicted
+++ resolved
@@ -22,21 +22,15 @@
 
 /* Section title for latest glucose calibration */
 "Latest Calibration" = "Laatste Kalibratie";
-<<<<<<< HEAD
 
 /* Section title for latest connection date */
 "Latest Connection" = "Laatste Verbinding";
 
 /* Section title for latest glucose reading */
 "Latest Reading" = "Laatste Meting";
-=======
-
-/* Section title for latest glucose reading */
-"Latest Reading" = "Laatste Meting";
 
 /* Section title for latest connection date */
 "Latest Connection" = "Laatste Verbinding";
->>>>>>> f3427763
 
 /* Button title to open CGM app */
 "Open App" = "Open App";
@@ -52,8 +46,6 @@
 
 /* Title describing sensor session age */
 "Session Age" = "Sessieduur";
-<<<<<<< HEAD
-=======
 
 /* Section title for remote data synchronization */
 "Remote Data Synchronization" = "Remote Gegevenssynchronisatie";
@@ -63,7 +55,6 @@
 
 /* Title describing past sensor expiration */
 "Sensor Expired" = "Sensor Verlopen";
->>>>>>> f3427763
 
 /* Title describing CGM calibration and battery state */
 "Status" = "Status";
@@ -78,8 +69,4 @@
 "Trend" = "Trend";
 
 /* The title text for the upload glucose switch cell */
-<<<<<<< HEAD
-"Upload Readings" = "Upload Metingen";
-=======
-"Upload Readings" = "Upload Metingen";
->>>>>>> f3427763
+"Upload Readings" = "Upload Metingen";