--- conflicted
+++ resolved
@@ -23,13 +23,8 @@
                 carbs: carbs,
                 fat: Decimal(quantityFat),
                 protein: Decimal(quantityProtein),
-<<<<<<< HEAD
-                note: "add with shortcuts",
+                note: (note?.isEmpty ?? true) ? "Via Shortcut" : note!,
                 enteredBy: CarbsEntry.local,
-=======
-                note: (note?.isEmpty ?? true) ? "Via Shortcut" : note!,
-                enteredBy: CarbsEntry.manual,
->>>>>>> 477dfd77
                 isFPU: false, fpuID: nil
             )],
             areFetchedFromRemote: false
