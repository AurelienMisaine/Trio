import Foundation

struct PumpHistoryEvent: JSON, Equatable {
    let id: String
    let type: EventType
    let timestamp: Date
    let amount: Decimal?
    let duration: Int?
    let durationMin: Int?
    let rate: Decimal?
    let temp: TempType?
    let carbInput: Int?
    let note: String?

    init(
        id: String,
        type: EventType,
        timestamp: Date,
        amount: Decimal? = nil,
        duration: Int? = nil,
        durationMin: Int? = nil,
        rate: Decimal? = nil,
        temp: TempType? = nil,
        carbInput: Int? = nil,
        note: String? = nil
    ) {
        self.id = id
        self.type = type
        self.timestamp = timestamp
        self.amount = amount
        self.duration = duration
        self.durationMin = durationMin
        self.rate = rate
        self.temp = temp
        self.carbInput = carbInput
        self.note = note
    }
}

enum EventType: String, JSON {
    case bolus = "Bolus"
    case mealBulus = "Meal Bolus"
    case correctionBolus = "Correction Bolus"
    case snackBolus = "Snack Bolus"
    case bolusWizard = "BolusWizard"
    case tempBasal = "TempBasal"
    case tempBasalDuration = "TempBasalDuration"
    case pumpSuspend = "PumpSuspend"
    case pumpResume = "PumpResume"
    case pumpAlarm = "PumpAlarm"
    case pumpBattery = "PumpBattery"
    case rewind = "Rewind"
    case prime = "Prime"
    case journalCarbs = "JournalEntryMealMarker"

    case nsTempBasal = "Temp Basal"
    case nsCarbCorrection = "Carb Correction"
    case nsTempTarget = "Temporary Target"
<<<<<<< HEAD
    case nsSiteChange = "Site Change"
=======
    case nsInsulinChange = "Insulin Change"
    case nsSiteChange = "Site Change"
    case nsBatteryChange = "Pump Battery Change"
    case nsAnnouncement = "Announcement"
>>>>>>> 361bfcb5
    case nsSensorChange = "Sensor Start"
}

enum TempType: String, JSON {
    case absolute
    case percent
}

extension PumpHistoryEvent {
    private enum CodingKeys: String, CodingKey {
        case id
        case type = "_type"
        case timestamp
        case amount
        case duration
        case durationMin = "duration (min)"
        case rate
        case temp
        case carbInput = "carb_input"
        case note
    }
}<|MERGE_RESOLUTION|>--- conflicted
+++ resolved
@@ -56,14 +56,10 @@
     case nsTempBasal = "Temp Basal"
     case nsCarbCorrection = "Carb Correction"
     case nsTempTarget = "Temporary Target"
-<<<<<<< HEAD
-    case nsSiteChange = "Site Change"
-=======
     case nsInsulinChange = "Insulin Change"
     case nsSiteChange = "Site Change"
     case nsBatteryChange = "Pump Battery Change"
     case nsAnnouncement = "Announcement"
->>>>>>> 361bfcb5
     case nsSensorChange = "Sensor Start"
 }
 
