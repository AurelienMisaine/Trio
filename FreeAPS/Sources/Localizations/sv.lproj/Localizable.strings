/* 
  Localizable.strings
  FreeAPS X
*/
/* Add insulin without actually bolusing */
"Add insulin without actually bolusing" = "Lägg till insulin utan att ge bolus";

/* Amount */
"Amount Bolus" = "Mängd insulin";

/* Bolus */
"Bolus" = "Bolus";

/* Close */
"Close" = "Stäng";

/* Continue without bolus */
"Continue without bolus" = "Fortsätt utan bolus";

/* Enact Bolus */
"Enact Bolus" = "Ge bolus";

/* Enact bolus */
"Enact bolus" = "Ge bolus";

/* Insulin recommended */
"Insulin recommended" = "Rekommenderad insulindos";

/* Insulin required */
"Insulin required" = "Insulin som krävs";

/* StringRecommendation */
"Recommendation" = "Rekommendation";

/* Wait please */
"Wait please" = "Vänta...";

/* Agree and continue */
"Agree and continue" = "Godkänn och fortsätt";

/* Disclaimer */
"Disclaimer" = "Varning";

/* Disclaimer Description */
"FreeAPS X is in an active development state. We do not recommend to use the system for everyday control of blood glucose! Use it for testing purposes only at your own risk. We are not responsible for your decisions and actions." = "FreeAPS X är under utveckling. Vi rekommederar inte att använda denna app för behandling av ditt blodsocker i detta tidiga skede. Använd för test och på egen risk. Vi tar inget ansvar för dina beslut eller handlingar.";

/* %d min ago
%d min ago */
"%d min ago" = "%d min sedan";

/* Enacted at a date */
"Enacted at %@" = "Gavs kl %@";

/* Home title */
"Home" = "Hem";

/* Looping in progress */
"looping" = "loopar";

/* Status Title : No Suggestion */
"No suggestion" = "Inget förslag";

/* Replace pod */
"Replace pod" = "Byt podd";

/* Status Title : Suggest */
"Suggested" = "Föreslagen";

/* Suggested at a date */
"Suggested at %@" = "Föreslagen kl %@";

/* Add Carbs */
"Add Carbs" = "Lägg till kolhydrater";

/* Amount Carbs */
"Amount Carbs" = "Mängd kolhydrater";

/* Grams unit */
"grams" = "gram";

/* A you sure delete preset? */
"A you sure?" = "Är du säker?";

/* Bottom target temp */
"Bottom target" = "Nedre mål";

/* Cancel preset name */
"Cancel" = "Avbryt";

/* Cancel Temp Target */
"Cancel Temp Target" = "Avbryt temporär basal";

/* Custom target temp */
"Custom" = "Anpassad";

/* Date */
"Date" = "Datum";

/* Delete */
"Delete" = "Radera";

/* Delete preset %@ */
<<<<<<< HEAD
"Delete preset \"%@\"" = "Delete preset \"%@\"";
=======
"Delete preset \"%@\"" = "Ta bort förval \"%@\"";
>>>>>>> 2c674004

/* Duration target temp */
"Duration" = "Duration";

/* Enact Temp Target */
"Enact Temp Target" = "Starta tillfälligt mål";

/* Enter preset name */
"Enter preset name" = "Ange namn för förval";

/* minutes target temp */
"minutes" = "minuter";

/* Presets title */
"Presets" = "Förinställningar";

/* Save preset name */
"Save" = "Spara";

/* Save as preset */
"Save as preset" = "Spara som förval";

/* Top target temp */
"Top target" = "Övre mål";

/* Autotune Title */
"Autotune" = "Autotune";

/* Basal profile */
"Basal profile" = "Basalinställningar";

/* Carb ratio */
"Carb ratio" = "Insulinkvoter";

/* Delete autotune data */
"Delete autotune data" = "Rensa autotune-data";

/* Run now */
"Run now" = "Kör nu";

/* Sensitivity */
"Sensitivity" = "Insulinkänslighet";

/* Use Autotune */
"Use Autotune" = "använd Autotune";

/* Add profile basal */
"Add" = "Lägg till";

/* Basal Profile */
"Basal Profile" = "Basalinställningar";

/* Rate basal profile */
"Rate" = "Dos";

/* Save on Pump */
"Save on Pump" = "Spara på pump";

/* Saving... */
"Saving..." = "Sparar...";

/* Schedule */
"Schedule" = "Schema";

/* starts at */
"starts at" = "startar kl";

/* Time basal profile */
"Time" = "Tid";

/* Calculated Ratio */
"Calculated Ratio" = "Beräknad kvot";

/* Carb Ratios Title */
"Carb Ratios" = "Insulinkvoter";

/* Ratio Carb */
"Ratio" = "Kvot";

/* Autosens */
"Autosens" = "Autosens";

/* Calculated Sensitivity */
"Calculated Sensitivity" = "Beräknad känslighet";

/* Insulin Sensitivities */
"Insulin Sensitivities" = "Insulinkänslighet";

/* Sensitivity Ratio */
"Sensitivity Ratio" = "Insulinkänslighetskvot";

/* Dismiss */
"Dismiss" = "Avfärda";

/* Important message */
"Important message" = "Viktigt meddelande";

/* Amount */
"Amount" = "Mängd";

/* Cancel Temp Basal */
"Cancel Temp Basal" = "Avbryt temporär basal";

/* Duration */
"Duration" = "Duration";

/* Enact temp Basal*/
"Enact" = "Utför";

/* Manual Temp Basal */
"Manual Temp Basal" = "Manuell temporär basal";

/* Allow uploads */
"Allow uploads" = "Tillåt uppladdning";

/* API secret */
"API secret" = "API-hemlighet";

/* Connect */
"Connect" = "Anslut";

/* Connected! */
"Connected!" = "Ansluten!";

/* Connecting... */
"Connecting..." = "Ansluter...";

/* Invalid URL */
"Invalid URL" = "Ogiltig URL";

/* Local glucose source */
"Local glucose source" = "Lokal glukoskälla";

/* Nightscout Config */
"Nightscout Config" = "Ställ in Nightscout";

/* Port */
"Port" = "Port";

/* URL */
"URL" = "URL";

/* Use local glucose server */
"Use local glucose server" = "Använd lokal server som glukoskälla";

/* Edit settings json */
"Edit settings json" = "Ändra inställningar för json";

/* Glucose units */
"Glucose units" = "Glukosenheter";

/* Preferences */
"Preferences" = "Inställningar";

/* Recommended Insulin Fraction */
"Recommended Insulin Fraction" = "Kvot av rekommenderad mängd insulin";

/* Remote control */
"Remote control" = "Fjärrstyrning";

/* Add Medtronic */
"Add Medtronic" = "Lägg till Medtronic";

/* Add Omnipod */
"Add Omnipod" = "Lägg till Omnipod";

/* Add Simulator */
"Add Simulator" = "Lägg till simulator";

/* Model */
"Model" = "Modell";

/* Pump config */
"Pump config" = "Pumpkonfiguration";

/* Delivery limits */
"Delivery limits" = "Maxdoser";

/* Duration of Insulin Action */
"Duration of Insulin Action" = "Insulinets verkningstid";

/* hours */
"hours" = "timmar";

/* Max Basal */
"Max Basal" = "Max basal";

/* Max Bolus */
"Max Bolus" = "Max bolus";

/* Pump Settings */
"Pump Settings" = "Pumpinställningar";

/* Save on Pump */
"Save on Pump" = "Spara på pump";

/* U/hr */
"U/hr" = "E/h";

/* Autotune */
"Autotune Conf" = "Autotune";

/* Basal Profile */
"Basal Profile Conf" = "Basalinställningar";

/* Carb Ratios */
"Carb Ratios Conf" = "Insulinkvoter";

/* Closed loop */
"Closed loop" = "Sluten loop";

/* Configuration */
"Configuration" = "Konfiguration";

/* Devices */
"Devices" = "Enheter";

/* Insulin Sensitivities */
"Insulin Sensitivities Conf" = "Insulinkänslighet";

/* Preferences */
"Preferences Conf" = "Inställningar";

/* Pump */
"Pump" = "Pump";

/* Pump Settings */
"Pump Settings Conf" = "Pumpinställningar";

/* Services */
"Services" = "Tjänster";

/* Settings */
"Settings" = "Inställningar";

/* Share logs */
"Share logs" = "Dela loggar";

/* Target Ranges */
"Target Ranges Conf" = "Målområde";

/* High target */
"High target" = "Övre målvärde";

/* Low target */
"Low target" = "Undre målvärde";

/* Target Ranges */
"Target Ranges" = "Målområden";

/* Bolusing.. */
"Bolusing" = "Ger bolus";

/* Pump suspended */
"Pump suspended" = "Pump pausad";

/* middleware */
"Middleware" = "Middleware";

/* Clear */
"Clear" = "Rensa";

/* Done */
"Done" = "Klar";<|MERGE_RESOLUTION|>--- conflicted
+++ resolved
@@ -100,11 +100,7 @@
 "Delete" = "Radera";
 
 /* Delete preset %@ */
-<<<<<<< HEAD
-"Delete preset \"%@\"" = "Delete preset \"%@\"";
-=======
 "Delete preset \"%@\"" = "Ta bort förval \"%@\"";
->>>>>>> 2c674004
 
 /* Duration target temp */
 "Duration" = "Duration";
