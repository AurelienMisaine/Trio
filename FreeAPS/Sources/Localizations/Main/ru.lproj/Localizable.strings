/*
  Localizable.strings
  FreeAPS X
*/
/* -------------------------------- */
/* Bolus screen when adding insulin */
"Add insulin without actually bolusing" = "Добавить инсулин без болюса";

/* Add insulin from source outside of pump */
"Add %@ without bolusing" = "Добавить %@ без болюса";

"Bolus" = "Болюс";

"Close" = "Закрыть";

/* Continue after added carbs without bolus */
"Continue without bolus" = "Продолжить без болюса";

/* Header */
"Enact Bolus" = "Ввод болюса";

/* Button */
"Enact bolus" = "Ввести болюс";

/*  */
"Insulin recommended" = "Рекомендуется инсулина";

/*  */
"Insulin required" = "Необходимо инсулина";

/* Bolus screen */
"Recommendation" = "Рекомендация";

/* Button */
"Clear" = "Очистить";

/* Button */
"Done" = "Готово";

/*  */
"Wait please" = "Подождите";

/*  */
"Agree and continue" = "Согласиться и Продолжить";

/* Headline in enacted pop up (at: at what time) */
<<<<<<< HEAD
"Enacted at" = "Enacted at";

/* Headline in suggested pop up (at: at what time) */
"Suggested at" = "Suggested at";
=======
"Enacted at" = "Принято в";

/* Headline in suggested pop up (at: at what time) */
"Suggested at" = "Предложено в";
>>>>>>> 181b6fc6

/* Home title */
"Home" = "Главная";

/* Looping in progress */
"looping" = "выполняется";

/* min ago since last loop */
"min ago" = "мин. назад";

/* Status Title */
"No suggestion" = "Нет предложений";

/* Replace pod text in Header */
"Replace pod" = "Замените под";

/* Add carbs screen */
"Add Carbs" = "Ввод углеводов";

/* Add carbs header and button in Watch app. You can skip the last " " space. It's just for differentiation */
"Add Carbs " = "Ввод углеводов";

/*  */
"Amount Carbs" = "Кол-во углеводов";

/* Grams unit */
"grams" = "грамм";

/*  */
"Carbs required" = "Требуются углеводы";

/* */
"Are you sure?" = "Вы уверены?";

/* Bottom target temp */
"Bottom target" = "Нижняя граница";

/* Cancel preset name */
"Cancel" = "Отмена";

/*  */
"Cancel Temp Target" = "Отменить временную цель";

/* Custom temp target */
"Custom" = "Своя";

/*  */
"Date" = "Дата";

/*  */
"Delete" = "Удалить";

/* Delete preset temp target */
"Delete preset \"%@\"" = "Удалить шаблон \"%@\"";

/* Duration of target temp or temp basal */
"Duration" = "Длительность";

/*  */
"Enact Temp Target" = "Временная цель";

/*  */
"Enter preset name" = "Название шаблона";

/* Preset name */
"Name" = "Название";

/* minutes of target temp */
"minutes" = "минут";

/*  */
"Presets" = "Шаблоны";

/* Save preset name */
"Save" = "Сохранить";

/*  */
"Save as preset" = "Сохранить как шаблон";

/* Upper temp target limit */
"Top target" = "Верхняя граница";

/*  Temp target set for ... minutes */
"for" = "на";

/*  Temp target set for ... minutes */
"min" = "мин";

/*  */
"Autotune" = "Автотюн";

/*  */
"Basal profile" = "Базальный профиль";

/*  */
"Carb ratio" = "Углеводный коефициент";

/*  */
"Delete autotune data" = "Удалить данные автотюна";

/*  */
"Run now" = "Выполнить";

/*  */
"Last run" = "Последний запуск";

/*  */
"Sensitivity" = "Чувствительность";

/*  */
"Use Autotune" = "Использовать автотюн";

/* Add profile basal */
"Add" = "Добавить";

/*  */
"Basal Profile" = "Базальный профиль";

/* Rate basal profile */
"Rate" = "Скорость";

/*  */
"Save on Pump" = "Сохранить на помпу";

/*  */
"Saving..." = "Сохранение...";

/*  */
"Schedule" = "График";

/*  */
"starts at" = "начинается в";

/* Time basal profile */
"Time" = "Время";

/* */
"Calculated Ratio" = "Рассчитанное соотношение";

/* Carb Ratios header */
"Carb Ratios" = "Углеводные коэффициенты";

/*  */
"Ratio" = "Коэффициент";

/*  */
"Autosens" = "Автосенс";

/*  */
"Calculated Sensitivity" = "Рассчитанная Чувствительность";

/*  */
"Insulin Sensitivities" = "Чувствительность к инсулину";

/* */
"Sensitivity Ratio" = "Коэффициент Чувствительности";

/*  */
"Dismiss" = "Отклонить";

/*  */
"Important message" = "Важное сообщение";

/*  */
"Amount" = "Количество";

/* */
"Cancel Temp Basal" = "Отменить ВБС";

/* Enact
Enact a temp Basal or a temp target */
"Enact" = "Запустить";

/* */
"Manual Temp Basal" = "Ручная ВБС";

/* Allow uploads tp NS */
"Allow uploads" = "Разрешить выгрузку";

/* API secret in NS */
"API secret" = "API секрет";

/* Connect to NS */
"Connect" = "Подключить";

/* Connected to NS */
"Connected!" = "Подключено!";

/* Connecting to NS */
"Connecting..." = "Подключение...";

/*  */
"Invalid URL" = "Неверный URL";

/*  */
"Local glucose source" = "Локальный источник глюкозы";

/* Header */
"Nightscout Config" = "Nightscout";

/*  */
"Port" = "Порт";

/*  */
"URL" = "URL";

/**/
"Use local glucose server" = "Использовать локальный сервер глюкозы";

/*  */
"Edit settings json" = "Редактировать json настроек";

/* */
"Glucose units" = "Единицы измерения глюкозы";

/*  */
"Preferences" = "Предпочтения";

/* Recommended Insulin Fraction in preferences */
"Recommended Insulin Fraction" = "Рекомендуемая дробь инсулина";

/* Do you want to show bolus screen after added carbs? */
"Skip Bolus screen after carbs" = "Пропустить экран болюса после ввода углеводов";

/* Allow remote control from NS */
"Remote control" = "Удаленное управление";

/* Add Medtronic pump */
"Add Medtronic" = "Добавить Medtronic";

/* Add Omnipod pump */
"Add Omnipod" = "Добавить Omnipod";

/* Add Simulator pump */
"Add Simulator" = "Добавить Cимулятор";

/* Insulin model */
"Model" = "Модель";

/*  */
"Pump config" = "Настройка помпы";

/*  */
"Delivery limits" = "Предел подачи";

/*  */
"Duration of Insulin Action" = "Продолжительность Действия Инсулина";

/* hours of duration of insulin activity */
"hours" = "часов";

/* Max setting */
"Max Basal" = "Макс. Базал";

/* Max setting */
"Max Bolus" = "Макс. Болюс";

/* */
"Pump Settings" = "Настройки помпы";

/* Insulin unit per hour */
"U/hr" = "Ед/ч";

/* Unit in number of units delivered (keep the space character!) */
" U" = " Ед";

/* /Insulin unit */
"/U" = "/Ед";

/* Insulin unit */
"U" = "Ед";

/* Unit per hour with space */
" U/hr" = " Ед/ч";

/* Number of units per hour*/
"%@ U/hr" = "%@ Ед/ч";

/* Number of units insulin delivered */
"%@ U" = "%@ Eд";

/*Carb ratio unit */
"g/U" = "г/Eд";

/* grams */
" g" = " г";

/* The short unit display string for grams */
"g" = "г";

/* when 0 U/hr */
"0 U/hr" = "0 Ед/час";

/* abbreviation for days */
"d" = "д";

/* abbreviation for hours */
"h" = "ч";

/* abbreviation for minutes */
"m" = "мин";

/*  */
"Closed loop" = "Замкнутая петля";

/* */
"Configuration" = "Конфигурация";

/* */
"Devices" = "Устройства";

/*  */
"Pump" = "Помпа";

/*  */
"Services" = "Службы";

/*  */
"Settings" = "Настройки";

/* 2 log files to share */
"Share logs" = "Отправить журнал";

/* Upper target */
"High target" = "Верхняя цель";

/* Lower target */
"Low target" = "Нижняя цель";

/*  */
"Target Ranges" = "Целевой диапазон";

/* When bolusing */
"Bolusing" = "Подается болюс";

/* */
"Pump suspended" = "Помпа приостановлена";

/* */
"Middleware" = "Связующее ПО";

/* Header */
"History" = "История";

/* CGM option */
"Upload glucose to Nightscout" = "Загружать глюкозу в Nightscout";

/* Type of CGM or glucose source */
"Type" = "Тип";

/* CGM */
"CGM" = "CGM";

/* CGM Transmitter ID */
"Transmitter ID" = "ID трансмиттера";

/* Other CGM setting */
"Other" = "Прочее";

/* Whatch app alert */
"Set temp targets presets on iPhone first" = "Сначала установите временные цели в приложении на iPhone";

/* Updating Watch app */
"Updating..." = "Обновление...";

/* Header for Temp targets in Watch app */
"Temp Targets" = "Временные цели";

/* Delete carbs from Treatments list*/
"Delete carbs?" = "Удалить углеводы?";

/* Treatments list */
"Treatments" = "События";

/* " min" in Treatments list */
" min" = " мин";

/* */
"Unable to change anything" = "Не удалось ничего изменить";


/* Calendar and Libre transmitter settings ---------------
 */
/* */
"Configure Libre Transmitter" = "Настроить Libre Transmitter";

/* */
"Calibrations" = "Калибровки";

/* */
"Create events in calendar" = "Создавать событий в календаре";

/* */
"Calendar" = "Календарь";

/* */
"Other" = "Прочее";

/* */
"Libre Transmitter" = "Libre Transmitter";

/* */
"Libre Transmitters" = "Передатчики Libre";

/* */
"Bluetooth Transmitters" = "Bluetooth передатчики";

/* */
"Modes" = "Режимы";

/* Libre 2 Direct */
"Libre 2 Direct" = "Libre 2 прямое подключение";

/* */
"Select the third party transmitter you want to connect to" = "Выберите сторонний передатчик, к которому вы хотите подключиться";

/* State was restored */
"State was restored" = "Состояние восстановлено";

/* The short unit display string for millimoles of glucose per liter */
"mmol/L" = "ммоль/л";

/* The short unit display string for milligrams of glucose per decilter */
"mg/dL" = "мг/дл";

/* */
"Add calibration" = "Добавить калибровку";

/* When adding capillary glucose meater reading */
"Meter glucose" = "Показание глюкометра";

/* */
"Info" = "Инфо";

/*v*/
"Slope" = "Наклон";

/* */
"Intercept" = "Смещение";

/* */
"Chart" = "График";

/* */
"Remove" = "Удалить";

/* */
"Remove Last" = "Удалить последнюю";

/* */
"Remove All" = "Удалить все";

/* */
"About the Process" = "О процессе";

/* */
"Please make sure that your Libre 2 sensor is already activated and finished warming up. If you have other apps connecting to the sensor via bluetooth, these need to be shut down or uninstalled. \n\n You can only have one app communicating with the sensor via bluetooth. Then press the \"pariring and connection\" button below to start the process. Please note that the bluetooth connection might take up to a couple of minutes before it starts working." = "Пожалуйста, убедитесь, что датчик Libre 2 уже активирован и завершен прогрев. Если у вас есть другие приложения, подключающиеся к датчику через bluetooth, они должны быть выключены или удалены. Вы можете иметь только одно приложение для общения с сенсором через bluetooth. Затем нажмите на кнопку \"pariring and connection\" ниже, чтобы запустить процесс. Пожалуйста, обратите внимание, что Bluetooth-соединение может занять несколько минут до того, как он начнет работать.";

/* */
"Pairinginfo" = "Информация о сопряжении";

/* */
"PatchInfo" = "Информация о патче";

/* */
"Calibrationinfo" = "Информация о калибровке";

/* */
"Unknown" = "Неизвестно";

/* */
"Not paired yet" = "Нет сопряжения";

/* */
"Pair Sensor & connect" = "Привязать сенсор и подключить";

/* */
"Phone NFC required!" = "Необходим NFC в телефоне!";

/* */
"Your phone or app is not enabled for NFC communications, which is needed to pair to libre2 sensors" = "NFC недоступен. Он требуется для соединение с сенсором Libre2";

/* Bluetooth Power Off */
"Bluetooth Power Off" = "Bluetooth отключен";

/* Please turn on Bluetooth */
"Please turn on Bluetooth" = "Пожалуйста, включите Bluetooth";

/* No Libre Transmitter Selected */
"No Libre Transmitter Selected" = "Не выбран передатчик для Libre";

/* Delete Transmitter and start anew. */
"Delete CGMManager and start anew. Your libreoopweb credentials will be preserved" = "Удалить CGM и добавьте заново.";

/* Invalid libre checksum */
"Invalid libre checksum" = "Неверная контрольная сумма сенсора";

/* Libre sensor was incorrectly read, CRCs were not valid */
"Libre sensor was incorrectly read, CRCs were not valid" = "Сенсор прочитан некорректно, неверная контрольная сумма";

/* Glucose */
"Glucose" = "Глюкоза";

/* LOWALERT! */
"LOWALERT!" = "ГИПО!";

/* HIGHALERT! */
"HIGHALERT!" = "ГИПЕР!";

/* (Snoozed)*/
"(Snoozed)" = "(Заглушено)";

/* Glucose: %@ */
"Glucose: %@" = "Глюкоза: %@";

/* Transmitter: %@%% */
"Transmitter: %@%%" = "Передатчик: %@%%";

/* No Sensor Detected */
"No Sensor Detected" = "Сенсор не обнаружен";

/* This might be an intermittent problem, but please check that your transmitter is tightly secured over your sensor */
"This might be an intermittent problem, but please check that your transmitter is tightly secured over your sensor" = "Это может быть временная проблема, но пожалуйста, проверьте, что ваш передатчик надежно закрывает сенсор";

/* New Sensor Detected */
"New Sensor Detected" = "Обнаружен новый сенсор";

/* Please wait up to 30 minutes before glucose readings are available! */
"Please wait up to 30 minutes before glucose readings are available!" = "Пожалуйста, подождите до 30 минут перед тем, как будут доступны данные о глюкозе!";

/* Invalid Glucose sample detected, try again later */
"Invalid Glucose sample detected, try again later" = "Обнаружено невалидное значение глюкозы, повторите попытку позже";

/* ensor might have temporarily stopped, fallen off or is too cold or too warm */
"Sensor might have temporarily stopped, fallen off or is too cold or too warm" = "Сенсор временно остановлен, отсоединён или температура за рамками допустимой";

/* Invalid Sensor Detected */
"Invalid Sensor Detected" = "Обнаружен неверный сенсор";

/* Detected sensor seems not to be a libre 1 sensor! */
"Detected sensor seems not to be a libre 1 sensor!" = "Обнаруженный сенсор не является Libre 1 сенсором!";

/* Detected sensor is invalid: %@ */
"Detected sensor is invalid: %@" = "Обнаруженный сенсор невалиден: %@";

/* Low Battery */
"Low battery" = "Низкий заряд батареи";

/* */
"Invalid sensor" = "Сенсор неисправен";

/* */
"Sensor change" = "Смена сенсора";

/* */
"Sensor expires soon" = "Сенсор скоро закончится";

/* Battery is running low %@, consider charging your %@ device as soon as possible */
"Battery is running low %@, consider charging your %@ device as soon as possible" = "Батарея работает на низком уровне %@, попробуйте зарядить устройство %@ как можно скорее";

/* Extracting calibrationdata from sensor */
"Extracting calibrationdata from sensor" = "Извлечение данных калибровки из сенсора";

/* Sensor Ending Soon */
"Sensor Ending Soon" = "Сенсор скоро закончится";

/* Current Sensor is Ending soon! Sensor Life left in %@ */
"Current Sensor is Ending soon! Sensor Life left in %@" = "Сенсор скоро закончится! Осталась %@";

/* */
"Libre Bluetooth" = "Libre Bluetooth";

/* */
"Snooze Alerts" = "Отложить тревоги";

/* */
"Last measurement" = "Последнее измерение";

/* */
"Sensor Footer checksum" = "Контрольная сумма сенсора";

/* */
"Last Blood Sugar prediction" = "Последнее предсказание глюкозы";

/* */
"CurrentBG" = "Текущая ГК";

/* */
"Sensor Info" = "Информация о сенсоре";

/* */
"Sensor Age" = "Возраст сенсора";

/* */
"Sensor Age Left" = "Осталось";

/* */
"Sensor Endtime" = "Время окончания сенсора";

/* */
"Sensor State" = "Состояние сенсора";

/* */
"Sensor Serial" = "Серийный номер сенсора";

/* */
"Transmitter Info" = "Информация о передатчике";

/* */
"Hardware" = "Оборудование";

/* */
"Firmware" = "Прошивка";

/* */
"Connection State" = "Состояние соединения";

/* */
"Transmitter Type" = "Тип передатчика";

/* */
"Sensor Type" = "Тип сенсора";

/* */
"Factory Calibration Parameters" = "Параметры заводской калибровки";

/* */
"Valid for footer" = "Действителен для футера";

/* */
"Edit calibrations" = "Редактировать калибровки";

/* */
"edit calibration clicked" = "изменить калибровку нажато";

/* */
"Delete CGM" = "Удалить CGM";

/* */
"Are you sure you want to remove this cgm from loop?" = "Вы уверены, что хотите удалить этот CGM?";

/* */
"There is no undo" = "Это нельзя отменить!";

/* */
"Advanced" = "Расширенные";

/* */
"Alarms" = "Оповещения";

/* */
"Glucose Settings" = "Настройки глюкозы";

/* */
"Notifications" = "Уведомления";

/* */
"Export logs" = "Экспорт журналов";

/* */
"Export not available" = "Экспорт недоступен";

/* */
"Log export requires ios 15" = "Для экспорта журнала требуется ios 15";

/* */
"Got it!" = "Понятно!";

/* */
"Saved to %@" = "Сохранено в %@";

/* */
"No logs available" = "Нет доступных журналов";

/* */
"Glucose Notification visibility" = "Видимость уведомлений глюкозы";

/* */
"Always Notify Glucose" = "Всегда уведомлять о глюкозе";

/* */
"Notify per reading" = "Уведомлять за чтение";

/* */
"Value" = "Значение";

/* */
"Adds Phone Battery" = "Показывать заряд батареи телефона";

/* */
"Adds Transmitter Battery" = "Добавить батарею передатчика";

/* */
"Also vibrate" = "Вибрировать";

/* */
"Additional notification types" = "Дополнительные уведомления";

/* */
"Misc" = "Разное";

/* */
"Unit override" = "Переопределение единицы";

/* */
"Low" = "Низкий";

/* */
"High" = "Высокий";

/* */
"glucose" = "глюкоза";

/* */
"Schedule " = "Расписание ";

/* */
"tapped save schedules" = "выбрано сохранение расписаний";

/* */
"Error" = "Ошибка";

/* */
"Some ui element was incorrectly specified" = "Некорректно указан элемент ui";

/* */
"Success" = "Успех";

/* */
"Schedules were saved successfully!" = "Расписание успешно сохранено!";

/* */
"High Glucose Alarm active" = "Высокая тревога включена";

/* */
"Low Glucose Alarm active" = "Низкая тревога включена";

/* */
"No Glucose Alarm active" = "Тревога неактивна";

/* */
"snoozing until %@" = "отложена до %@";

/* */
"not snoozing" = "не отложена";

/* */
"nothing to see here" = "здесь ничего нет";

/* */
"snooze from testview clicked" = "snooze from testview clicked";

/* */
"will snooze for %@ until %@" = "будет отложена для %@ до %@";

/* */
"Click to Snooze Alerts" = "Нажмите, чтобы отложить тревоги";

/* */
"Strength" = "Сила";

/* */
"Hold the top of your iPhone near the sensor to pair" = "Держите верхнюю часть вашего iPhone рядом с сенсором для подключения";

/* */
"Sensor not found" = "Сенсор не найден";

/* */
"Also play alert sound" = "Использовать звук тревоги";

/* */
"Notification Settings" = "Настройки уведомлений";

/* */
"Found devices: %d" = "Найдено устройств: %d";

/* */
"Backfill options" = "Опции заполнения";

/* */
"Backfilling from trend is currently not well supported by Loop" = "Заполнение из тренда в настоящее время не поддерживается в Loop";

/* */
"Backfill from history" = "Заполнять из истории";

/* */
"Backfill from trend" = "Заполнять из тренда";

/* */
"Debug options" = "Опции отладки";

/* */
"Adds a lot of data to the Issue Report " = "Добавляет много данных в отчет об ошибках ";

/* */
"Persist sensordata" = "Хранить данные сенсора";

/* */
"Battery" = "Батарея";

/* */
"Also add source info" = "Дополнительная информация об источнике";

/* */
"Carbs Required Threshold" = "Порог необходимых углеводов";

/* */
"Carbs required: %d g" = "Необходимы углеводы: %d г";

/* */
"To prevent LOW required %d g of carbs" = "Для избежания ГИПО необходимо %d г углеводов";

/* */
"FreeAPS X not active" = "FreeAPS X неактивен";

/* */
"Last loop was more then %d min ago" = "Последний цикл был более %d минут назад";

/* Glucose badge */
"Show glucose on the app badge" = "Показывать глюкозу на значке приложения";

/* */
"Backfill glucose" = "Скачать глюкозу";

/* About this source */
"About this source" = "Об этом источнике";

/* */
"Bolus failed" = "Болюс не выполнен";

/* */
"Bolus failed or inaccurate. Check pump history before repeating." = "Болюс не выполнен или неточный. Перед повторением проверьте историю помпы.";

/* */
"Carbs" = "Углеводы";

/* */
"Temp Basal" = "Врем. базал";

/* */
"Temp Target" = "Врем. цель";

/* */
"Resume" = "Возобновление";

/* */
"Suspend" = "Остановка";

/* */
"Animated Background" = "Анимированный фон";

/* Sensor day(s) */
" day(s)" = "дн.";

/* Option to show HR in Watch app*/
"Display HR on Watch" = "Отображать пульс на часах";


/* Headers for settings ----------------------- */
"OpenAPS main settings" = "Основные настройки OpenAPS";

"OpenAPS SMB settings" = "Настройки OpenAPS SMB";

"OpenAPS targets settings" = "Настройки целей OpenAPS";

"OpenAPS other settings" = "Другие настройки OpenAPS";

/* Glucose Simulator CGM */
"Glucose Simulator" = "Симулятор глюкозы";

/* Restored state message */
"Bluetooth State restored (APS restarted?). Found %d peripherals, and connected to %@ with identifier %@" = "Bluetooth состояние восстановлено (APS перезапущен?). Найдено %d периферийных устройств и подключено к %@ с идентификатором %@";

/* Shared app group xDrip4iOS */
<<<<<<< HEAD
"Using shared app group with external CGM app xDrip4iOS" = "Using shared app group with external CGM app xDrip4iOS";

/* Shared app group GlucoseDirect */
"Using shared app group with external CGM app GlucoseDirect" = "Using shared app group with external CGM app GlucoseDirect";
=======
"Using shared app group with external CGM app xDrip4iOS" = "Используйте общую app group, при подписании приложений, для прямого подключения CGM приложения xDrip4iOS к FreeAPSx";

/* Shared app group GlucoseDirect */
"Using shared app group with external CGM app GlucoseDirect" = "Используйте общую app group, при подписании приложений, для прямого подключения CGM приложения GlucoseDirect к FreeAPSx";
>>>>>>> 181b6fc6

/* Dexcom G6 app */
"Dexcom G6 app" = "Родное приложение G6";

/* Native G5 app */
"Native G5 app" = "Родное приложение G5";

/* Minilink transmitter */
"Minilink transmitter" = "Передатчик Minilink";

/* Simple simulator */
"Simple simulator" = "Простой симулятор";

/* Direct connection with Libre 1 transmitters or Libre 2 */
"Direct connection with Libre 1 transmitters or European Libre 2 sensors" = "Прямое подключение к трансмиттерам Libre 1 или датчикам European Libre 2";

/* Online or internal server */
"Online or internal server" = "Онлайн или внутренний сервер";

/* -------------- Developer settings ---------------------- */
/* Debug options */

<<<<<<< HEAD
"Developer" = "Developer";

/* Debug option view NS Upload Profile */
"NS Upload Profile" = "NS Upload Profile";

/* Debug option view NS Uploaded Profile */
"NS Uploaded Profile" = "NS Uploaded Profile";

/* Debug option view Autosense */
"Autosense" = "Autosense";

/* Debug option view Pump History */
"Pump History" = "Pump History";

/* Debug option view Target Ranges */
"Target ranges" = "Target ranges";

/* Debug option view Temp targets */
"Temp targets" = "Temp targets";

/* Debug option view Meal */
"Meal" = "Meal";

/* Debug option view Pump profile */
"Pump profile" = "Pump profile";

/* Debug option view Profile */
"Profile" = "Profile";

/* Debug option view Enacted */
"Enacted" = "Enacted";

/* Debug option view Announcements (from NS) */
"Announcements" = "Announcements";

/* Debug option view Enacted announcements announcements (from NS) */
"Enacted announcements" = "Enacted announcements";
=======
"Developer" = "Разработчик";

/* Debug option view NS Upload Profile */
"NS Upload Profile" = "Загрузка профиля в NS";

/* Debug option view NS Uploaded Profile */
"NS Uploaded Profile" = "Загруженный в NS профиль";

/* Debug option view Autosense */
"Autosense" = "Автосенс";

/* Debug option view Pump History */
"Pump History" = "История помпы";

/* Debug option view Target Ranges */
"Target ranges" = "Целевые диапазоны";

/* Debug option view Temp targets */
"Temp targets" = "Временные цели";

/* Debug option view Meal */
"Meal" = "Еда";

/* Debug option view Pump profile */
"Pump profile" = "Профиль помпы";

/* Debug option view Profile */
"Profile" = "Профиль";

/* Debug option view Enacted */
"Enacted" = "Принято";

/* Debug option view Announcements (from NS) */
"Announcements" = "Оповещения";

/* Debug option view Enacted announcements announcements (from NS) */
"Enacted announcements" = "Принятые оповещения";
>>>>>>> 181b6fc6

/* Debug option view Autotune */
"Autotune" = "Автотюн";

/* Debug option view Target presets */
<<<<<<< HEAD
"Target presets" = "Target presets";

/* Debug option view */
"Loop Cycles" = "Loop Cycles";

/* Debug option view Glucose Data used for statistics */
"Glucose Data used for statistics" = "Glucose Data used for statistics";
=======
"Target presets" = "Предустановки временных целей";

/* Debug option view */
"Loop Cycles" = "Циклы петли";

/* Debug option view Glucose Data used for statistics */
"Glucose Data used for statistics" = "Данные о глюкозе, используемые в статистике";
>>>>>>> 181b6fc6

/* --------------- HealthKit intergration --------------------*/
/* */
"Apple Health" = "Apple Health";

/* */
"Connect to Apple Health" = "Подключить к Apple Health";

/* Show when have not permissions for writing to Health */
"For write data to Apple Health you must give permissions in Settings > Health > Data Access" = "Чтобы записывать данные в Apple Health вам необходимо дать соответствующие разрешения, перейдя к меню Настройки > Здоровье > Доступ к данным";

/* */
"After you create glucose records in the Health app, please open FreeAPS X to help us guaranteed transfer changed data" = "После ручного создания записей о глюкозы в программе Здоровье пожалуйста откройте FreeAPS X, чтобы помочь нам гарантированно загрузить измененные данные";

/* New ALerts ------------------------- */
/* Info title */
"Info" = "Инфо";

/* Warning title */
"Warning" = "Предостережение";

/* Error title */
"Error" = "Ошибка";

/* Manual temp basal mode */
"Manual" = "Ручной режим";

/* Status highlight when manual temp basal is running. */
"Manual Basal" = "Ручная ВБС";

/* Current Manual Temp basal */
" -  Manual Basal ⚠️" = " -  Ручная ВБС ⚠️";

/* Total AT / Scheduled basal insulin */
" U/day" = " Ед/день";

/* Total AT / Scheduled basal insulin */
"Total" = "Всего";

/* ---------------------------------------
  DASH strings
*/
"Attach Pod" = "Прикрепите Под";

"Deactivate Pod" = "Деактивировать Pod";

/* */
"Deactivating..." = "Деактивация...";

"Pair Pod" = "Сопряжение пода";

/* Text for previous pod information row */
"Previous Pod Information" = "Информация о предыдущем Поде";

/* Text for confidence reminders navigation link */
"Confidence Reminders" = "Напоминания о верификации";

"Confidence reminders are beeps from the pod which can be used to acknowledge selected commands." = "Доверенные звуковые сигналы от Пода, которые позволяют распознать выбранные команды.";

/* button title for saving low reservoir reminder while saving */
"Saving..." = "Сохранение...";

/* button title for saving low reservoir reminder */
"Save" = "Сохранить";

/* Alert title for error when updating confidence reminder preference */
"Failed to update confidence reminder preference." = "Не удалось обновить настройки доверенных звуковых сигналов.";

/* */
"No Error" = "Нет ошибки";

/* description label for active time pod details row */
"Active Time" = "Активирован в";

/* Title string for BeepPreference.silent */
"Disabled" = "Отключены";

/* Title string for BeepPreference.manualCommands */
"Enabled" = "Активировано";

/* Title string for BeepPreference.extended */
"Extended" = "Расширенные";

/* Description for BeepPreference.silent */
"No confidence reminders are used." = "Доверенные звуковые сигналы не используются.";

/* Description for BeepPreference.manualCommands */
"Confidence reminders will sound for commands you initiate, like bolus, cancel bolus, suspend, resume, save notification reminders, etc. When Loop automatically adjusts delivery, no confidence reminders are used." = "Доверенные звуковые сигналы сработают для операций, которые Вы инициируете - Болюс, Отмена Болюса, Приостановка подачи, Возобновление подачи, Сохранение напоминаний и т.д. Когда петля автоматически меняет подачу инсулина - звуковые сигналы не используются.";

/* Description for BeepPreference.extended */
"Confidence reminders will sound when Loop automatically adjusts delivery as well as for commands you initiate." = "Доверенные звуковые сигналы сработают даже тогда, когда петля автоматически изменит подачу инсулина, а также для команд, которые Вы инициируете.";

/* Label text for expiration reminder default row */
"Expiration Reminder Default" = "Напоминание об истечении срока";

/* */
"Expiration Reminder" = "Напоминание об истечении срока";

/* */
"Low Reservoir" = "В резервуаре мало инсулина";

/* Value text for no expiration reminder */
"No Reminder" = "Не напоминать";

/* */
"Scheduled Reminder" = "Запланировать напоминание";

/* */
"Low Reservoir Reminder" = "Напоминание об уровне резервуара";

/* The action string on pod status page when pod data is stale */
"Make sure your phone and pod are close to each other. If communication issues persist, move to a new area." = "Убедитесь, что Ваш телефон и Под рядом друг с другом. Если проблемы сохранятся, переместитесь в другое помещение.";
/* Format string for the action string on pod status page when pod expired. (1: service time remaining) */
"Change Pod now. Insulin delivery will stop in %1$@ or when no more insulin remains." = "Замените Под сейчас. Подача инсулина будет остановлена спустя %1$@ или когда резервуар будет пуст.";

/* Label text for temporary basal rate summary */
"Rate" = "Скорость";

/* Summary string for temporary basal rate configuration page */
"%1$@ for %2$@" = "%1$@ на %2$@";

/* Description text on manual temp basal action sheet */
"Loop will not automatically adjust your insulin delivery until the temporary basal rate finishes or is canceled." = "Петля не будет автоматически изменять подачу инсулина, пока Временная Базальная Скорость не завершится, либо не будет отменена пользователем.";
/* Button text for setting manual temporary basal rate*/
"Set Temporary Basal" = "Установить Временный Базал";

/* Navigation Title for ManualTempBasalEntryView */
"Temporary Basal" = "Временный базал";

/* Alert title for a failure to set temporary basal */
"Temporary Basal Failed" = "Не удалось установить базал";

/* Alert format string for a failure to set temporary basal with recovery suggestion. (1: error description) (2: recovery text) */
"Unable to set a temporary basal rate: %1$@\n\n%2$@" = "Не удалось установить ВБС: %1$@\n\n%2$@";

/* Alert format string for a failure to set temporary basal. (1: error description) */
"Unable to set a temporary basal rate: %1$@" = "Не удалось установить ВБС: %1$@";

/* Alert title for missing temp basal configuration */
"Missing Config" = "Отсутствует конфигурация";

/* Alert format string for missing temp basal configuration. */
"This PumpManager has not been configured with a maximum basal rate because it was added before manual temp basal was a feature. Please go to therapy settings -> delivery limits and set a new maximum basal rate." = "Помощник настройки помпы не был сконфигурирован относительно максимального уровня базального инсулина. Пожалуйста, перейдите в \"Настройки помпы\" -> \"Предел подачи\" и установите новый максимальный уровень базального инсулина.";

/* description label for active time pod details row */
"Active Time" = "Активирован в";

/* description label for total delivery pod details row */
"Total Delivery" = "Всего доставлено";

/* */
"Add Omnipod Dash" = "Добавить Omnipod Dash";

/* */
"Insert Cannula" = "Вставьте катетер";

/* */
"Check Cannula" = "Проверьте канюлю";

/* */
"Setup Complete" = "Настройка завершена";

/* */
"Insulin Suspended" = "Подача приостановлена";

/* Text for suspend resume button when insulin delivery is suspending */
"Suspending insulin delivery..." = "Приостановка подачи инсулина...";

/* Text for suspend resume button when insulin delivery is suspended */
"Resume Insulin Delivery" = "Возобновить подачу инсулина";

/* Text for suspend resume button when insulin delivery is resuming */
"Resuming insulin delivery..." = "Возобновление подачи инсулина...";

/* Alert title for suspend error */
"Failed to Suspend Insulin Delivery" = "Не удалось приостановить подачу инсулина";

//* -----------------------------------------------------------------------*/
/* ----------------------Statistics strings -------------------------------*/
<<<<<<< HEAD
/* Option in preferences */


"Display Statistics" = "Display Statistics";

/* infoText: Description for Display Statistics */
"Displays Statistics under the chart view" = "Displays Statistics under the chart view";

/* Low Glucose Limit option in preferences */
"Low Glucose Limit" = "Low Glucose Limit";

/* High Glucose Limit option in preferences */
"High Glucose Limit" = "High Glucose Limit";

/* infoText: Description for Low Glucose Limit */
"BG Under This Value Will Be Displayed As Low Glucose Percentage" = "BG Under This Value Will Be Displayed As Low Glucose Percentage";
/* infoText: Description for High Glucose Limit */
"BG Under This Value Will Be Displayed As High Glucose Percentage" = "BG Under This Value Will Be Displayed As High Glucose Percentage";

/* When statistics.json was last updated */
"Updated" = "Updated";

/* Average BG = */
"Average" = "Average";

/* Median BG */
"Median" = "Median";

/* Normal BG (within TIR) */
"Normal (24h)" = "Normal (24h)";

/* Title High BG in statPanel */
"High (>" = "High (>";

/* Title Low BG in statPanel */
"Low (<" = "Low (<";

/* HbA1c estimation for one day of data */
"HbA1c (24h)" = "HbA1c (24h)";

/* Total number of days of data for HbA1c estimation, part 1/2*/
"All " = "All ";

/* Total number of days of data for HbA1c estimation, part 2/2*/
" days" = " days";

/* Nr of loops last 24 hours */
"Loops" = "Loops";

/* Average loop interval */
"Average Interval" = "Avgerage Interval";

/* Median loop interval */
"Median Duration" = "Median Duration";

/* "Display SD */
"Display SD instead of CV" = "Display SD instead of CV";

/* Description for display SD */
"Display Standard Deviation (SD) instead of Coefficient of Variation (CV) in statPanel" = "Display Standard Deviation (SD) instead of Coefficient of Variation (CV) in statPanel";

/* How often to update the statistics */
"Update every number of minutes:" = "Update every number of minutes:";

/* Description for update interval for statistics */
"Default is 30 minutes. How often to update and save the statistics.json and to upload last array, when enabled, to Nightscout. A lower interval than for glucose updates (5 min) is pointless." = "Default is 30 minutes. How often to update and save the statistics.json and to upload last array, when enabled, to Nightscout. A lower interval than for glucose updates (5 min) is pointless.";
=======
/* Headline Statistics */


"Statistics" = "Статистика";

/* Option in preferences */
"Display Statistics" = "Отображать статистику";

/* infoText: Description for Display Statistics */
"Displays Statistics under the chart view" = "Включает отображение статистики на главном экране, под графиком";

/* Low Glucose Limit option in preferences */
"Low Glucose Limit" = "Низкий уровень глюкозы";

/* High Glucose Limit option in preferences */
"High Glucose Limit" = "Высокий уровень глюкозы";

/* infoText: Description for Low Glucose Limit */
"BG Under This Value Will Be Displayed As Low Glucose Percentage" = "Уровень глюкозы крови под этим значением будет отображаться как процент пребывания с низким уровнем глюкозы";
/* infoText: Description for High Glucose Limit */
"BG Under This Value Will Be Displayed As High Glucose Percentage" = "Уровень глюкозы крови под этим значением будет отображаться как процент пребывания с высоким уровнем глюкозы";

/* When statistics.json was last updated */
"Updated" = "Обновлено";

/* Average BG = */
"Average" = "Средний";

/* Median BG */
"Median" = "Медиана";

/* Normal BG (within TIR) */
"Normal (24h)" = "Норма (24ч)";

/* Title High BG in statPanel */
"High (>" = "Высокий (>";

/* Title Low BG in statPanel */
"Low (<" = "Низкий (<";

/* HbA1c estimation for one day of data */
"HbA1c (24h)" = "HbA1c (24ч)";

/* Total number of days of data for HbA1c estimation, part 1/2*/
"All " = "Все ";

/* Total number of days of data for HbA1c estimation, part 2/2*/
" days" = " дн.";

/* Nr of loops last 24 hours */
"Loops" = "Петли";

/* Average loop interval */
"Average Interval" = "Интервал";

/* Median loop interval */
"Median Duration" = "Длительность";

/* "Display SD */
"Display SD instead of CV" = "Отображать SD вместо CV";

/* Description for display SD */
"Display Standard Deviation (SD) instead of Coefficient of Variation (CV) in statPanel" = "Отображать Стандартное Отклонение (SD), вместо Коэффициента Вариации (CV) на панели статистики";

/* How often to update the statistics */
"Update every number of minutes:" = "Частота обновления в минутах:";

/* Description for update interval for statistics */
"Default is 30 minutes. How often to update and save the statistics.json and to upload last array, when enabled, to Nightscout. A lower interval than for glucose updates (5 min) is pointless." = "По-умолчанию - 30 минут. Параметр задает частоту обновления и сохранения статистики из файла statistics.json и частоту загрузки последнего массива данных, когда включено, в Nightscout. Нет смысла устанавливать данный интервал короче, чем интервал обновления значения глюкозы(5 минут).";

/* Duration displayed in statPanel */
"Past 24 Hours " = "24 часа ";

/* Duration displayed in statPanel */
"Past Week " = "Неделя ";

/* Duration displayed in statPanel */
"Past Month " = "Месяц ";

/* Duration displayed in statPanel */
"Past 90 Days " = "90 дней ";

/* Duration displayed in statPanel */
"All Past Days of Data " = "Данные за все дни ";

/* "Display Loop statistics in statPanel */
"Display Loop Cycle statistics" = "Отображать статистику циклов";

/* Description for Display Loop statistics */
"Displays Loop statistics in the statPanel in Home View" = "Отображает статистику циклов петли на панели статистики, которая отображается на главном экране";

/* Display % */
"Override HbA1c unit" = "HbA1c в процентах";

/* Description for Override HbA1c unit */
"Change deafult HbA1c unit in statPanlel. The unit in statPanel will be updateded with next statistics.json update" = "Изменить единицы измерения HbA1c на панели статистики. Единицы измерения обновятся при следующем обновлении файла statistics.json";
>>>>>>> 181b6fc6

/* --------------------------------------

  Infotexts from openaps.docs and androidaps.docs
  FreeAPS X
*/
/* Headline Rewind Resets Autosens */

"Rewind Resets Autosens" = "Сбросить autosens при перезапуске помпы";

/* ”Rewind Resets Autosens” */
"This feature, enabled by default, resets the autosens ratio to neutral when you rewind your pump, on the assumption that this corresponds to a probable site change. Autosens will begin learning sensitivity anew from the time of the rewind, which may take up to 6 hours. If you usually rewind your pump independently of site changes, you may want to consider disabling this feature." = "Эта функция (включена по умолчанию), сбрасывает Автосенс к нейтральному при сбросе помпы, предполагая, что это связано со сменой канюли. Автосенс начнет учиться заново со времени сброса, что может занять до 6 часов. Если вы сбрасываете помпу отдельно от смены канюли, вам стоит отключить эту функцию.";

/* Headline "High Temptarget Raises Sensitivity" */
"High Temptarget Raises Sensitivity" = "Повышенная временная цель повышает чувствительность";

/* ”High Temptarget Raises Sensitivity" */
"Defaults to false. When set to true, raises sensitivity (lower sensitivity ratio) for temp targets set to >= 111. Synonym for exercise_mode. The higher your temp target above 110 will result in more sensitive (lower) ratios, e.g., temp target of 120 results in sensitivity ratio of 0.75, while 140 results in 0.6 (with default halfBasalTarget of 160)." = "По умолчанию значение false. Если параметр true, повышает ISF (понижает соотношение чувствительности) для временных целей, установленных в >= 111. Синоним для exercise_mode. Чем выше ваша временная цель, тем более высокий ISF (более низкое соотношение), напр. Цель 120 приведет к соотношению чувствительности 0,75, а 140 - 0,6 (по умолчанию halfBasalTarget - 160).";

/* Headline ”Low Temptarget Lowers Sensitivity" */
"Low Temptarget Lowers Sensitivity" = "Пониженная временная цель понижает чувствительность";

/* ”Low Temptarget Lowers Sensitivity" */
"Defaults to false. When set to true, can lower sensitivity (higher sensitivity ratio) for temptargets <= 99. The lower your temp target below 100 will result in less sensitive (higher) ratios, e.g., temp target of 95 results in sensitivity ratio of 1.09, while 85 results in 1.33 (with default halfBasalTarget of 160)." = "По умолчанию значение false. Если параметр true, понижает ISF (повышает соотношение чувствительности) для временных целей, установленных в <= 99. Чем ниже ваша временная цель, тем более низкий ISF (более высокое соотношение), напр. Цель 95 приведет к соотношению чувствительности 1,09 а 85 - 1,33 (по умолчанию halfBasalTarget - 160).";

/* Headline ”Sensitivity Raises Target" */
"Sensitivity Raises Target" = "Чувствительность повышает цель";

/* ”Sensitivity Raises Target" */
"When true, raises BG target when autosens detects sensitivity" = "Если включено, повышает целевой диапазон при повышенной чувствительности";

/* Headline ”Resistance Lowers Target" */
"Resistance Lowers Target" = "Резистентность понижает цель";

/* ”Resistance Lowers Target" */
"Defaults to false. When true, will lower BG target when autosens detects resistance" = "Если включено, понижает целевой диапазон при обнаружении пониженной чувствительности";

/* Headline ”Advanced Target Adjustments" */
"Advanced Target Adjustments" = "Продвинутое управление целями";

/* ”Advanced Target Adjustments" */
"This feature was previously enabled by default but will now default to false (will NOT be enabled automatically) in oref0 0.6.0 and beyond. (There is no need for this with 0.6.0). This feature lowers oref0’s target BG automatically when current BG and eventualBG are high. This helps prevent and mitigate high BG, but automatically switches to low-temping to ensure that BG comes down smoothly toward your actual target. If you find this behavior too aggressive, you can disable this feature. If you do so, please let us know so we can better understand what settings work best for everyone." = "Эта функция ранее была включена по умолчанию, но теперь по умолчанию она не будет включена (НЕ будет включена автоматически) в oref0 0.6.0 и выше. (Это не нужно начиная с 0.6.0), эта функция автоматически уменьшает целевой BG oref0, когда текущий BG и eventualBG высока. Это помогает предотвратить и смягчить высокие значения BG, но автоматически переключается на режим пониженной цели, чтобы убедиться, что BG плавно спускается к вашей реальной цели. Если это поведение слишком агрессивно, вы можете отключить эту функцию. Если вы это сделаете, пожалуйста, дайте нам знать, чтобы мы могли лучше понять, какие настройки работают лучше всех.";

/* Headline "Exercise Mode" */
"Exercise Mode" = "Режим упражнений";

/* "Exercise Mode" */
"Defaults to false. When true, > 105 mg/dL high temp target adjusts sensitivityRatio for exercise_mode. Synonym for high_temptarget_raises_sensitivity" = "По умолчанию значение false. При значении true, временная цель > 105 мг/дл регулирует sensitivityRatio для exercise_mode. Синноним для high_temptarget_raises_sensitivity";

/* Headline "Wide BG Target Range" */
"Wide BG Target Range" = "Расширенный диапазон целей ГК";

/* "Wide BG Target Range" */
"Defaults to false, which means by default only the low end of the pump’s BG target range is used as OpenAPS target. This is a safety feature to prevent too-wide targets and less-optimal outcomes. Therefore the higher end of the target range is used only for avoiding bolus wizard overcorrections. Use wide_bg_target_range: true to force neutral temps over a wider range of eventualBGs." = "По умолчанию значение false, что означает, что в качестве цели OpenAPS используется только низкий нижний BG помпы. Это свойство безопасности для предотвращения слишком широких целей и менее оптимальных результатов. Поэтому верхний диапазона постоянной цели используется только для избежания чрезмерной коррекции в мастере болюса на помпах Медтроник. Используйте wide_bg_target_range: true для принудительного включения нейтральной ВБС, когда eventualBG в пределах диапазона.";

/* Headline "Skip Neutral Temps" */
"Skip Neutral Temps" = "Возвращаться на нейтральный базал";

/* "Skip Neutral Temps" */
"Defaults to false, so that FreeAPS X will set temps whenever it can, so it will be easier to see if the system is working, even when you are offline. This means FreeAPS X will set a “neutral” temp (same as your default basal) if no adjustments are needed. This is an old setting for OpenAPS to have the options to minimise sounds and notifications from the 'rig', that may wake you up during the night." = "По умолчанию значение false, так что OpenAPS будет устанавливать временные цели когда это возможно,  так будет проще увидеть, работает ли система даже в автономном режиме. Эта настройка означает, что OpenAPS установит «нейтральную» ВБС (такую же, как и исходная база по умолчанию), если изменения не нужны. Это старая настройка OpenAPS для минимизации звуков и уведомлений на помпе.";

/* Headline "Unsuspend If No Temp” */
"Unsuspend If No Temp" = "Возобновлять подачу, если нет ВБС";

/* "Unsuspend If No Temp” */
"Many people occasionally forget to resume / unsuspend their pump after reconnecting it. If you’re one of them, and you are willing to reliably set a zero temp basal whenever suspending and disconnecting your pump, this feature has your back. If enabled, it will automatically resume / unsuspend the pump if you forget to do so before your zero temp expires. As long as the zero temp is still running, it will leave the pump suspended." = "Многие люди иногда забывают возобновить подачу на помпе после повторного подключения. Если этот параметр включен, он автоматически возобновит / разблокирует помпу, если вы забыли сделать это до того, как срок ВБС истечет. До тех пор, пока ВБС работает, помпа будет приостановлена.";

/* Headline "Enable UAM" */
"Enable UAM" = "Включить определение необъявленных углеводов UAM";

/* "Enable UAM" */
"With this option enabled, the SMB algorithm can recognize unannounced meals. This is helpful, if you forget to tell FreeAPS X about your carbs or estimate your carbs wrong and the amount of entered carbs is wrong or if a meal with lots of fat and protein has a longer duration than expected. Without any carb entry, UAM can recognize fast glucose increasments caused by carbs, adrenaline, etc, and tries to adjust it with SMBs. This also works the opposite way: if there is a fast glucose decreasement, it can stop SMBs earlier." = "Режим не объявленных углеводов. При включенной опции алгоритм SMB может распознавать не объявленные углеводы. Это полезно, если вы забыли сообщить о приеме пищи или оценили ваши углеводы неправильно. Так же, если еда с большим количеством жира и белка всасывание углеводов дольше, чем ожидалось. Без ввода количества углеводов механизм UAM может распознавать быстрые увеличения глюкозы, вызванные углеводами, адреналином и т. д., и нейтрализовать их с помощью SMB. Это также работает наоборот: если есть быстрое снижение глюкозы, то это может остановить SMB раньше.";

/* Headline "Enable SMB With COB" */
"Enable SMB With COB" = "Включить SMB при положительном COB";

/* Enable SMB With COB" */
"This enables supermicrobolus (SMB) while carbs on board (COB) are positive." = "Разрешить SMB при положительных углеводах на борту.";

/* Headline "Enable SMB With Temptarget” */
"Enable SMB With Temptarget" = "Включить SMB с временной целью";

/* "Enable SMB With Temptarget” */
"This enables supermicrobolus (SMB) with eating soon / low temp targets. With this feature enabled, any temporary target below 100mg/dL, such as a temp target of 99 (or 80, the typical eating soon target) will enable SMB." = "Разрешает супермикроболюсы (SMB) с режимом скоро еда / низкими целями. При включенной опции любая временная цель ниже 5.6ммоль/л (100mg/dL), например временная цель 5.5 (или 4.4, типичная для скорого приема пищи) разрешит SMB.";

/* Headline "Enable SMB Always" */
"Enable SMB Always" = "Включить постоянные SMB";

/* "Enable SMB Always" */
"Defaults to false. When true, always enable supermicrobolus (unless disabled by high temptarget)." = "Разрешать Smb всегда. По умолчанию выключена. Когда включено, всегда разрешает супермикроболюсы Smb (если не запрещено для высокой цели).";

/* Headline "Enable SMB After Carbs" */
"Enable SMB After Carbs" = "Включить SMB на 6 часов после углеводов";

/* "Enable SMB After Carbs" */
"Defaults to false. When true, enables supermicrobolus (SMB) for 6h after carbs, even with 0 carbs on board (COB)." = "По умолчанию выключено. Включение разрешает супермикроболюсы (SMB) на 6 часов после последнего ввода углеводов, даже с 0 углеводов на борту (COB).";

/* Enable "Allow SMB With High Temptarget" */
"Allow SMB With High Temptarget" = "Разрешить SMB с высокой временной целью";

/* Headline "Allow SMB With High Temptarget" */
"Allow SMB With High Temptarget" = "Разрешить SMB с высокой временной целью";

/* "Allow SMB With High Temptarget" */
"Defaults to false. When true, allows supermicrobolus (if otherwise enabled) even with high temp targets (> 100 mg/dl)." = "По умолчанию выключено. Включение разрешает супермикроболюсы Smb даже с высокими временными целями.";

/* Headline "Use Custom Peak Time” */
"Use Custom Peak Time" = "Использовать собственный пик действия инсулина";

/* "Use Custom Peak Time” */
"Defaults to false. Setting to true allows changing insulinPeakTime" = "По умолчанию значение выключено. Включение параметра позволяет изменять пиковое время инсулина (insulinPeakTime)";

/* Headline "Suspend Zeros IOB” */
"Suspend Zeros IOB" = "Нулевой ВБС после приостановки помпы";

/* "Suspend Zeros IOB” */
"Default is false. Any existing temp basals during times the pump was suspended will be deleted and 0 temp basals to negate the profile basal rates during times pump is suspended will be added." = "По умолчанию false. Любые существующие ВБС во время остановки помпы будут удалены и заменены на нулевую BБС чтобы убрать профильные базальные скорости.";

/* Headline "Max IOB" */
"Max IOB" = "Максимальный IOB";

/* "Max IOB" */
"Max IOB is the maximum amount of insulin on board from all sources – both basal (or SMB correction) and bolus insulin – that your loop is allowed to accumulate to treat higher-than-target BG. Unlike the other two OpenAPS safety settings (max_daily_safety_multiplier and current_basal_safety_multiplier), max_iob is set as a fixed number of units of insulin. As of now manual boluses are NOT limited by this setting. \n\n To test your basal rates during nighttime, you can modify the Max IOB setting to zero while in Closed Loop. This will enable low glucose suspend mode while testing your basal rates settings\n\n(Tip from https://www.loopandlearn.org/freeaps-x/#open-loop)." = "Макс IOB - это максимальное количество инсулина на борту из всех источников – как базального (или болюсов коррекции), так и болюсного инсулина – который ваш цикл может накапливать для компенсации высокого СК. В отличие от двух других параметров безопасности (max_daily_safety_multiplier и current_basal_safety_multiplier), max_iob устанавливается, как фиксированное количество единиц инсулина. На данный момент ручные болюсы НЕ ограничены этой настройкой. Для тестирования базальных скоростей в ночное время, вы можете изменить значение этого параметра на нуль находясь в замкнутом цикле. Это включит режим приостановки на низком сахаре, при тестировании настроек базальных скоростей. (https://www.loopandlearn.org/freeaps-x/#open-loop).";

/* Headline "Max Daily Safety Multiplier" */
"Max Daily Safety Multiplier" = "Множитель безопасности максимального суточного базала";

/* "Max Daily Safety Multiplier" */
"This is an important OpenAPS safety limit. The default setting (which is unlikely to need adjusting) is 3. This means that OpenAPS will never be allowed to set a temporary basal rate that is more than 3x the highest hourly basal rate programmed in a user’s pump, or, if enabled, determined by autotune." = "По умолчанию (которое вряд ли потребуется изменить) равно 3. Важный предел безопасности. Это означает, что временная базальная скорость никогда не превысит 3x наибольшей почасовой базальной скорости, запрограммированной в помпе, или, если включено, определяется autotune.";

/* Headline "Current Basal Safety Multiplier" */
"Current Basal Safety Multiplier" = "Множитель безопасности для текущего базала";

/* "Current Basal Safety Multiplier" */
"This is another important OpenAPS safety limit. The default setting (which is also unlikely to need adjusting) is 4. This means that OpenAPS will never be allowed to set a temporary basal rate that is more than 4x the current hourly basal rate programmed in a user’s pump, or, if enabled, determined by autotune." = "Значение по умолчанию (которое вряд ли потребуется изменить) 4. Это еще один важный предел безопасности. Это означает, что временная базальная скорость устанавливаемая алгоритмом, никогда не превысит 4x текущую базальную скорость, запрограммированную в помпе, или, если включено, определяется autotune.";

/* Headline "Autosens Max" */
"Autosens Max" = "Максимум для алгоритма Autosens";

/* "Autosens Max" */
"This is a multiplier cap for autosens (and autotune) to set a 20% max limit on how high the autosens ratio can be, which in turn determines how high autosens can adjust basals, how low it can adjust ISF, and how low it can set the BG target." = "Значение по умолчанию: 1,2. Это множитель для autosens (и autotune) с лимитом 20% который определяет насколько высоко autosens может поднять базал, насколько низко опустить ISF (чувствительность к инсулину), и насколько низко опустить целевой СК.";

/* Headline "Autosens Min" */
"Autosens Min" = "Минимум для алгоритма Autosens";

/* "Autosens Min" */
"The other side of the autosens safety limits, putting a cap on how low autosens can adjust basals, and how high it can adjust ISF and BG targets." = "По умолчанию: 0.7 Еще один параметр безопасности autosens, определяющий, как низко он может опускать базал и как высоко поднимать ISF (чувств к инсулину) и целевые СК.";

/* Headline "Half Basal Exercise Target" */
"Half Basal Exercise Target" = "Уровень цели для режима упражнений, при котором база будет уменьшена вдвое";

/* "Half Basal Exercise Target" */
"Set to a number, e.g. 160, which means when temp target is 160 mg/dL and exercise_mode=true, run 50% basal at this level (120 = 75%; 140 = 60%). This can be adjusted, to give you more control over your exercise modes." = "Установить число, - напр. 160, - означает, что при достижении временной цели 160 мг/дл и exercise_mode=true, запустить 50% базала на этом уровне (120 = 75%; 140 = 60%). Настройка может быть изменена, чтобы дать вам больше контроля над режим упражнения.";

/* Headline "Max COB" */
"Max COB" = "Максимум углеводов в крови";

/* "Max COB" */
"This defaults maxCOB to 120 because that’s the most a typical body can absorb over 4 hours. (If someone enters more carbs or stacks more; OpenAPS will just truncate dosing based on 120. Essentially, this just limits AMA as a safety cap against weird COB calculations due to fluky data.)" = "Максимальное значение углеводов. По умолчанию maxCOB составляет 120, потому что это максимальное значение, которое типичный организм может поглотить за 4 часа. (Если кто-то вводит больше углеводов OpenAPS просто сокращает дозировку принимая в расчет 120. По сути, это просто предел безопасности защищающий от странных расчетов COB из-за непостоянных данных.)";

/* Headline "Bolus Snooze DIA Divisor" */
"Bolus Snooze DIA Divisor" = "Делитель DIA откладывания болюсов";

/* "Bolus Snooze DIA Divisor" */
"Bolus snooze is enacted after you do a meal bolus, so the loop won’t counteract with low temps when you’ve just eaten. The example here and default is 2; so a 3 hour DIA means that bolus snooze will be gradually phased out over 1.5 hours (3DIA/2)." = "Откладывание болюсов (SMB) произойдет после того, как вы сделаете болюс на еду, и цикл не будет противостоять низкой временной цели, когда вы просто поели. Пример: здесь и по умолчанию 2; поэтому 5 часов DIA означает, что SMB будет отложены на 2,5 часа (5 DIA/2).";

/* Headline "Min 5m Carbimpact" */
"Min 5m Carbimpact" = "Минимальное усвоение углеводов за 5 минут";

/* "Min 5m Carbimpact" */
"This is a setting for default carb absorption impact per 5 minutes. The default is an expected 8 mg/dL/5min. This affects how fast COB is decayed in situations when carb absorption is not visible in BG deviations. The default of 8 mg/dL/5min corresponds to a minimum carb absorption rate of 24g/hr at a CSF of 4 mg/dL/g." = "Это количество углеводов поглощаемых за 5 минут. По умолчанию ожидается 8 мг/дл/5 мин. Это влияет на быстроту списания углеводов алгоритмом в ситуациях, когда при отклонениях СК поглощение углеводов не заметно. По умолчанию 8 мг/дл/5 мин что соответствует минимальной скорости поглощения углеводов 24 г/ч при CSF в 4 мг/дл/г.";

/* Headline "Autotune ISF Adjustment Fraction" */
"Autotune ISF Adjustment Fraction" = "Доля регулировки ISF Автотюном";

/* "Autotune ISF Adjustment Fraction" */
"The default of 0.5 for this value keeps autotune ISF closer to pump ISF via a weighted average of fullNewISF and pumpISF. 1.0 allows full adjustment, 0 is no adjustment from pump ISF." = "По умолчанию, 0,5 для этого значения позволяет ISF приблизиться к ISF профиля через среднее взвешенное значение fullNewISF (автотюн) и ISF профиля. 1,0 позволяет полностью регулировать, 0 не регулировать ISF профиля.";

/* Headline "Remaining Carbs Fraction" */
"Remaining Carbs Fraction" = "Доля оставшихся углеводов";

/* "Remaining Carbs Fraction" */
"This is the fraction of carbs we’ll assume will absorb over 4h if we don’t yet see carb absorption." = "Это доля углеводов, которые предположительно будут поглощены спустя 4 часа, если алгоритм не увидит поглощения углеводов.";

/* Headline "Remaining Carbs Cap" */
"Remaining Carbs Cap" = "Поглощение оставшихся углеводов";

/* "Remaining Carbs Cap" */
"This is the amount of the maximum number of carbs we’ll assume will absorb over 4h if we don’t yet see carb absorption." = "Это значение максимального количества углеводов, которое предположительно будет поглощено спустя 4 часа, если алгоритм не увидит поглощения углеводов.";

/* Headline ”Max SMB Basal Minutes" */
"Max SMB Basal Minutes" = "Максимум SMB базальных минут";

/* ”Max SMB Basal Minutes" */
"Defaults to start at 30. This is the maximum minutes of basal that can be delivered as a single SMB with uncovered COB. This gives the ability to make SMB more aggressive if you choose. It is recommended that the value is set to start at 30, in line with the default, and if you choose to increase this value, do so in no more than 15 minute increments, keeping a close eye on the effects of the changes. It is not recommended to set this value higher than 90 mins, as this may affect the ability for the algorithm to safely zero temp. It is also recommended that pushover is used when setting the value to be greater than default, so that alerts are generated for any predicted lows or highs." = "По умолчанию, начинается с 30 мин. Максимальное количество базальных минут, которое может быть доставлено как один SMB с непокрытыми углеводами. Это дает возможность сделать SMB более агрессивным. Рекомендуется, чтобы значение начиналось с 30. Увеличивайте значение не более чем на 15 минут, не забывая при этом о контроле. Не рекомендуется устанавливать это значение больше 90 минут, так как это может повлиять на способность алгоритма безопасного отключения базы. Также рекомендуется использовать pushover при установке значения больше 30, чтобы оповещения генерировались для любых прогнозируемых низких или высоких значений СК.";

/* Headline "Max UAM SMB Basal Minutes" */
"Max UAM SMB Basal Minutes" = "Максимум UAM SMB базальных минут";

/* "Max UAM SMB Basal Minutes" */
"Defaults to start at 30. This is the maximum minutes of basal that can be delivered by UAM as a single SMB when IOB exceeds COB. This gives the ability to make UAM more or less aggressive if you choose. It is recommended that the value is set to start at 30, in line with the default, and if you choose to increase this value, do so in no more than 15 minute increments, keeping a close eye on the effects of the changes. Reducing the value will cause UAM to dose less insulin for each SMB. It is not recommended to set this value higher than 60 mins, as this may affect the ability for the algorithm to safely zero temp. It is also recommended that pushover is used when setting the value to be greater than default, so that alerts are generated for any predicted lows or highs." = "По умолчанию, начинается с 30. Это максимальный размер базальных минут, который может быть доставлена UAM в качестве одного SMB по сравнению с IOB COB. Это дает возможность сделать UAM более или менее агрессивным. Рекомендуется, чтобы значение начиналось с 30. Если вы решите увеличить это значение, увеличивайте не более чем на 15 минут, не забывая при этом о контроле СК. Уменьшение значения приведет к снижению дозы инсулина для каждого SMB. Не рекомендуется устанавливать это значение больше 60 минут, так как это может повлиять на способность алгоритма безопасного отключения базы. Также рекомендуется использовать оповещения pushover при установке значения больше 30, чтобы оповещения генерировались для любых прогнозируемых низких или высоких значений СК.";

/* Headline "SMB Interval" */
"SMB Interval" = "Интервал между SMB";

/* "SMB Interval" */
"Minimum duration in minutes between two enacted SMBs" = "Минимальная продолжительность в минутах между подачей болюсов";

/* Headline "Bolus Increment" */
"Bolus Increment" = "Прирост болюса";

/* "Bolus Increment" */
"Smallest SMB / SMB increment in oref0. Minimum amount for Medtronic pumps is 0.1 U, whereas for Omnipod it’s 0.05 U. The default value is 0.1." = "Самый маленький SMB / прирост SMB в oref0. Минимум для помп Медтроник равен 0.1 Ед., в то время как для Omnipod это 0.05 Ед. По умолчанию 0.1.";

/* Headline "Insulin Peak Time" */
"Insulin Peak Time" = "Пик действия инсулина";

/* "Insulin Peak Time" */
"Time of maximum blood glucose lowering effect of insulin, in minutes. Beware: Oref assumes for ultra-rapid (Lyumjev) & rapid-acting (Fiasp) curves minimal (35 & 50 min) and maximal (100 & 120 min) applicable insulinPeakTimes. Using a custom insulinPeakTime outside these bounds will result in issues with FreeAPS-X, longer loop calculations and possible red loops." = "Пиковое время инсулина в минутах. Время необходимое инсулину для достижения максимального воздействия";

/* Headline "Carbs Req Threshold" */
"Carbs Req Threshold" = "Порог необходимых углеводов";

/* "Carbs Req Threshold" */
"Grams of carbsReq to trigger a pushover. Defaults to 1 (for 1 gram of carbohydrate). Can be increased if you only want to get Pushover for carbsReq at X threshold." = "Требуемое количество грамм углеводов для срабатывания оповещения pushover. По умолчанию 1 (для 1 грамма углевода). Можно увеличить только если вы хотите получить Pushover для carbsReq при X пороге.";

/* Headline "Noisy CGM Target Multiplier" */
"Noisy CGM Target Multiplier" = "Целевой множитель при шуме CGM";

/* "Noisy CGM Target Multiplier" */
"Defaults to 1.3. Increase target by this amount when looping off raw/noisy CGM data" = "По умолчанию 1,3. Увеличивает цель на эту величину, когда цикл отключается из за шума сенсора";

/* Headline "SMB DeliveryRatio" */
"SMB DeliveryRatio" = "SMB соотношение подачи";

/* SMB DeliveryRatio */
"Default value: 0.5 This is another key OpenAPS safety cap, and specifies what share of the total insulin required can be delivered as SMB. Increase this experimental value slowly and with caution." = "По-умолчанию: 0.5(50%). Опция позволяет регулировать какая часть от необходимой дозы инсулина может быть доставлена как супер микро болюс. Увеличивайте это экспериментальное значение очень медленно и с осторожностью.";

// Dynamic ISF + CR Settings:
/* Headline "Adjust Dynamic ISF constant" */

"Adjust Dynamic ISF constant" = "Настроить константу динамического ISF";

/* Adjust Dynamic ISF constant */
"Adjust Dynamic ISF constant" = "Настроить константу динамического ISF";

/* Enable Dynamic ISF, Headline */
"Enable Dynamic ISF" = "Включить динамический ISF";

/* Headline "Enable Dynamic ISF" */
"Enable Dynamic ISF" = "Включить динамический ISF";

/* Enable Dynamic ISF */
"Calculate a new ISF with every loop cycle. New ISF will be based on current BG, TDD of insulin (past 24 hours or a weighted average) and an Adjustment Factor (default is 1).\n\nDynamic ISF and CR ratios will be limited by your autosens.min/max limits.\n\nDynamic ratio replaces the autosens.ratio: New ISF = Static ISF / Dynamic ratio,\nDynamic ratio = profile.sens * adjustmentFactor * tdd * Math.log(BG/insulinFactor+1) / 1800,\ninsulinFactor = 120 - InsulinPeakTimeInMinutes" = "Считать новый ISF с каждым циклом петли. Новый ISF будет зависеть от текущего BG, TDD (за последние 24 часа или взвешенное среднее значение) и Adjustment Factor (по-умолчанию - 1).\n\nDynamic ratio ISF и CR будет ограничен настройками autosens.min/max.\n\nDynamic ratio заменяет autosens.ratio: Новый ISF = Постоянный ISF/ Dynamic ratio,\nDynamic ratio = profile.sens*adjustmentFactor * tdd * Math.log(BG/insulinFactor+1) / 1800,\ninsulinFactor = 120 - InsulinPeakTimeInMinutes";

/* Headline "Enable Dynamic CR" */
"Enable Dynamic CR" = "Включить динамический CR";

/* Enable Dynamic CR */
"Use Dynamic CR. The dynamic ratio will be used for CR as follows:\n\n When ratio > 1:  dynCR = (newRatio - 1) / 2 + 1.\nWhen ratio < 1: dynCR = CR/dynCR.\n\nDon't use toghether with a high Insulin Fraction (> 2)" = "Использовать Dynamic CR. Dynamic ratio будет также влиять и на CR:\n\n Когда ratio > 1: dynCR = (newRatio - 1) / 2 + 1.\nКогда ratio <1: dynCR = CR/dynCR.\n\nНе используйте совместно с высоким Insulin Fraction (> 2)";

/* Headline "Adjust Dynamic ISF constant" */
"Adjust Dynamic ISF constant" = "Настроить константу динамического ISF";

/* Adjust Dynamic ISF constant */
"Adjust Dynamic ratios by a constant. Default is 1. Higher than 1 => lower ISF" = "Регулировка Dynamic ratios с помощью константы. По-умолчанию - 1. Чем выше 1 => тем ниже ISF";


/* Headline "Use Sigmoid Function" */
"Use Sigmoid Function" = "Использовать Сигмоидную функцию";

/* Use Sigmoid Function */
"Use a sigmoid function for ISF (and for CR, when enabled), instead of the Logarithmic formula. Is only used when the Dynamic ISF setting is enabled in settings\n\nThe autosens.min/max settings determines the power with which dynamic ratio is adjusted, the height of the graph (Y-interval, Y: Dynamic ratio) and where the sigmoid curve flattens out, thus also limiting how high and how low the the ISF can be adjusted.\n\nThe Adjustment settings adjusts the slope of the curve. A lower value ==> less steep == less aggressive.\n\nYour scheduled/autotuned ISF setting and your min BG target determines when Dynamic ratio = 1 (ISF unchanged), meaning when current BG = minimum target BG => new ISF will always be set to your current scheduled/autotuned ISF, unlike the default logarithmic formula.\n\nDynamic CR is used when the setting 'Enable Dynamic CR' is enabled in settings." = "Использовать Сигмоидную функцию для ISF (и для CR, если включено), вместо Логарифмической функции. Используется только если включена функция Dynamic ISF\n\nПараметры autosens.min/max определяют мощность, с которой dynamic ratio регулируется, высоту графика (Y-интервал, Y: Dynamic ratio) и где кривая Сигмоидной функции сглаживается, что также ограничивает диапазон корректировки ISF.\n\nAdjustment settings регулирует наклон кривой. Более низкое значение ==> меньше крутизна == меньше аггрессивность.\n\nВаши профильные/автотюн ISF коэффициенты и Ваша минимальная цель BG определяют когда Dynamic ratio = 1 (ISF неизменен), это значит, что когда текущий BG = минимальному целевому BG => новый ISF всегда будет соответствовать значению в профиле/автотюне, в отличие от логарифмической функции, по-умолчанию.\n\nDynamic CR используется, когда опция 'Enable Dynamic CR' включена в настройках.";


/* Headline "Threshold Setting" */
"Threshold Setting (mg/dl)" = "Настройка порога (мг/дл)";

/* Threshold Setting */
"The default threshold in FAX depends on your current minimum BG target, as follows:\n\nIf your minimum BG target = 90 mg/dl -> threshold = 65 mg/dl,\n\nif minimum BG target = 100 mg/dl -> threshold = 70 mg/dl,\n\nminimum BG target = 110 mg/dl -> threshold = 75 mg/dl,\n\nand if minimum BG target = 130 mg/dl  -> threshold = 85 mg/dl.\n\nThis setting allows you to change the default to a higher threshold for looping with dynISF. Valid values are 65 mg/dl<= Threshold Setting <= 120 mg/dl." = "Порог, в мг/дл, в FAX по-умолчанию зависит от Вашей текущей минимальной цели BG, следующим образом:\n\nЕсли минимальная цель BG = 5 ммоль/л -> порог = 3,6 ммоль/л,\n\nесли минимальная цель BG = 5.6 ммоль/л -> порог = 3,9 ммоль/л,\n\nминимальная цель BG  = 6.1 ммоль/л -> порог = 4,2 ммоль/л,\n\nи если минимальная цель BG = 7.2 ммоль/л  -> порог = 4,7 ммоль/л.\n\nЭта настройка позволяет Вам увеличить уровень порога для более безопасной работы с dynISF. Валидным будет значение 65 мг/дл=3,6 ммоль/л <= Threshold Setting <= 120 мг/дл=6,7 ммоль/л.";

/* Headline "Weighted Average of TDD. Weight of past 24 hours:" */
"Weighted Average of TDD. Weight of past 24 hours:" = "Взвешенное среднее значение TDD. Вес последних 24 часов:";

/* Weight of past 24 hours of insulin */
"Has to be > 0 and <= 1.\nDefault is 0.65 (65 %) * TDD. The rest will be from average of total data (up to 14 days) of all TDD calculations (35 %). To only use past 24 hours, set this to 1.\n\nTo avoid sudden fluctuations, for instance after a big meal, an average of the past 2 hours of TDD calculations is used instead of just the current TDD (past 24 hours at this moment)." = "Должно быть > 0 и <= 1.\n По-умолчанию 0.65 (65 %) * TDD. Остальное будет вычислено из среднего общего инсулина (вплоть до 14 дней) всех TDD расчетов (35 %). Для того чтобы использовать только последние 24 часа, установите значение = 1.\n\nЧтобы исключить внезапные колебания, например после объемного приема пищи - используется среднее значение TDD за последние 2 часа, вместо просто текущего TDD (за последние 24 часа на данный момент).";

/* Headline "Adjust basal" */
"Adjust basal" = "Регулировать базал";

/* Enable adjustment of basal profile */
"Enable adjustment of basal based on the ratio of current TDD / 7 day average TDD" = "Включить регулировку базы, основанную на соотношении текущего TDD / 7 дней среднего TDD";

/* Headline "Max Delta-BG Threshold SMB" */
"Max Delta-BG Threshold SMB" = "Максимальный порог изменения уровня глюкозы для SMB";

/* Max Delta-BG Threshold SMB */
"Defaults to 0.2 (20%). Maximum positive percentual change of BG level to use SMB, above that will disable SMB. Hardcoded cap of 40%. For UAM fully-closed-loop 30% is advisable. Observe in log and popup (maxDelta 27 > 20% of BG 100 - disabling SMB!)." = "По-умолчанию 0.2 (20%). Максимальное положительное изменение процентного уровня глюкозы в крови для срабатывания SMB, при превышении этого порога - произойдет отключение SMB и переход в управление только базой. Запрограммированный предел - 40%. Для полностью закрытой петли с UAM рекомендуется 30%. Результат можно наблюдать в журнале работы и всплывающем окне статуса петли (maxDelta 27 > 20% of BG 100 - disabling SMB!).";

/* Headline "... When Blood Glucose Is Over (mg/dl):" */
"... When Blood Glucose Is Over (mg/dl):" = "... Когда уровень глюкозы выше (мг/дл):";

/* ... When Blood Glucose Is Over (mg/dl): */
"Set the value enableSMB_high_bg will compare against to enable SMB. If BG > than this value, SMBs should enable." = "Настройте уровень для опции \"Включить SMB при высоком BG\". Если уровень BG выше данного значения, SMB будут включены.";

/* Headline "Enable SMB With High BG" */
"Enable SMB With High BG" = "Включить SMB при высоком BG";

/* "Enable SMB With High BG" */
"Enable SMBs when a high BG is detected, based on the high BG target (adjusted or profile)" = "Включить SMB когда обнаружен высокий уровень BG, основанный на повышенной цели BG(скорректированной или из профиля)";

/* Headline "Dynamic settings" */
"Dynamic settings" = "Настройки динамических опций";

/* Insulin curve */
"Insulin curve" = "Тип линии инсулина";

/* Headline "Adjustment Factor" */
"Adjustment Factor" = "Коэффициент регулировки";<|MERGE_RESOLUTION|>--- conflicted
+++ resolved
@@ -44,17 +44,10 @@
 "Agree and continue" = "Согласиться и Продолжить";
 
 /* Headline in enacted pop up (at: at what time) */
-<<<<<<< HEAD
-"Enacted at" = "Enacted at";
-
-/* Headline in suggested pop up (at: at what time) */
-"Suggested at" = "Suggested at";
-=======
 "Enacted at" = "Принято в";
 
 /* Headline in suggested pop up (at: at what time) */
 "Suggested at" = "Предложено в";
->>>>>>> 181b6fc6
 
 /* Home title */
 "Home" = "Главная";
@@ -929,17 +922,10 @@
 "Bluetooth State restored (APS restarted?). Found %d peripherals, and connected to %@ with identifier %@" = "Bluetooth состояние восстановлено (APS перезапущен?). Найдено %d периферийных устройств и подключено к %@ с идентификатором %@";
 
 /* Shared app group xDrip4iOS */
-<<<<<<< HEAD
-"Using shared app group with external CGM app xDrip4iOS" = "Using shared app group with external CGM app xDrip4iOS";
-
-/* Shared app group GlucoseDirect */
-"Using shared app group with external CGM app GlucoseDirect" = "Using shared app group with external CGM app GlucoseDirect";
-=======
 "Using shared app group with external CGM app xDrip4iOS" = "Используйте общую app group, при подписании приложений, для прямого подключения CGM приложения xDrip4iOS к FreeAPSx";
 
 /* Shared app group GlucoseDirect */
 "Using shared app group with external CGM app GlucoseDirect" = "Используйте общую app group, при подписании приложений, для прямого подключения CGM приложения GlucoseDirect к FreeAPSx";
->>>>>>> 181b6fc6
 
 /* Dexcom G6 app */
 "Dexcom G6 app" = "Родное приложение G6";
@@ -962,45 +948,6 @@
 /* -------------- Developer settings ---------------------- */
 /* Debug options */
 
-<<<<<<< HEAD
-"Developer" = "Developer";
-
-/* Debug option view NS Upload Profile */
-"NS Upload Profile" = "NS Upload Profile";
-
-/* Debug option view NS Uploaded Profile */
-"NS Uploaded Profile" = "NS Uploaded Profile";
-
-/* Debug option view Autosense */
-"Autosense" = "Autosense";
-
-/* Debug option view Pump History */
-"Pump History" = "Pump History";
-
-/* Debug option view Target Ranges */
-"Target ranges" = "Target ranges";
-
-/* Debug option view Temp targets */
-"Temp targets" = "Temp targets";
-
-/* Debug option view Meal */
-"Meal" = "Meal";
-
-/* Debug option view Pump profile */
-"Pump profile" = "Pump profile";
-
-/* Debug option view Profile */
-"Profile" = "Profile";
-
-/* Debug option view Enacted */
-"Enacted" = "Enacted";
-
-/* Debug option view Announcements (from NS) */
-"Announcements" = "Announcements";
-
-/* Debug option view Enacted announcements announcements (from NS) */
-"Enacted announcements" = "Enacted announcements";
-=======
 "Developer" = "Разработчик";
 
 /* Debug option view NS Upload Profile */
@@ -1038,21 +985,11 @@
 
 /* Debug option view Enacted announcements announcements (from NS) */
 "Enacted announcements" = "Принятые оповещения";
->>>>>>> 181b6fc6
 
 /* Debug option view Autotune */
 "Autotune" = "Автотюн";
 
 /* Debug option view Target presets */
-<<<<<<< HEAD
-"Target presets" = "Target presets";
-
-/* Debug option view */
-"Loop Cycles" = "Loop Cycles";
-
-/* Debug option view Glucose Data used for statistics */
-"Glucose Data used for statistics" = "Glucose Data used for statistics";
-=======
 "Target presets" = "Предустановки временных целей";
 
 /* Debug option view */
@@ -1060,7 +997,6 @@
 
 /* Debug option view Glucose Data used for statistics */
 "Glucose Data used for statistics" = "Данные о глюкозе, используемые в статистике";
->>>>>>> 181b6fc6
 
 /* --------------- HealthKit intergration --------------------*/
 /* */
@@ -1240,74 +1176,6 @@
 
 //* -----------------------------------------------------------------------*/
 /* ----------------------Statistics strings -------------------------------*/
-<<<<<<< HEAD
-/* Option in preferences */
-
-
-"Display Statistics" = "Display Statistics";
-
-/* infoText: Description for Display Statistics */
-"Displays Statistics under the chart view" = "Displays Statistics under the chart view";
-
-/* Low Glucose Limit option in preferences */
-"Low Glucose Limit" = "Low Glucose Limit";
-
-/* High Glucose Limit option in preferences */
-"High Glucose Limit" = "High Glucose Limit";
-
-/* infoText: Description for Low Glucose Limit */
-"BG Under This Value Will Be Displayed As Low Glucose Percentage" = "BG Under This Value Will Be Displayed As Low Glucose Percentage";
-/* infoText: Description for High Glucose Limit */
-"BG Under This Value Will Be Displayed As High Glucose Percentage" = "BG Under This Value Will Be Displayed As High Glucose Percentage";
-
-/* When statistics.json was last updated */
-"Updated" = "Updated";
-
-/* Average BG = */
-"Average" = "Average";
-
-/* Median BG */
-"Median" = "Median";
-
-/* Normal BG (within TIR) */
-"Normal (24h)" = "Normal (24h)";
-
-/* Title High BG in statPanel */
-"High (>" = "High (>";
-
-/* Title Low BG in statPanel */
-"Low (<" = "Low (<";
-
-/* HbA1c estimation for one day of data */
-"HbA1c (24h)" = "HbA1c (24h)";
-
-/* Total number of days of data for HbA1c estimation, part 1/2*/
-"All " = "All ";
-
-/* Total number of days of data for HbA1c estimation, part 2/2*/
-" days" = " days";
-
-/* Nr of loops last 24 hours */
-"Loops" = "Loops";
-
-/* Average loop interval */
-"Average Interval" = "Avgerage Interval";
-
-/* Median loop interval */
-"Median Duration" = "Median Duration";
-
-/* "Display SD */
-"Display SD instead of CV" = "Display SD instead of CV";
-
-/* Description for display SD */
-"Display Standard Deviation (SD) instead of Coefficient of Variation (CV) in statPanel" = "Display Standard Deviation (SD) instead of Coefficient of Variation (CV) in statPanel";
-
-/* How often to update the statistics */
-"Update every number of minutes:" = "Update every number of minutes:";
-
-/* Description for update interval for statistics */
-"Default is 30 minutes. How often to update and save the statistics.json and to upload last array, when enabled, to Nightscout. A lower interval than for glucose updates (5 min) is pointless." = "Default is 30 minutes. How often to update and save the statistics.json and to upload last array, when enabled, to Nightscout. A lower interval than for glucose updates (5 min) is pointless.";
-=======
 /* Headline Statistics */
 
 
@@ -1404,7 +1272,6 @@
 
 /* Description for Override HbA1c unit */
 "Change deafult HbA1c unit in statPanlel. The unit in statPanel will be updateded with next statistics.json update" = "Изменить единицы измерения HbA1c на панели статистики. Единицы измерения обновятся при следующем обновлении файла statistics.json";
->>>>>>> 181b6fc6
 
 /* --------------------------------------
 
