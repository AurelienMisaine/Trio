--- conflicted
+++ resolved
@@ -893,12 +893,9 @@
 /* */
 "Suspend" = "Pausa";
 
-<<<<<<< HEAD
-=======
 /* */
 "Animated Background" = "Animerad Bakgrund";
 
->>>>>>> f6e2ff29
 
 /* Headers for settings ----------------------- */
 "OpenAPS main settings" = "OpenAPS huvudsakliga inställningar";
