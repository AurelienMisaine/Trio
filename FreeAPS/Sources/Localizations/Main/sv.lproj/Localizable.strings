/*
  Localizable.strings
  iAPS
*/
/* -------------------------------- */
/* Bolus screen when adding insulin */
"Add insulin without actually bolusing" = "Lägg till insulin utan att ge bolus";

/* Add insulin from source outside of pump */
"Add %@ without bolusing" = "Lägg till %@ utan att ge bolus";

"Bolus" = "Bolus";

"Close" = "Stäng";

/* Continue after added carbs without bolus */
"Continue without bolus" = "Fortsätt utan bolus";

/* Header */
"Enact Bolus" = "Ge bolus";

/* Button */
"Enact bolus" = "Ge bolus";

/*  */
"Insulin recommended" = "Rekommenderad insulindos";

/*  */
"Insulin required" = "Insulin som krävs";

/* Bolus screen */
"Recommendation" = "Rekommendation";

/* Button */
"Clear" = "Rensa";

/* Button */
"Done" = "Klar";

/*  */
"Wait please" = "Vänta...";

/*  */
"Agree and continue" = "Godkänn och fortsätt";

/* Headline in enacted pop up (at: at what time) */
"Enacted at" = "Utfört klockan";

/* Headline in suggested pop up (at: at what time) */
"Suggested at" = "Föreslaget klockan";

/* Headline in enacted pop up (at: at what time) */
"Error at" = "Fel klockan";

/* Home title */
"Home" = "Hem";

/* Looping in progress */
"looping" = "loopar";

/* min ago since last loop */
"min ago" = "min sedan";

/* Status Title */
"No suggestion" = "Inget förslag";

/* Replace pod text in Header */
"Replace pod" = "Byt podd";

/* Add carbs screen */
"Add Carbs" = "Lägg till kolhydrater";

/* Add carbs header and button in Watch app. You can skip the last " " space. It's just for differentiation */
"Add Carbs " = "Lägg till";

/*  */
"Amount Carbs" = "Mängd kolhydrater";

/* Grams unit */
"grams" = "gram";

/*  */
"Carbs required" = "Kolhydrater krävs";

/* */
"Are you sure?" = "Är du säker?";

/* Bottom target temp */
"Bottom target" = "Nedre målvärde";

/* Cancel preset name */
"Cancel" = "Avbryt";

/*  */
"Cancel Temp Target" = "Avbryt tillfälligt målvärde";

/* Custom temp target */
"Custom" = "Anpassad";

/*  */
"Date" = "Datum";

/*  */
"Delete" = "Radera";

/* Delete preset temp target */
"Delete preset \"%@\"" = "Ta bort förval \"%@\"";

/* Duration of target temp or temp basal */
"Duration" = "Duration";

/*  */
"Enact Temp Target" = "Tillfälliga målvärden";

/* */
"Target" = "Målvärde";

/* */
"Basal Insulin and Sensitivity ratio" = "Basalinsulin och insulinkänslighetskvot";

/* */
"A lower 'Half Basal Target' setting will reduce the basal and raise the ISF earlier, at a lower target glucose." = "En lägre inställning för 'Halva basaldosen vid Motionsläge' kommer leda till en sänkning av basalinsulin och ett ökad insulinkänslighet tidigare, vid ett lägre målvärde.";

/* */
" Your setting: " = " Nuvarande inställning: ";

/* */
"mg/dl. Autosens.max limits the max endpoint" = "mg/dl. Autosens.max begränsar maxvärdet";

/*  */
"Enter preset name" = "Ange namn för förval";

/* Preset name */
"Name" = "Namn";

/* minutes of target temp */
"minutes" = "minuter";

/*  */
"Presets" = "Förval";

/* Save preset name */
"Save" = "Spara";

/*  */
"Save as Preset" = "Spara som förval";

/* Delete Meal Preset */
"Delete Preset" = "Radera Förval";

/* Confirm Deletion */
"Delete preset '%@'?" = "Radera förval '%@'?";

/* Button */
"No" = "Nej";

/* Button */
"Yes" = "Ja";

/* + Button */
"[ +1 ]" = "[ +1 ]";

/* - Button */
"[ -1 ]" = "[ -1 ]";

/* Upper temp target limit */
"Top target" = "Övre målvärde";

/*  Temp target set for ... minutes */
"for" = "i";

/*  Temp target set for ... minutes */
"min" = "min";

/*  */
"Autotune" = "Autotune";

/*  */
"Basal profile" = "Basalinställningar";

/*  */
"Carb ratio" = "Insulinkvoter";

/*  */
"Delete autotune data" = "Rensa Autotune-data";

/*  */
"Run now" = "Kör nu";

/*  */
"Last run" = "Kördes senast";

/*  */
"Sensitivity" = "Insulinkänslighet";

/*  */
"Use Autotune" = "Använd Autotune";

/* Add profile basal */
"Add" = "Lägg till";

/*  */
"Basal Profile" = "Basalinställningar";

/* Rate basal profile */
"Rate" = "Värde";

/*  */
"Save on Pump" = "Spara på pump";

/*  */
"Saving..." = "Sparar...";

/*  */
"Schedule" = "Schema";

/*  */
"starts at" = "startar kl";

/* Time basal profile */
"Time" = "Tid";

/* */
"Calculated Ratio" = "Beräknad kvot";

/* Carb Ratios header */
"Carb Ratios" = "Insulinkvoter";

/*  */
"Ratio" = "Kvot";

/*  */
"Autosens" = "Autosense";

/*  */
"Calculated Sensitivity" = "Beräknad känslighet";

/*  */
"Insulin Sensitivities" = "Insulinkänslighet";

/* */
"Sensitivity Ratio" = "Autosens-kvot";

/*  */
"Dismiss" = "Avfärda";

/*  */
"Important message" = "Viktigt meddelande";

/*  */
"Amount" = "Mängd";

/* */
"Cancel Temp Basal" = "Avbryt temporär basal";

/* Enact
Enact a temp Basal or a temp target */
"Enact" = "Utför";

/* */
"Manual Temp Basal" = "Manuell temporär basal";

/* Allow uploads tp NS */
"Allow uploads" = "Tillåt uppladdning";

/* API secret in NS */
"API secret" = "API-lösen";

/* Connect to NS */
"Connect" = "Anslut";

/* Connected to NS */
"Connected!" = "Ansluten!";

/* Connecting to NS */
"Connecting..." = "Ansluter...";

/*  */
"Invalid URL" = "Ogiltig URL";

/*  */
"Local glucose source" = "Lokal glukoskälla";

/* Header */
"Nightscout Config" = "Ställ in Nightscout";

/*  */
"Port" = "Port";

/*  */
"URL" = "URL";

/**/
"Use local glucose server" = "Använd lokal server som glukoskälla";

/*  */
"Edit settings json" = "Ändra debug-inställningar";

/* */
"Glucose units" = "Glukosenheter";

/*  */
"Preferences" = "Inställningar";

/* Recommended Insulin Fraction in preferences */
"Recommended Insulin Fraction" = "Kvot av rekommenderad mängd insulin";

/* Do you want to show bolus screen after added carbs? */
"Skip Bolus screen after carbs" = "Hoppa över Bolusfönster vid tillagda kolhydrater";

/* Allow remote control from NS */
"Remote control" = "Fjärrstyrning";

/* Add Medtronic pump */
"Add Medtronic" = "Lägg till Medtronic";

/* Add Omnipod pump */
"Add Omnipod" = "Lägg till Omnipod";

/* Add Simulator pump */
"Add Simulator" = "Lägg till simulator";

/* Insulin model */
"Model" = "Modell";

/*  */
"Pump config" = "Pumpkonfiguration";

/*  */
"Delivery limits" = "Maxdoser";

/*  */
"Duration of Insulin Action" = "Insulinets verkningstid";

/* hours of duration of insulin activity */
"hours" = "timmar";

/* Max setting */
"Max Basal" = "Max basal";

/* Max setting */
"Max Bolus" = "Max bolus";

/* */
"Pump Settings" = "Pumpinställningar";

/* Insulin unit per hour */
"U/hr" = "IE/h";

/* Unit in number of units delivered (keep the space character!) */
" U" = " E";

/* /Insulin unit */
"/U" = "/E";

/* Insulin unit */
"U" = "E";

/* Unit per hour with space */
" U/hr" = " E/h";

/* Number of units per hour*/
"%@ U/hr" = "%@ E/h";

/* Number of units insulin delivered */
"%@ U" = "%@ E";

/*Carb ratio unit */
"g/U" = "g/E";

/* grams */
" g" = " g";

/* The short unit display string for grams */
"g" = "g";

/* when 0 U/hr */
"0 U/hr" = "0 E/h";

/* abbreviation for days */
"d" = "d";

/* abbreviation for hours */
"h" = "h";

/* abbreviation for minutes */
"m" = "m";

/*  */
"Closed loop" = "Sluten loop";

/* */
"Configuration" = "Konfiguration";

/* */
"Devices" = "Enheter";

/*  */
"Pump" = "Pump";

/* */
"Watch" = "Klocka";

/* */
"Watch Configuration" = "Inställningar för klocka";

/* */
"Apple Watch" = "Apple Watch";

/* */
"Display on Watch" = "Visa på klocka";

/* */
"Garmin Watch" = "Garmin - klocka";

/* */
"Add devices" = "Lägg till enhet";

/* */
"Glucose Target" = "Målvärde för glukos";

/* */
"Heart Rate" = "Puls";

/* */
"Steps" = "Steg";

/* */
"ISF" = "ISF";

/* */
"The app Garmin Connect must be installed to use for iAPS.\n Go to App Store to download it" = "Appen 'Garmin Connect' måste  vara installerad för att kunna användas med iAPS.\n Gå till App Store för att ladda ner";

/* */
"Garmin is not available" = "Garmin är inte tillgänglig";

/*  */
"Services" = "Tjänster";

/*  */
"Settings" = "Inställningar";

/* Recommendation for a Manual Bolus */
"Recommended Bolus Percentage" = "Manuell Bolusprocent";

/* 2 log files to share */
"Share logs" = "Dela loggar";

/* Upper target */
"High target" = "Övre målvärde";

/* Lower target */
"Low target" = "Undre målvärde";

/*  */
"Target Ranges" = "Målområden";

/* When bolusing */
"Bolusing" = "Ger bolus";

/* */
"Pump suspended" = "Pump pausad";

/* */
"Middleware" = "Middleware";

/* Header */
"History" = "Historik";

/* CGM option */
"Upload glucose to Nightscout" = "Ladda upp blodsocker till Nightscout";

/* Type of CGM or glucose source */
"Type" = "Typ";

/* CGM */
"CGM" = "CGM";

/* CGM Transmitter ID */
"Transmitter ID" = "Sändar-ID";

/* Other CGM setting */
"Other" = "Annan";

/* Whatch app alert */
"Set temp targets presets on iPhone first" = "Spara ett tillfälligt målvärde på din iPhone först";

/* Updating Watch app */
"Updating..." = "Uppdaterar...";

/* Header for Temp targets in Watch app */
"Temp Targets" = "Målvärden";

/* Delete carbs from data table and Nightscout */
"Delete carbs?" = "Ta bort kolhydrater?";

/* Delete insulin from pump history and Nightscout */
"Delete insulin?" = "Ta bort insulin?";

/* Treatments list */
"Treatments" = "Behandlingar";

/* " min" in Treatments list */
" min" = " min";

/* */
"Unable to change anything" = "Det går inte att ändra något";


/* Calendar and Libre transmitter settings ---------------
 */
/* */
"Configure Libre Transmitter" = "Ställ in en Libre-sändare";

/* */
"Calibrations" = "Kalibreringar";

/* */
"Create events in calendar" = "Skapa kalenderhändelser";

/* */
"Calendar" = "Kalender";

/* */
"Other" = "Annan";

/* */
"Libre Transmitter" = "Libre-sändare";

/* */
"Libre Transmitters" = "Libre-sändare";

/* */
"Bluetooth Transmitters" = "Bluetooth-sändare";

/* */
"Modes" = "Lägen";

/* Libre 2 Direct */
"Libre 2 Direct" = "Libre 2 Direkt";

/* */
"Select the third party transmitter you want to connect to" = "Välj vilken sändare du vill ansluta till";

/* State was restored */
"State was restored" = "Återställd";

/* The short unit display string for millimoles of glucose per liter */
"mmol/L" = "mmol/l";

/* The short unit display string for milligrams of glucose per decilter */
"mg/dL" = "mg/dl";

/* */
"Add calibration" = "Lägg till kalibrering";

/* When adding capillary glucose meater reading */
"Meter glucose" = "Glukosmätarvärde";

/* */
"Info" = "Info";

/*v*/
"Slope" = "Lutning";

/* */
"Intercept" = "Skärningspunkt";

/* */
"Chart" = "Diagram";

/* */
"Remove" = "Ta bort";

/* */
"Remove Last" = "Ta bort senaste";

/* */
"Remove All" = "Ta bort alla";

/* */
"About the Process" = "Om processen";

/* */
"Please make sure that your Libre 2 sensor is already activated and finished warming up. If you have other apps connecting to the sensor via bluetooth, these need to be shut down or uninstalled. \n\n You can only have one app communicating with the sensor via bluetooth. Then press the \"pariring and connection\" button below to start the process. Please note that the bluetooth connection might take up to a couple of minutes before it starts working." = "Se till att din Libre 2-sensor redan är aktiverad och klar med uppvärmningen. Om du har andra appar som ansluter till sensorn via bluetooth, måste dessa stängas av eller avinstalleras. \n\n Du kan bara ha en app som kommunicerar med sensorn via bluetooth. Tryck sedan på \"Parkoppla sensor och anslut\"-knappen nedan för att starta processen. Observera att Bluetooth-anslutningen kan ta upp till ett par minuter innan den börjar fungera.";

/* */
"Pairinginfo" = "Parkopplingsinfo";

/* */
"PatchInfo" = "Patchinformation";

/* */
"Calibrationinfo" = "Kalibreringsinfo";

/* */
"Unknown" = "Okänd";

/* */
"Not paired yet" = "Inte parkopplad ännu";

/* */
"Pair Sensor & connect" = "Parkoppla sensor och anslut ";

/* */
"Phone NFC required!" = "Telefon med NFC krävs!";

/* */
"Your phone or app is not enabled for NFC communications, which is needed to pair to libre2 sensors" = "Din telefon eller app är inte aktiverad med NFC, vilket krävs för att parkoppla med Libre2-sensorer";

/* Bluetooth Power Off */
"Bluetooth Power Off" = "Bluetooth är av";

/* Please turn on Bluetooth */
"Please turn on Bluetooth" = "Sätt på Bluetooth";

/* No Libre Transmitter Selected */
"No Libre Transmitter Selected" = "Ingen Libre-sändare vald";

/* Delete Transmitter and start anew. */
"Delete CGMManager and start anew. Your libreoopweb credentials will be preserved" = "Ta bort CGM och börja om. Dina libreoopweb-inställningar kommer att sparas";

/* Invalid libre checksum */
"Invalid libre checksum" = "Ogiltig kontrollsumma för libre";

/* Libre sensor was incorrectly read, CRCs were not valid */
"Libre sensor was incorrectly read, CRCs were not valid" = "Libre-sensor felaktigt läst, CRCs ogiltiga";

/* Glucose */
"Glucose" = "Glukos";

/* LOWALERT! */
"LOWALERT!" = "VARNING LÅGT!";

/* HIGHALERT! */
"HIGHALERT!" = "VARNING HÖGT!";

/* (Snoozed)*/
"(Snoozed)" = "(Snoozad)";

/* Glucose: %@ */
"Glucose: %@" = "Glukos: %@";

/* Transmitter: %@%% */
"Transmitter: %@%%" = "Sändare: %@%%";

/* No Sensor Detected */
"No Sensor Detected" = "Ingen Sensor upptäckt";

/* This might be an intermittent problem, but please check that your transmitter is tightly secured over your sensor */
"This might be an intermittent problem, but please check that your transmitter is tightly secured over your sensor" = "Detta kan vara ett övergående problem, men kontrollera att din sändare sitter fast ordentligt på din sensor";

/* New Sensor Detected */
"New Sensor Detected" = "Ingen sensor upptäckt";

/* Please wait up to 30 minutes before glucose readings are available! */
"Please wait up to 30 minutes before glucose readings are available!" = "Vänta upp till 30 minuter innan glukosvärden finns tillgängliga!";

/* Invalid Glucose sample detected, try again later */
"Invalid Glucose sample detected, try again later" = "Ogiltigt glukosvärde upptäckt, försök igen senare";

/* ensor might have temporarily stopped, fallen off or is too cold or too warm */
"Sensor might have temporarily stopped, fallen off or is too cold or too warm" = "Sensorn kan tillfälligt ha stoppats, fallit av eller är för kall eller för varm";

/* Invalid Sensor Detected */
"Invalid Sensor Detected" = "Ogiltig sensor upptäckt";

/* Detected sensor seems not to be a libre 1 sensor! */
"Detected sensor seems not to be a libre 1 sensor!" = "Upptäckt sensor verkar inte vara en libre 1-sensor!";

/* Detected sensor is invalid: %@ */
"Detected sensor is invalid: %@" = "Upptäckt sensor är ogiltig: %@";

/* Low Battery */
"Low battery" = "Låg batterinivå";

/* */
"Invalid sensor" = "Ogiltig sensor";

/* */
"Sensor change" = "Sensorbyte";

/* */
"Sensor expires soon" = "Sensor går ut snart";

/* Battery is running low %@, consider charging your %@ device as soon as possible */
"Battery is running low %@, consider charging your %@ device as soon as possible" = "Batterinivå är låg %@, överväg att ladda din %@ enhet så snart som möjligt";

/* Extracting calibrationdata from sensor */
"Extracting calibrationdata from sensor" = "Extraherar kalibreringsdata från sensorn";

/* Sensor Ending Soon */
"Sensor Ending Soon" = "Sensor behöver snart bytas";

/* Current Sensor is Ending soon! Sensor Life left in %@ */
"Current Sensor is Ending soon! Sensor Life left in %@" = "Nuvarande sensor behöver snart bytas! Sensortid kvar i %@";

/* */
"Libre Bluetooth" = "Libre bluetooth";

/* */
"Snooze Alerts" = "Snooza larm";

/* */
"Last measurement" = "Senaste mätning";

/* */
"Sensor Footer checksum" = "Kontrollsumma för sensor";

/* */
"Last Blood Sugar prediction" = "Senaste blodsockerförutsägelse";

/* */
"CurrentBG" = "NuvarandeBG";

/* */
"Sensor Info" = "SensorInfo";

/* */
"Sensor Age" = "Sensorålder";

/* */
"Sensor Age Left" = "Sensortid kvar";

/* */
"Sensor Endtime" = "Sensor slutdatum";

/* */
"Sensor State" = "Sensorläge";

/* */
"Sensor Serial" = "Sensorns serienummer";

/* */
"Transmitter Info" = "Sändarinfo";

/* */
"Hardware" = "Hårdvara";

/* */
"Firmware" = "Firmware";

/* */
"Connection State" = "Anslutningsstatus";

/* */
"Transmitter Type" = "Sändartyp";

/* */
"Sensor Type" = "Sensortyp";

/* */
"Factory Calibration Parameters" = "Parametrar för fabrikskalibrering";

/* */
"Valid for footer" = "Giltig för sidfot";

/* */
"Edit calibrations" = "Ändra kalibreringar";

/* */
"edit calibration clicked" = "ändrad kalibrering vald";

/* */
"Delete CGM" = "Radera CGM";

/* */
"Are you sure you want to remove this cgm from loop?" = "Är du säker på att du vill ta bort denna CGM från iAPS?";

/* */
"There is no undo" = "Det går inte att ångra!";

/* */
"Advanced" = "Avancerat";

/* */
"Alarms" = "Larm";

/* */
"Glucose Settings" = "Glukosinställningar";

/* */
"Notifications" = "Notiser";

/* */
"Export logs" = "Exportera loggar";

/* */
"Export not available" = "Export inte tillgänglig";

/* */
"Log export requires ios 15" = "Loggexport kräver ios 15";

/* */
"Got it!" = "Uppfattat!";

/* */
"Saved to %@" = "Sparad till %@";

/* */
"No logs available" = "Inga loggar tillgängliga";

/* */
"Glucose Notification visibility" = "Blodsockernotiser";

/* */
"Always Notify Glucose" = "Meddela alltid glukos";

/* */
"Notify per reading" = "Meddela per avläsning";

/* */
"Value" = "Värde";

/* */
"Adds Phone Battery" = "Visa telefonens batterinivå";

/* */
"Adds Transmitter Battery" = "Lägger till sändarbatteri";

/* */
"Also vibrate" = "Vibrera också";

/* */
"Additional notification types" = "Ytterligare notistyper";

/* */
"Misc" = "Övrigt";

/* */
"Unit override" = "Åsidosätt enhet";

/* */
"Low" = "Lågt";

/* */
"High" = "Högt";

/* */
"glucose" = "glukos";

/* */
"Schedule " = "Schema ";

/* */
"tapped save schedules" = "klickat på sparade scheman";

/* */
"Error" = "Fel";

/* */
"Some ui element was incorrectly specified" = "Vissa UI-element felaktigt specificerade";

/* */
"Success" = "Lyckades";

/* */
"Schedules were saved successfully!" = "Scheman har sparats!";

/* */
"High Glucose Alarm active" = "Högt blodsockerlarm aktivt";

/* */
"Low Glucose Alarm active" = "Lågt blodsockerlarm aktivt";

/* */
"No Glucose Alarm active" = "Inget blodsockerlarm aktivt";

/* */
"snoozing until %@" = "snoozar till %@";

/* */
"not snoozing" = "snoozar inte";

/* */
"nothing to see here" = "inget att se här";

/* */
"snooze from testview clicked" = "klickat på snooze från testvy";

/* */
"will snooze for %@ until %@" = "kommer att snooza i %@ tills %@";

/* */
"Click to Snooze Alerts" = "Klicka för att snooza varningar";

/* */
"Strength" = "Styrka";

/* */
"Hold the top of your iPhone near the sensor to pair" = "Håll toppen av din iPhone nära sensorn för att parkoppla";

/* */
"Sensor not found" = "Sensorn hittades inte";

/* */
"Also play alert sound" = "Spela också upp varningsljud";

/* */
"Notification Settings" = "Notisinställningar";

/* */
"Found devices: %d" = "Hittade enheter: %d";

/* */
"Backfill options" = "Alternativ för återfyllnad";

/* */
"Backfilling from trend is currently not well supported by Loop" = "Återfyllning från trend stöds för närvarande inte bra av Loop";

/* */
"Backfill from history" = "Återfyll från historik";

/* */
"Backfill from trend" = "Återfyll från trend";

/* */
"Debug options" = "Felsökningsalternativ";

/* */
"Adds a lot of data to the Issue Report " = "Lägger till en hel del data till rapporten ";

/* */
"Persist sensordata" = "Bevara sensordata";

/* */
"Battery" = "Batteri";

/* */
"Also add source info" = "Lägg till info om CGM";

/* */
"Carbs Required Threshold" = "Tröskelvärde för kolhydrater som krävs";

/* */
"Carbs required: %d g" = "Kolhydrater som krävs: %d g";

/* */
"To prevent LOW required %d g of carbs" = "För att förhindra ett lågt blodsocker krävs uppskattningsvis %d g kolhydrater";

/* */
"iAPS not active" = "iAPS är inte aktiv";

/* */
"Last loop was more then %d min ago" = "Senaste loopen var mer än %d min sedan";

/* Glucose badge */
"Show glucose on the app badge" = "Visa glukosvärde på app-ikon";

/* */
"Backfill glucose" = "Återfyll glukosvärden";

/* About this source */
"About this source" = "Om denna CGM";

/* */
"Bolus failed" = "Bolus misslyckades";

/* */
"Bolus failed or inaccurate. Check pump history before repeating." = "Misslyckad eller felaktig bolus. Kontrollera pumpens historik innan du försöker igen.";

/* */
"Carbs" = "Kolhydrater";

/* */
"Temp Basal" = "Temporär basal";

/* */
"Temp Target" = "Tillfälligt målvärde";

/* */
"Resume" = "Återuppta";

/* */
"Suspend" = "Pausa";

/* */
"Animated Background" = "Animerad Bakgrund";

/* Sensor day(s) */
" day(s)" = " dagar";

/* Option to show HR in Watch app*/
"Display HR on Watch" = "Visa din puls på klockan";


/* Headers for settings ----------------------- */
"OpenAPS main settings" = "OpenAPS huvudsakliga inställningar";

"OpenAPS SMB settings" = "OpenAPS SMB-inställningar";

"OpenAPS targets settings" = "OpenAPS målvärdesinställningar";

"OpenAPS other settings" = "OpenAPS andra inställningar";

/* Glucose Simulator CGM */
"Glucose Simulator" = "Glukossimulator";

/* Restored state message */
"Bluetooth State restored (APS restarted?). Found %d peripherals, and connected to %@ with identifier %@" = "Bluetooth-status återställd (APS startades om?). Hittade %d perifera enheter anslutna till %@ med identifieraren %@";

/* Shared app group xDrip4iOS */
"Using shared app group with external CGM app xDrip4iOS" = "Använder delad appgrupp med CGM-app xDrip4iOS";

/* Shared app group GlucoseDirect */
"Using shared app group with external CGM app GlucoseDirect" = "Använder delad appgrupp med CGM-app GlucoseDirect";

/* Dexcom G6 app */
"Dexcom G6 app" = "Ursprunglig Dexcom G6-app";

/* Native G5 app */
"Native G5 app" = "Ursprunglig G5-app";

/* Minilink transmitter */
"Minilink transmitter" = "Minilink-sändare";

/* Simple simulator */
"Simple simulator" = "Enkel Glukossimulator";

/* Direct connection with Libre 1 transmitters or Libre 2 */
"Direct connection with Libre 1 transmitters or European Libre 2 sensors" = "Direkt anslutning till Libre 1-sändare eller europeiska Libre 2-sensorer";

/* Online or internal server */
"Online or internal server" = "Online eller intern server";

/* -------------- Developer settings ---------------------- */
/* Debug options */

"Developer" = "Utvecklare";

/* Debug option view NS Upload Profile */
"NS Upload Profile" = "Ladda upp profil till NS";

/* Debug option view NS Uploaded Profile */
"NS Uploaded Profile" = "Uppladdad profil";

/* Debug option view Autosense */
"Autosense" = "Autosense";

/* Debug option view Pump History */
"Pump History" = "Pumphistorik";

/* Debug option view Target Ranges */
"Target ranges" = "Målvärden";

/* Debug option view Temp targets */
"Temp targets" = "Tillfälliga målvärden";

/* Debug option view Meal */
"Meal" = "Måltid";

/* Debug option view Pump profile */
"Pump profile" = "Pumpprofil";

/* Debug option view Profile */
"Profile" = "Profil";

/* Debug option view Enacted */
"Enacted" = "Utfört";

/* Debug option view Announcements (from NS) */
"Announcements" = "Meddelanden (via NS)";

/* Debug option view Enacted announcements announcements (from NS) */
"Enacted announcements" = "Överförda meddelanden";

/* Debug option view Autotune */
"Autotune" = "Autotune";

/* Debug option view Target presets */
"Target presets" = "Målvärden, förinställningar";

/* Debug option view */
"Loop Cycles" = "Loopar";

/* Debug option view Glucose Data used for statistics */
"Glucose Data used for statistics" = "Sparade blodglukosvärden för statistik";

/* --------------- HealthKit intergration --------------------*/
/* */
"Apple Health" = "Apple Hälsa";

/* */
"Connect to Apple Health" = "Anslut till Apple Hälsa";

/* Show when have not permissions for writing to Health */
"For write data to Apple Health you must give permissions in Settings > Health > Data Access" = "För att kunna skriva data till Apple Hälsa måste du först ge din tillåtelse i Inställningar > Hälsa > Datatillgång och enheter";

/* */
"After you create glucose records in the Health app, please open iAPS to help us guaranteed transfer changed data" = "Efter att du lagt till glukos i appen 'Hälsa', öppna iAPS för att bekräfta att överföring skett på rätt sätt";

/* New ALerts ------------------------- */
/* Info title */
"Info" = "Info";

/* Warning title */
"Warning" = "Varning";

/* Error title */
"Error" = "Fel";

/* Manual temp basal mode */
"Manual" = "Manuellt";

/* Status highlight when manual temp basal is running. */
"Manual Basal" = "Manuell temporär basal";

/* Current Manual Temp basal */
" -  Manual Basal ⚠️" = " -  Manuell basal ⚠️";

/* Total AT / Scheduled basal insulin */
" U/day" = " IE/dag";

/* Total AT / Scheduled basal insulin */
"Total" = "Totalt";

/* -------------------------------------------- FPU Strings ------------------------------------------------------*/
/* Enable FPU */

"Enable" = "Aktivera";

/* Header */
"Conversion settings" = "Inställningar";

/* Delay */
"Delay In Minutes" = "Fördröjning";

/* Duration */
"Maximum Duration In Hours" = "Max tid i timmar";

/* Interval */
"Interval In Minutes" = "Tidsintervall i minuter";

/* Override */
"Override With A Factor Of " = "Justera med multiplikator ";

/* Description */
"Allows fat and protein to be converted into future carb equivalents using the Warsaw formula of kilocalories divided by 10.\n\nThis spreads the carb equivilants over a maximum duration setting that can be configured from 5-12 hours.\n\nDelay is time from now until the first future carb entry.\n\nInterval in minutes is how many minutes are between entries. The shorter the interval, the smoother the result. 10, 15, 20, 30, or 60 are reasonable choices.\n\nAdjustment factor is how much effect the fat and protein has on the entries. 1.0 is full effect (original Warsaw Method) and 0.5 is half effect. Note that you may find that your normal carb ratio needs to increase to a larger number if you begin adding fat and protein entries. For this reason, it is best to start with a factor of about 0.5 to ease into it.\n\nDefault settings: Time Cap: 8 h, Interval: 30 min, Factor: 0.5, Delay 60 min" = "Omvandlar fett och protein till kolhydratekvivalenter, enligt Warsawa-metoden: antal kilokalorier delat med 10.\n\nDetta sprider ut kolydraterna över ett framtida tidsintervall med maximal duration enligt inställningen för max tid, 5-12 timmar.\n\nIntervall i minuter bestämmer hur många minuter mellan kolhydratposterna. Ju kortare intervall, desto jämnare resultat, men också fler poster att behöva radera om du ångrar dig. 10, 15, 20, 30, or 60 är exempel på alternativ\n\nFördrjöjning är tiden från nu till första framtida kolhydratpost.\n\nAJustering tillåter indivudell justering av formulan. 1.0 betyder full effekt, 0.5 skapar halva mängden kolhydrater. Observera att om du alltid matar in fett och kolhydrater kan du behöva öka din insulinkvot. Av denna anledning kan det vara lämpligt att börja med 0.5.\n\nStandardinställningar: Max tid: 8 h, Intervall: 30 min, Faktor: 0.5, Fördröjning 60 min";

/* FPU Settings Title */
"Fat and Protein" = "Omvandling";

/* Display fat and protein entities */
"Fat & Protein" = "Fett & protein";

/* FPU Setttings Title */
"Fat and Protein" = "Omvandling";

/* */
"Hide Fat & Protein" = "Dölj fett & protein";

/* Add Fat */
"Fat" = "Fett";

/* Add Protein */
"Protein" = "Protein";

/* Service Section */
"Fat And Protein Conversion" = "Fett och protein";

/* Service Section */
"Profile Override" = "Undantag från dina sparade profiler";

/* */
"Override Profiles" = "Aktivera tillfälligt undantag";

/* */
"Normal " = "Normal ";

/* */
"Currently no Override active" = "Inget undantag aktivt";

/* */
"Total Insulin Adjustment" = "Total justering av ditt insulinbehov";

/* */
"Override your Basal, ISF, CR and Target profiles" = "Ändra sparad basal, korrektionsfaktor, insulinkvot och målvärde med ett tillfälligt undantag";

/* */
"Enable indefinitely" = "Aktivera tillsvidare";

/* */
"Override Profile target" = "Ändra målvärde";

/* */
"Disable SMBs" = "Stäng av autobolusar (SMBs)";

/* Your normal Profile. Use a short string */
"Normal Profile" = "Normal Profil";

/* Custom but unsaved Profile */
"Custom Profile" = "Anpassad Profil";

/* */
"Profiles" = "Profiler";

/* */
"More options" = "Fler alternativ";

/* */
"Schedule when SMBs are Off" = "Schemalägg när autobolusar ska vara av ";

/* */
"Change ISF and CR" = "Ändra ISF and CR";

/* */
"Change ISF" = "Ändra ISF";

/* */
"Change CR" = "Ändra CR";

/* */
"SMB Minutes" = "SMB-minuter";

/* */
"UAM SMB Minutes" = "UAM-SMB-minuter";

/* */
"Start new Profile" = "Starta ny profil";

/* */
"Save as Profile" = "Spara som profil";

/* */
"Return to Normal" = "Tillbaka till normal profil";

/* Alert */
"Return to Normal?" = "Tillbaka till normal profil?";

/* */
"This will change settings back to your normal profile." = "Detta kommer att ändra tillbaka till dina normala inställningar ";

/* Start Profile Alert */
"Start Profile" = "Starta profil";

/* */
"Your profile basal insulin will be adjusted with the override percentage and your profile ISF and CR will be inversly adjusted with the percentage." = "Din vanliga basal kommer att justeras procentuellt enligt ovan, medan din normala korrektionsfaktor och insulinkvot CR kommer att bli omvänt justerade.";

/* */
"Starting this override will change your Profiles and/or your Target Glucose used for looping during the entire selected duration. Tapping ”Start Profile” will start your new profile or edit your current active profile." = "Om du klickar 'Starta profil' kommer detta att tillfälligt att ändra dina normala inställningar för under hela perioden som du valt";

/* Change Target glucose in profile settings */
"Override Profile Target" = "Ändra målvärde";

/* Alert string. Keep spaces. */
" SMBs are disabled either by schedule or during the entire duration." = " Autobolusar är helt eller delvis av.";

/* Alert strings. Keep spaces */
" infinite duration." = " aktiv tillsvidare.";

/* Service Section */
"App Icons" = "Ikoner";

/* */
"iAPS Icon" = "iAPS - ikon";

/* Service Section */
"Statistics and Home View" = "Statistik och Diagram";

/* Alert text */
"Delete carb equivalents?" = "Radera dessa poster?";

/* */
"Meal Presets" = "Förval";

/* */
"Empty" = "Inget";

/* */
"Delete Selected Preset" = "Radera detta förval";

/* */
"Enter Meal Preset Name" = "Ange namn på måltid";

/* */
"Name Of Dish" = "Namn på rätt";
"Currently no Override active" = "Inget undantag aktivt";

/* */
"Total Insulin Adjustment" = "Total justering av ditt insulinbehov";

/* */
"Override your Basal, ISF, CR and Target profiles" = "Ändra sparad basal, korrektionsfaktor, insulinkvot and målvärde med ett tillfäligt undantag";

/* */
"Enable indefinitely" = "Aktivera tillsvidare";

/* */
"Override Profiles" = "Aktivera tillfälligt undantag";

/* */
"Override Profile Target" = "Ändra målvärde";

/* */
"Disable SMBs" = "Stäng av autobolusar (SMBs)";

/* */
"Your profile basal insulin will be adjusted with the override percentage and your profile ISF and CR will be inversly adjusted with the percentage.\n\nIf you toggle off the override every profile setting will return to normal." = "Your profile basal insulin will be adjusted with the override percentage and your profile ISF and CR will be inversly adjusted with the percentage.\n\nIf you toggle off the override every profile setting will return to normal.";

/* Service Section */
"App Icons" = "Ikoner";

/* */
"iAPS Icon" = "iAPS - ikon";

/* Service Section */
"Statistics and Home View" = "Statistik och Diagram";

/* Save Carbs and continue to bolus recommendation */
"Save and continue" = "Spara och fortsätt";

/* */
"Save as Preset" = "Spara som förval";

/* ----------------------- New Bolus Calculator ---------------------------*/

/* Warning about bolus recommendation. Title */
"Warning!" = "Varning!";

/* Alert to confirm bolus amount to add */
"\n\nTap 'Add' to continue with selected amount." = "\n\nTryck 'Lägg till' för att fylla i bolusmängd.";

/* */
"Eventual Glucose" = "Blodsockerprognos";

/* */
"Target Glucose" = "Målvärde";

/* */
"Percentage setting" = "Bolusprocentinställning";

/* */
"Insulin Sensitivity" = "Insulinkänslighet";

/* Formula displayed in Bolus info pop-up. Make translation short! */
"(Eventual Glucose - Target) / ISF" = "(Blodsockerprognos - Målvärde) / ISF";

/* */
"Formula =" = "Formel =";

/* Bolus pop-up footer */
"Carbs and previous insulin are included in the glucose prediction, but if the Eventual Glucose is lower than the Target Glucose, a bolus will not be recommended." = "Kolhydrater och tidigare insulin ingår i prognos, men om prognos är lägre än målvärde kommer ingen bolus att föreslås.";

/* Hide pop-up */
"Hide" = "Göm";

/* Bolus pop-up / Alert string. Make translations concise! */
<<<<<<< HEAD
"Eventual Glucose > Target Glucose, but glucose, " = "Prognos > målvärde, men ditt blodsocker, ";

/* Bolus pop-up / Alert string. Make translations concise! */
"is predicted below Threshold of " = "beräknas sjunka under tröskelvärde ";
=======
"Eventual Glucose > Target Glucose, but glucose is predicted to drop down to " = "Eventual Glucose > Target Glucose, but glucose is predicted to drop down to ";

/* Bolus pop-up / Alert string. Make translations concise! */
"which is below your Threshold (" = "vilket är lägre än ditt tröskelvärde (";
>>>>>>> 02301b66

/* Bolus pop-up / Alert string. Make translations concise! */
"Eventual Glucose > Target Glucose, but glucose is climbing slower than expected. Expected: " = "Prognos > Målvärde, men ditt blodsocker stiger långsammare än väntat. Förväntat: ";

//* Bolus pop-up / Alert string. Make translations concise! */
". Climbing: " = ". Stiger: ";

/* Bolus pop-up / Alert string. Make translations concise! */
"Eventual Glucose > Target Glucose, but glucose is falling faster than expected. Expected: " = "Prognos > målvärde, men blodsocker sjunker snabbare än väntat. Förväntat: ";

/* Bolus pop-up / Alert string. Make translations concise! */
". Falling: " = ". Sjunker: ";

/* Bolus pop-up / Alert string. Make translations concise! */
"Eventual Glucose > Target Glucose, but glucose is changing faster than expected. Expected: " =  "Prognos > målvärde, men blodsocker ändras snabbare än väntat. Förväntat: ";

/* Bolus pop-up / Alert string. Make translations concise! */
". Changing: " = ". Ändras: ";

/* Bolus pop-up / Alert string. Make translations concise! */
<<<<<<< HEAD
"Eventual Glucose > Target Glucose, but glucose is predicted to drop down to " = "Prognos är > målvärde, men blodsocker väntas ev sjunka till ";
=======
"Eventual Glucose > Target Glucose, but glucose is predicted to drop down to " = "Prognos är > målvärde, men ditt blodsocker väntas sjunka till ";
>>>>>>> 02301b66

/* Add insulin without bolusing alert */
" without bolusing" = " utan att ge insulin";

/* -------------------------------------------------------------------------------------------
  DASH strings
*/
"Attach Pod" = "Fäst podden";

"Deactivate Pod" = "Inaktivera podd";

/* */
"Deactivating..." = "Inaktiverar...";

"Pair Pod" = "Parkoppla podd";

/* Text for previous pod information row */
"Previous Pod Information" = "Info om tidigare podd";

/* Text for confidence reminders navigation link */
"Confidence Reminders" = "Bekräftelseljud";

"Confidence reminders are beeps from the pod which can be used to acknowledge selected commands." = "Bekräftelseljud är pip från podden som kan användas som bekräftelser på utförda kommandon";

/* button title for saving low reservoir reminder while saving */
"Saving..." = "Sparar...";

/* button title for saving low reservoir reminder */
"Save" = "Spara";

/* Alert title for error when updating confidence reminder preference */
"Failed to update confidence reminder preference." = "Misslyckades att uppdatera inställning för bekräftelseljud";

/* */
"No Error" = "Inget fel";

/* description label for active time pod details row */
"Active Time" = "Aktiv tid";

/* Title string for BeepPreference.silent */
"Disabled" = "Av";

/* Title string for BeepPreference.manualCommands */
"Enabled" = "På";

/* Title string for BeepPreference.extended */
"Extended" = "Utökad";

/* Description for BeepPreference.silent */
"No confidence reminders are used." = "Inga ljud på.";

/* Description for BeepPreference.manualCommands */
"Confidence reminders will sound for commands you initiate, like bolus, cancel bolus, suspend, resume, save notification reminders, etc. When Loop automatically adjusts delivery, no confidence reminders are used." = "Bekräftelseljud kommer att pipa för för ala pumpkommandon du ger, som bolus, avbryt bolus, pausa pump, återuppta insulintillförsel, spara påminnelser etc. När iAPS automatiskt justerar insulintillförsel kommer inga pip att ljuda.";

/* Description for BeepPreference.extended */
"Confidence reminders will sound when Loop automatically adjusts delivery as well as for commands you initiate." = "Bekräftelsepip kommer att ljuda även vid automatiska pumpkommandon såväl som vid manuella.";

/* Label text for expiration reminder default row */
"Expiration Reminder Default" = "Standard påminnelsetid";

/* */
"Expiration Reminder" = "Påminnelse om utgångsdatum";

/* */
"Low Reservoir" = "Låg reservoarvolym";

/* Value text for no expiration reminder */
"No Reminder" = "Ingen påminnelse";

/* */
"Scheduled Reminder" = "Schemalagd påminnelse";

/* */
"Low Reservoir Reminder" = "Påminnelse om låg insulinnivå";

/* The action string on pod status page when pod data is stale */
"Make sure your phone and pod are close to each other. If communication issues persist, move to a new area." = "Säkerställ att din telefon och podd är nära varandra. Om problemet kvarstår, flytta till annan plats.";
/* Format string for the action string on pod status page when pod expired. (1: service time remaining) */
"Change Pod now. Insulin delivery will stop in %1$@ or when no more insulin remains." = "Byt podd nu. Insulintillförsel kommer att stoppas om %1$@ eller när insulinet är slut.";

/* Label text for temporary basal rate summary */
"Rate" = "Värde";

/* Summary string for temporary basal rate configuration page */
"%1$@ for %2$@" = "%1$@ i %2$@";

/* Description text on manual temp basal action sheet */
"Loop will not automatically adjust your insulin delivery until the temporary basal rate finishes or is canceled." = "iAPS kommer inte automatiskt att justera dina insulindoser förrän den temporära basalen är färdig eller har avbrytits.";
/* Button text for setting manual temporary basal rate*/
"Set Temporary Basal" = "Ställ in temporaär basal";

/* Navigation Title for ManualTempBasalEntryView */
"Temporary Basal" = "Temporär basal";

/* Alert title for a failure to set temporary basal */
"Temporary Basal Failed" = "Temporär basal misslyckades";

/* Alert format string for a failure to set temporary basal with recovery suggestion. (1: error description) (2: recovery text) */
"Unable to set a temporary basal rate: %1$@\n\n%2$@" = "Kunde inte ställa in en temporär basaldos: %1$@\n\n%2$@";

/* Alert format string for a failure to set temporary basal. (1: error description) */
"Unable to set a temporary basal rate: %1$@" = "Kunde inte ställa in en temporär basaldos: %1$@";

/* Alert title for missing temp basal configuration */
"Missing Config" = "Konfiguration saknas";

/* Alert format string for missing temp basal configuration. */
"This PumpManager has not been configured with a maximum basal rate because it was added before manual temp basal was a feature. Please go to therapy settings -> delivery limits and set a new maximum basal rate." = "En maximal basaldos har inte ställts in. Gå till inställningen 'Maxdoser' för att ställa in den maximala basaldosen";

/* description label for active time pod details row */
"Active Time" = "Aktiv tid";

/* description label for total delivery pod details row */
"Total Delivery" = "Total mängd insulin given";

/* */
"Add Omnipod Dash" = "Lägg till Omnipod Dash";

/* */
"Insert Cannula" = "För in kanyl";

/* */
"Check Cannula" = "Kontrollera kanyl";

/* */
"Setup Complete" = "Inställning färdig";

/* */
"Insulin Suspended" = "Pump pausad";

/* Text for suspend resume button when insulin delivery is suspending */
"Suspending insulin delivery..." = "Pausar pump...";

/* Text for suspend resume button when insulin delivery is suspended */
"Resume Insulin Delivery" = "Återuppta pump";

/* Text for suspend resume button when insulin delivery is resuming */
"Resuming insulin delivery..." = "Återupptar pump...";

/* Alert title for suspend error */
"Failed to Suspend Insulin Delivery" = "Kunde inte pausa pump";

//* -----------------------------------------------------------------------*/
/* ----------------------Statistics strings -------------------------------*/
/* */

/* */
"Today" = "Idag";

"Today" = "Idag";

/* */
"Day" = "Dygn";

/* */
"Week" = "Vecka";

/* */
"Month" = "Månad";

/* */
"Total" = "Totalt";

/* Headline Statistics */
"Statistics" = "Statistik";

/* Option in preferences */
"Allow Upload of Statistics to NS" = "Ladda upp till Nightscout";

/* Low Glucose Threshold in Statistics settings */
"Low" = "Lågt";

/* High Glucose Threshold in Statistics settings */
"High" = "Högt";

/* In Range */
"In Range" = "Normalvärde";

/* Display % */
"Change HbA1c Unit" = "Byt HbA1c-enhet";

/* */
"Display Chart X - Grid lines" = "Visa linjer för X i diagram";

/* */
"Display Chart Y - Grid lines" = "Visa linjer för Y i diagram";

/* */
"Display Chart Threshold lines for Low and High" = "Visa linjer för lågt och högt i diagram";

/* */
"Standing / Laying TIR Chart" = "Stående / Liggande TIR-diagram";

/* */
"Hours X-Axis (6 default)" = "Antal timmar att visa för X-axel (6 standard)";

/* Average BG = */
"Average" = "Medelvärde";

/* Median BG */
"Median" = "Medianvärde";

/* CGM readings in statView */
"Readings today" = "Avläsningar idag";

/* CGM readings in statView */
"Readings / 24h" = "Avläsningar / 24h";

/* Days of saved readings*/
"Days" = "Dagar";

/* Normal BG (within TIR) */
"Normal" = "Normalvärde";

/* Title High BG in statPanel */
"High (>" = "Högt (>";

/* Title Low BG in statPanel */
"Low (<" = "Lågt (<";

/* SD */
"SD" = "SD";

/* CV */
"CV" = "CV";

/* Estimated HbA1c */
"HbA1c" = "HbA1c";

/* Total number of days of data for HbA1c estimation, part 1/2*/
"All" = "Alla";

/* Total number of days of data for HbA1c estimation, part 2/2*/
"days" = "dagar";

/* Nr of Loops in statPanel */
"Loops" = "Loopar";

/* Loop Errors in statPanel */
"Errors" = "Fel";

/* Average loop interval */
"Interval" = "Intervall";

/* Median loop interval */
"Duration" = "Duration";

/* "Display SD */
"Display SD instead of CV" = "Visa SD istället för CV";

/* Description for display SD */
"Display Standard Deviation (SD) instead of Coefficient of Variation (CV) in statPanel" = "Visa standardavikelse (SD) istället för variationskoefficient (CV) på hemskärmen";

/* How often to update the statistics */
"Update every number of minutes:" = "Uppdatera varje antal minuter:";

/* Description for update interval for statistics */
"Default is 20 minutes. How often to update and save the statistics.json and to upload last array, when enabled, to Nightscout." = "Standardvärde är 20 minuter. Hur ofta du vill uppdatera, spara och ladda upp statistiken till Nightscout.";

/* Duration displayed in statPanel */
"Past 24 Hours " = "Senaste 24 timmarna ";

/* Duration displayed in statPanel */
"Past Week " = "Senaste veckan ";

/* Duration displayed in statPanel */
"Past Month " = "Senaste månaden ";

/* Duration displayed in statPanel */
"Past 90 Days " = "Senaste 90 dagarna ";

/* Duration displayed in statPanel */
"All Past Days of Data " = "Alla dagar med data ";

/* "Display Loop statistics in statPanel */
"Display Loop Cycle statistics" = "Visa Loop-statistik";

/* Description for Display Loop statistics */
"Displays Loop statistics in the statPanel in Home View" = "Visar Loop-statistik i statistiken på hemskärmen";

/* Description for Override HbA1c unit */
"Change default HbA1c unit in statPanlel. The unit in statPanel will be updateded with next statistics.json update" = "Ändra HbA1c-enhet. Enheten kommer att uppdateras nästa gång filen statistics.json uppdateras";

/* HbA1c for all glucose storage days */
"all" = "alla";

/* --------------------------------------------------------  Dexcom G7 --------------------------------------*/

"Configuration CGM" = "Inställning av CGM";

"Heartbeat" = "Hjärtslag";

"CGM address :" = "CGM-adress :";

"CGM is not used as heartbeat." = "CGM används inte som hjärtslag.";

"Are you sure you want to delete this CGM?" = "År du säker på att du vill ta bort denna CGM?";

/* New Experimental feature */
"Experimental" = "Experimentell";
/* Smoothing of CGM readings */
"Smooth Glucose Value" = "Utjämna blodsocker från sensor";

/* -----------------------------------------------------------------------------------------------------------

  Infotexts from openaps.docs and androidaps.docs
  iAPS
*/
/* Headline Rewind Resets Autosens */

"Rewind Resets Autosens" = "Återställ autosens vid reservoarbyte";

/* ”Rewind Resets Autosens” */
"This feature, enabled by default, resets the autosens ratio to neutral when you rewind your pump, on the assumption that this corresponds to a probable site change. Autosens will begin learning sensitivity anew from the time of the rewind, which may take up to 6 hours. If you usually rewind your pump independently of site changes, you may want to consider disabling this feature." = "Denna funktion, på som standard, återställer 'Autosens' kvot till neutralt läge vid reservoarbyten, då det antas att du vid detta tillfälle även byter infusionskanyl. 'Autosens' kommer nu börja lära sig din insulinkänslighet på nytt, vilket kan ta upp till 6 timmar. Om du vanligtvis gör reservoarbyten oberoende av kanylbyten, kanske du ska överväga att inaktivera denna funktion.";

/* Headline "High Temptarget Raises Sensitivity" */
"High Temptarget Raises Sensitivity" = "Högt målvärde höjer känsligheten";

/* ”High Temptarget Raises Sensitivity" */
"Defaults to false. When set to true, raises sensitivity (lower sensitivity ratio) for temp targets set to >= 111. Synonym for exercise_mode. The higher your temp target above 110 will result in more sensitive (lower) ratios, e.g., temp target of 120 results in sensitivity ratio of 0.75, while 140 results in 0.6 (with default halfBasalTarget of 160)." = "Av som standard. Höjer insulinkänsligheten (lägre 'sensitivity ratio') för temporära målvärden >= 6.2 mmol/l. Synonymt med träningsläge, 'Exercise Mode '. Ju högre ditt temporära mål över 6,2 är desto mer kommer det att resultera i en känsligare (lägre) kvot, t.ex. kommer ett temp målvärde på 6.7 mmol/l att resultera i ett 'sensitivity ratio' på 0,75, medan 7,8 mmol/l resulterar i 0,6 (med 'halfBasalTarget' på 8,9 mmol/l på som förval).";

/* Headline ”Low Temptarget Lowers Sensitivity" */
"Low Temptarget Lowers Sensitivity" = "Lågt målvärde sänker känsligheten";

/* ”Low Temptarget Lowers Sensitivity" */
"Defaults to false. When set to true, can lower sensitivity (higher sensitivity ratio) for temptargets <= 99. The lower your temp target below 100 will result in less sensitive (higher) ratios, e.g., temp target of 95 results in sensitivity ratio of 1.09, while 85 results in 1.33 (with default halfBasalTarget of 160)." = "Av som standard. Sänker insulinkänsligheten för temporära målvärden <= 5,5 mmol/l. Ju lägre ditt temporära målvärde under 5,6 mmol/l är, desto mer kommer det att resultera i en mindre känslig (högre) kvot. T.ex. kommer ett temp målvärde på 5,3 mmol/l att resultera i en kvot ('sensitivity ratio') på 1,09, medan 4.7 mmol/l ger en kvot på 1,33 (med 'Half Basal Exercise Target'-inställning på 160 (8,9 mmol/l)).";

/* Headline ”Sensitivity Raises Target" */
"Sensitivity Raises Target" = "Insulinkänslighet höjer målvärde";

/* ”Sensitivity Raises Target" */
"When true, raises BG target when autosens detects sensitivity" = "Höjer målvärde för blodsocker när 'Autosens' upptäcker ökad insulinkänslighet";

/* Headline ”Resistance Lowers Target" */
"Resistance Lowers Target" = "Insulinresistens sänker målvärde";

/* ”Resistance Lowers Target" */
"Defaults to false. When true, will lower BG target when autosens detects resistance" = "Av som standard. Sänker målvärde för blodsocker när 'Autosens' upptäcker minskad insulinkänslighet";

/* Headline ”Advanced Target Adjustments" */
"Advanced Target Adjustments" = "Avancerade målinställningar";

/* ”Advanced Target Adjustments" */
"This feature was previously enabled by default but will now default to false (will NOT be enabled automatically) in oref0 0.6.0 and beyond. (There is no need for this with 0.6.0). This feature lowers oref0’s target BG automatically when current BG and eventualBG are high. This helps prevent and mitigate high BG, but automatically switches to low-temping to ensure that BG comes down smoothly toward your actual target. If you find this behavior too aggressive, you can disable this feature. If you do so, please let us know so we can better understand what settings work best for everyone." = "Denna funktion var tidigare aktiverad som standard, men kommer nu att vara av (kommer INTE att aktiveras automatiskt) i oref0 0.6.0 och senare. (Det finns inget behov av detta med 0.6.0). Denna funktion sänker oref0:s blodsockermålvärde automatiskt när nuvarande och förväntat blodsocker är högt. Detta hjälper till att förebygga och mildra ett högt blodsocker, men växlar också automatiskt till en låg temporär basaldos för att säkerställa att ditt blodsocker landar mjukt på ditt faktiska målvärde.";

/* Headline "Exercise Mode" */
"Exercise Mode" = "Motionsläge";

/* "Exercise Mode" */
"Defaults to false. When true, > 105 mg/dL high temp target adjusts sensitivityRatio for exercise_mode. Synonym for high_temptarget_raises_sensitivity" = "Av som standard. Synonymt med 'High Temptarget Raises Sensitivity'. Vid ett temporärt målvärde > 5,8 mmol/l justeras 'sensitivityRatio' när 'Exercise Mode' är på.";

/* Headline "Wide BG Target Range" */
"Wide BG Target Range" = "Brett blodsockermålintervall";

/* "Wide BG Target Range" */
"Defaults to false, which means by default only the low end of the pump’s BG target range is used as OpenAPS target. This is a safety feature to prevent too-wide targets and less-optimal outcomes. Therefore the higher end of the target range is used only for avoiding bolus wizard overcorrections. Use wide_bg_target_range: true to force neutral temps over a wider range of eventualBGs." = "Av som standard, vilket innebär att endast det nedre intervallet av dina inställda målvärden kommer att användas som målvärde i iAPS. Detta är en säkerhetsfunktion för att förhindra alltför omfattande målintervall med mindre optimala resultat som följd. Den övre delen av målvärdet används endast för att undvika överkorrigeringar av bolusguiden. Använd 'Wide BG Target Range' för att forcera neutrala temporära basaldoser att användas över ett bredare intervall av förväntade blodsocker.";

/* Headline "Skip Neutral Temps" */
"Skip Neutral Temps" = "Hoppa över neutrala temporära basaler";

/* "Skip Neutral Temps" */
"Defaults to false, so that iAPS will set temps whenever it can, so it will be easier to see if the system is working, even when you are offline. This means iAPS will set a “neutral” temp (same as your default basal) if no adjustments are needed. This is an old setting for OpenAPS to have the options to minimise sounds and notifications from the 'rig', that may wake you up during the night." = "Av som standard, så att iAPS kan ställa in temporära basaldoser närhelst den kan, vilket gör det lättare att se ifall systemet fungerar, även när du är offline. Detta innebär att iAPS kommer att ställa in en ”neutral” temporär basal (samma som din ordinarie basal) när inga justeringar behövs. Gammal inställning från OpenAPS för att minska ljud och notiser mitt i natten från dessa 'rigs'. Vi rekommenderar att man lämnar neutrala temporära basaler aktiverade. ";

/* Headline "Unsuspend If No Temp” */
"Unsuspend If No Temp" = "Återaktivera om ingen temp. basal";

/* "Unsuspend If No Temp” */
"Many people occasionally forget to resume / unsuspend their pump after reconnecting it. If you’re one of them, and you are willing to reliably set a zero temp basal whenever suspending and disconnecting your pump, this feature has your back. If enabled, it will automatically resume / unsuspend the pump if you forget to do so before your zero temp expires. As long as the zero temp is still running, it will leave the pump suspended." = "Standardvärde Av för denna inställning. Alla eventuella temporära basaler som pågått under tider pumpen varit pausad kommer att raderas, dessutom kommer de ordinarie basaldoserna ersättas med temporära basaler på 0 IE/h.";

/* Headline "Enable UAM" */
"Enable UAM" = "Aktivera UAM";

/* "Enable UAM" */
"With this option enabled, the SMB algorithm can recognize unannounced meals. This is helpful, if you forget to tell iAPS about your carbs or estimate your carbs wrong and the amount of entered carbs is wrong or if a meal with lots of fat and protein has a longer duration than expected. Without any carb entry, UAM can recognize fast glucose increasments caused by carbs, adrenaline, etc, and tries to adjust it with SMBs. This also works the opposite way: if there is a fast glucose decreasement, it can stop SMBs earlier." = "Med denna inställning på kan appen upptäcka kolhydrater som inte matats in. Detta kan vara till hjälp om du glömmer att mata in eller uppskattar dina kolhydrater fel, eller vid måltider med mycket fett och protein, som har en längre verkan än förväntat. Utan inlagda kolhydrater kan UAM känna igen snabba glukosförändringar orsakade av kolhydrater, adrenalin, etc, och försöker justera dessa med SMBs. Detta fungerar också omvänt: vid snabb glukosminskning stoppas SMB: s tidigare.";

/* Headline "Enable SMB With COB" */
"Enable SMB With COB" = "Använd SMB med kolhydrater (COB)";

/* Enable SMB With COB" */
"This enables supermicrobolus (SMB) while carbs on board (COB) are positive." = "Detta tillåter supermikrobolusar (SMB) medan det finns aktiva kolhydrater (COB).";

/* Headline "Enable SMB With Temptarget” */
"Enable SMB With Temptarget" = "Använd SMB vid ett temporärt målvärde";

/* "Enable SMB With Temptarget” */
"This enables supermicrobolus (SMB) with eating soon / low temp targets. With this feature enabled, any temporary target below 100mg/dL, such as a temp target of 99 (or 80, the typical eating soon target) will enable SMB." = "Detta tillåter supermikrobolusar (SMB) vid låga tillfälliga målvärden (tex 'Äter snart'). Med denna funktion aktiverad, kommer SMB:ar vara aktiva även vid tillfälliga målvärden under 100mg/dL (5,6 mmol/l).";

/* Headline "Enable SMB Always" */
"Enable SMB Always" = "Använd alltid SMB";

/* "Enable SMB Always" */
"Defaults to false. When true, always enable supermicrobolus (unless disabled by high temptarget)." = "Av som standard. Vid läge på, tillåts alltid supermikrobolusar (SMB) (såvida inte automatiskt inaktiverat av ett högt målvärde).";

/* Headline "Enable SMB After Carbs" */
"Enable SMB After Carbs" = "Använd SMB även efter kolhydrater";

/* "Enable SMB After Carbs" */
"Defaults to false. When true, enables supermicrobolus (SMB) for 6h after carbs, even with 0 carbs on board (COB)." = "Av som standard. Tillåter supermikrobolusar (SMB) även 6h efter kolhydrater, också vid 0 aktiva kolhydrater (COB).";

/* Enable "Allow SMB With High Temptarget" */
"Allow SMB With High Temptarget" = "Tillåt SMB vid högt temporärt målvärde";

/* Headline "Allow SMB With High Temptarget" */
"Allow SMB With High Temptarget" = "Tillåt SMB vid högt temporärt målvärde";

/* "Allow SMB With High Temptarget" */
"Defaults to false. When true, allows supermicrobolus (if otherwise enabled) even with high temp targets (> 100 mg/dl)." = "Av som standard. När läge på, tillåts SMB:ar även vid höga temporära målvärden.";

/* Headline "Use Custom Peak Time” */
"Use Custom Peak Time" = "Använd anpassad tid, i minuter, för insulinets maximala blodsockersänkande effekt";

/* "Use Custom Peak Time” */
"Defaults to false. Setting to true allows changing insulinPeakTime" = "Av som standard. Läge på tillåter ändring av 'insulinPeakTime', dvs tiden i minuter när insulinet har som störst blodsockersänkande effekt.";

/* Headline "Suspend Zeros IOB” */
"Suspend Zeros IOB" = "Ersätt med 0 U/h - basaler";

/* "Suspend Zeros IOB” */
"Default is false. Any existing temp basals during times the pump was suspended will be deleted and 0 temp basals to negate the profile basal rates during times pump is suspended will be added." = "Av som standard. Alla eventuella temporära basaler som pågått under tider pumpen varit pausad kommer att raderas, dessutom kommer de ordinarie basaldoserna ersättas med temporära basaler på 0 IE/h.";

/* Headline "Max IOB" */
"Max IOB" = "Max aktivt insulin (IOB)";

/* "Max IOB" */
"Max IOB is the maximum amount of insulin on board from all sources – both basal (or SMB correction) and bolus insulin – that your loop is allowed to accumulate to treat higher-than-target BG. Unlike the other two OpenAPS safety settings (max_daily_safety_multiplier and current_basal_safety_multiplier), max_iob is set as a fixed number of units of insulin. As of now manual boluses are NOT limited by this setting. \n\n To test your basal rates during nighttime, you can modify the Max IOB setting to zero while in Closed Loop. This will enable low glucose suspend mode while testing your basal rates settings\n\n(Tip from https://www.loopandlearn.org/freeaps-x/#open-loop)." = "Max IOB är den maximalt tillåtna mängden aktivt insulin från alla källor – basal, SMB och bolusinsulin – som din loop tillåts att ackumulera för att behandla BS högre än målvärdet. Till skillnad från de andra två säkerhetsinställningarna i iAPS ('Max Daily Safety Multiplier' och 'Current Basal Safety Multiplier'), är 'Max IOB' inställd som ett fast antal insulinenheter. Obs! I nuläget är manuella bolusar inte begränsade av denna inställning.\n\n Om du vill testa dina basaldoser säkert nattetid kan du ställa in Max IOB till 0 samtidigt som du kör Closed Loop. Detta gör att iAPS kan sänka eller stänga av basalinsulin om det skulle behövas, för att undika lågt blodsocker.\n\n(Tips från https://www.loopandlearn.org/freeaps-x/#open-loop).";

/* Headline "Max Daily Safety Multiplier" */
"Max Daily Safety Multiplier" = "Multiplikator för dygnets högsta basaldos";

/* "Max Daily Safety Multiplier" */
"This is an important OpenAPS safety limit. The default setting (which is unlikely to need adjusting) is 3. This means that OpenAPS will never be allowed to set a temporary basal rate that is more than 3x the highest hourly basal rate programmed in a user’s pump, or, if enabled, determined by autotune." = "Detta är en viktig säkerhetsgräns för iAPS. Standardinställningen (som sannolikt inte behöver justeras) är 3. Detta innebär att iAPS aldrig kommer att tillåtas att ställa in en temporär basaldos som är mer än 3x den högsta basaldosen inställd i pumpen, eller, om aktiverad, den som är inställd av 'Autotune'.";

/* Headline "Current Basal Safety Multiplier" */
"Current Basal Safety Multiplier" = "Multiplikator för nuvarande ordinarie basal";

/* "Current Basal Safety Multiplier" */
"This is another important OpenAPS safety limit. The default setting (which is also unlikely to need adjusting) is 4. This means that OpenAPS will never be allowed to set a temporary basal rate that is more than 4x the current hourly basal rate programmed in a user’s pump, or, if enabled, determined by autotune." = "Detta är en viktig säkerhetsgräns i iAPS. Standardinställningen (som sannolikt inte behöver justeras) är 4, vilket innebär att det aldrig kommer att tillåtas att ställa in en temporär basaldos som är mer än 4x den högsta ordinarie basaldosen, sparad i pumpen, eller, om aktiverad, den som är ställts in av 'Autotune'.";

/* Headline "Autosens Max" */
"Autosens Max" = "Autosens maxinställning";

/* "Autosens Max" */
"This is a multiplier cap for autosens (and autotune) to set a 20% max limit on how high the autosens ratio can be, which in turn determines how high autosens can adjust basals, how low it can adjust ISF, and how low it can set the BG target." = "Standardvärde: 1.2. Denna multipel begränsar hur mycket autosens (och autotune) automatiskt kan justera upp basaler, sänka insulinkänslighet och/eller målvärde. Med standardvärde upp till 20%.";

/* Headline "Autosens Min" */
"Autosens Min" = "Autosens minimuminställning";

/* "Autosens Min" */
"The other side of the autosens safety limits, putting a cap on how low autosens can adjust basals, and how high it can adjust ISF and BG targets." = "Standardvärde: 0.7. Denna multipel begränsar hur mycket autosens (och autotune) automatiskt kan justera ned basaler och öka insulinkänslighet och/eller målvärde.";

/* Headline "Half Basal Exercise Target" */
"Half Basal Exercise Target" = "Halva basaldosen vid Motionsläge";

/* "Half Basal Exercise Target" */
"Set to a number, e.g. 160, which means when temp target is 160 mg/dL and exercise_mode=true, run 50% basal at this level (120 = 75%; 140 = 60%). This can be adjusted, to give you more control over your exercise modes." = "Inställd till ett blodsockervärde, t.ex. 160 (mg/dl = 8.9 mmol/l), vilket innebär att när det temporära målvärdet är 8.9 mmol/l och 'Exercise Mode' är på, används endast en 50%-ig basal vid detta blodsocker (120 = 75%; 140 = 60%). Detta kan justeras, för att ge dig mer kontroll över dina temporära målvärden vid träning.";

/* Headline "Max COB" */
"Max COB" = "Max mängd aktiva kolhydrater (COB)";

/* "Max COB" */
"This defaults maxCOB to 120 because that’s the most a typical body can absorb over 4 hours. (If someone enters more carbs or stacks more; OpenAPS will just truncate dosing based on 120. Essentially, this just limits AMA as a safety cap against weird COB calculations due to fluky data.)" = "Standardvärde 120, eftersom det är vad kroppen typiskt här anses absorbera över 4 timmar. (I händelse att någon matar in mer/överlappar med mer kolhydrater, kommer iAPS att minska dosering baserad på 120. I grund och botten begränsar detta endast AMA med ett tak, för skydd mot felaktiga aktiva kolhydrater-beräkningar på grund av opålitlig data.)";

/* Headline "Bolus Snooze DIA Divisor" */
"Bolus Snooze DIA Divisor" = "Bolus \"snooze\" - nämnare";

/* "Bolus Snooze DIA Divisor" */
"Bolus snooze is enacted after you do a meal bolus, so the loop won’t counteract with low temps when you’ve just eaten. The example here and default is 2; so a 3 hour DIA means that bolus snooze will be gradually phased out over 1.5 hours (3DIA/2)." = "Denna är aktiv efter att du har gett en måltidsbolus, för att motverka en låg temporär basal när du just ätit. I detta exempel med standardvärdet 2 och med DIA-inställning på 3 h kommer 'Bolus Snooze' att fasas ut över 1,5 h (3 DIA / 2).";

/* Headline "Min 5m Carbimpact" */
"Min 5m Carbimpact" = "Lägsta absorptionshastighet";

/* "Min 5m Carbimpact" */
"This is a setting for default carb absorption impact per 5 minutes. The default is an expected 8 mg/dL/5min. This affects how fast COB is decayed in situations when carb absorption is not visible in BG deviations. The default of 8 mg/dL/5min corresponds to a minimum carb absorption rate of 24g/hr at a CSF of 4 mg/dL/g." = "Standardvärde är 8 mg/dl/5min (0,4 mmol/l/5 min). Detta är en inställning för kolhydratsabsorptionseffekt per 5 minuter, som påverkar hur snabbt aktiva kolhydrater klingar av i situationer när kolhydratsabsorption inte syns i BS-avvikelser. Standarden på 0,4 mmol/l/5 min motsvarar en minsta absorptionshastighet på 24g/h vid en CSF ('Carb Sensitivity Factor', hur mycket ditt blodsocker stiger per gram kolhydrat) på 0,2 mmol/l/g.";

/* Headline "Autotune ISF Adjustment Fraction" */
"Autotune ISF Adjustment Fraction" = "Autotune - standard ISF - skillnad";

/* "Autotune ISF Adjustment Fraction" */
"The default of 0.5 for this value keeps autotune ISF closer to pump ISF via a weighted average of fullNewISF and pumpISF. 1.0 allows full adjustment, 0 is no adjustment from pump ISF." = "Standardvärdet 0,5 håller 'Autotune ISF' närmare pumpens ISF (insulinkänslighet) via ett viktat genomsnitt av 'fullNewISF' och 'pumpISF'. Värdet 1.0 tillåter full justering, medan 0 innebär att ingen skillnad från pumpens ISF kommer att föreligga.";

/* Headline "Remaining Carbs Fraction" */
"Remaining Carbs Fraction" = "Absorption av återstående kolhydrater";

/* "Remaining Carbs Fraction" */
"This is the fraction of carbs we’ll assume will absorb over 4h if we don’t yet see carb absorption." = "Del av kolhydrater som vi antar kommer att absorberas över 4h om vi ännu inte ser 'carb absorption'.";

/* Headline "Remaining Carbs Cap" */
"Remaining Carbs Cap" = "Max mängd absorption av kolhydrater";

/* "Remaining Carbs Cap" */
"This is the amount of the maximum number of carbs we’ll assume will absorb over 4h if we don’t yet see carb absorption." = "Mängd av maximala antal kolhydrater som vi antar kommer att absorberas över 4h om vi ännu inte ser 'carb absorption'.";

/* Headline ”Max SMB Basal Minutes" */
"Max SMB Basal Minutes" = "Basalminuter för automatiska bolusar (SMB)";

/* ”Max SMB Basal Minutes" */
"Defaults to start at 30. This is the maximum minutes of basal that can be delivered as a single SMB with uncovered COB. This gives the ability to make SMB more aggressive if you choose. It is recommended that the value is set to start at 30, in line with the default, and if you choose to increase this value, do so in no more than 15 minute increments, keeping a close eye on the effects of the changes. It is not recommended to set this value higher than 90 mins, as this may affect the ability for the algorithm to safely zero temp. It is also recommended that pushover is used when setting the value to be greater than default, so that alerts are generated for any predicted lows or highs." = "Standardvärde 30. Detta är det maximala antal minuter av din ordinarie basal som kommer att ges som en SMB. Denna inställning ger möjlighet att göra SMB större och behandlingen med SMB mer aggressiv. Det rekommenderas att börja med 30 minuter, och om du väljer att öka detta värde, göra det stegvis i högst 15 minuters steg, samtidigt som du noga följer effekterna av de nya inställningarna. Det rekommenderas inte att ställa in detta värde högre än 90 minuter, eftersom detta påverkar algoritmens förmåga att säkert kunna balansera med temporära basaler på 0 IE/h. Det rekommenderas också att pushover används när värdet sätts till att vara större än standard, så att varningar och notiser kan genereras för alla förväntade blodsockerdalar eller toppar.";

/* Headline "Max UAM SMB Basal Minutes" */
"Max UAM SMB Basal Minutes" = "Basalminuter för autobolusar vid oannonserade måltider (UAM SMBs)";

/* "Max UAM SMB Basal Minutes" */
"Defaults to start at 30. This is the maximum minutes of basal that can be delivered by UAM as a single SMB when IOB exceeds COB. This gives the ability to make UAM more or less aggressive if you choose. It is recommended that the value is set to start at 30, in line with the default, and if you choose to increase this value, do so in no more than 15 minute increments, keeping a close eye on the effects of the changes. Reducing the value will cause UAM to dose less insulin for each SMB. It is not recommended to set this value higher than 60 mins, as this may affect the ability for the algorithm to safely zero temp. It is also recommended that pushover is used when setting the value to be greater than default, so that alerts are generated for any predicted lows or highs." = "Standardvärde 30. Detta är det maximala antal minuter av din ordinarie basal som kommer att användas för UAM för att ges som en SMB. Denna inställning ger möjlighet att göra behandlingen med UAM mer aggressiv, om du väljer att öka detta värde. Det rekommenderas att börja med 30 minuter, och om du väljer att öka detta värde, görs det stegvis i högst 15 minuters steg, samtidigt som du noga följer effekterna av nya inställningarna. En reducering av värdet leder till att UAM doserar mindre insulin med varje SMB. Det rekommenderas inte att ställa in detta värde högre än 60 minuter, eftersom detta påverkar algoritmens förmåga att säkert kunna balansera med temporära basaler på 0 IE/h. Det rekommenderas också att pushover används när värdet sätts till att vara större än standard, så att varningar och notiser kan genereras för alla förväntade blodsockerdalar eller toppar.";

/* Headline "SMB Interval" */
"SMB Interval" = "SMB-intervall (minuter)";

/* "SMB Interval" */
"Minimum duration in minutes for new SMB since last SMB or manual bolus" = "Minsta tid i minuter för ny automatisk bolus sedan senaste bolus eller automatisk bolus";

/* Headline "Bolus Increment" */
"Bolus Increment" = "Minsta bolusmångd";

/* "Bolus Increment" */
"Smallest enacted SMB amount. Minimum amount for Omnipod pumps is 0.05 U, whereas for Medtronic pumps it differs for various models, from 0.025 U to 0.10 U. Please check the minimum bolus amount which can be delivered by your pump. The default value is 0.1." = "Minsta mängd för Omnipod-poddar är 0,05 enheter, medan det för Medtronic-pumpar skiljer sig åt för olika modeller, från 0.25 IE till 0,10 IE. Kontrollera den minsta bolusmängd som kan ges av din pump för denna inställning. Standardvärdet är 0,1 enheter.";

/* Headline "Insulin Peak Time" */
"Insulin Peak Time" = "Tid för insulinets maximala blodsockersänkande effekt, i minuter";

/* "Insulin Peak Time" */
"Time of maximum blood glucose lowering effect of insulin, in minutes. Beware: Oref assumes for ultra-rapid (Lyumjev) & rapid-acting (Fiasp) curves minimal (35 & 50 min) and maximal (100 & 120 min) applicable insulinPeakTimes. Using a custom insulinPeakTime outside these bounds will result in issues with iAPS, longer loop calculations and possible red loops." = "Tid i minuter för när insulinet har som störst blodsockersänkande effekt. Observera att inte ange ett lägre värde än 35 min för Lyumjev eller 50 min för Fiasp, eller högre än 100, respektive 120 min. Om du gör så kommer det att leda till problem med iAPS, som röda loopar, långa Loop-beräkningar och överdrivet stora loggfiler.";

/* Headline "Carbs Req Threshold" */
"Carbs Req Threshold" = "Tröskelvärde för notis om kolhydrater som krävs";

/* "Carbs Req Threshold" */
"Grams of carbsReq to trigger a pushover. Defaults to 1 (for 1 gram of carbohydrate). Can be increased if you only want to get Pushover for carbsReq at X threshold." = "Antal kolhydrater för att utlösa en pushover-notis, av det totala antal kolhydrater nödvändiga (carbsReq) för att undvika ett lågt blodsockervärde, som krävs. Standardvärde är 1 (gram kolhydrater). Kan ökas om du bara vill få en Pushover-notis vid en större mängd nödvändiga kolhydrater.";

/* Headline "Noisy CGM Target Multiplier" */
"Noisy CGM Target Multiplier" = "Multipel vid CGM-brus";

/* "Noisy CGM Target Multiplier" */
"Defaults to 1.3. Increase target by this amount when looping off raw/noisy CGM data" = "Standardvärde 1,3. Öka målvärdet med denna multipel när du loopar med ofiltrerad CGM-data med mycket brus";

/* Headline "SMB DeliveryRatio" */
"SMB DeliveryRatio" = "Kvot av SMB / beräknad insulindos";

/* SMB DeliveryRatio */
"Default value: 0.5 This is another key OpenAPS safety cap, and specifies what share of the total insulin required can be delivered as SMB. Increase this experimental value slowly and with caution." = "Standardvärde: 0.5 Den andel av det totala insulin som (beräknas) krävas som kan ges som en autobolus (SMB). Bör som regel iinte ändras. Ändras endast långsamt och med stor försiktighet.";

// Dynamic ISF + CR Settings:
/* Headline "Adjust Dynamic ISF constant" */

"Adjust Dynamic ISF constant" = "Ändra AF-konstant";

/* Adjust Dynamic ISF constant */
"Adjust Dynamic ISF constant" = "Ändra AF-konstant";

/* Enable Dynamic ISF, Headline */
"Enable Dynamic ISF" = "Aktivera dynamisk insulinkänslighet (ISF)";

/* Headline "Enable Dynamic ISF" */
"Enable Dynamic ISF" = "Aktivera dynamisk insulinkänslighet (ISF)";

/* Enable Dynamic ISF */
"Calculate a new ISF with every loop cycle. New ISF will be based on current BG, TDD of insulin (past 24 hours or a weighted average) and an Adjustment Factor (default is 1).\n\nDynamic ISF and CR ratios will be limited by your autosens.min/max limits.\n\nDynamic ratio replaces the autosens.ratio: New ISF = Static ISF / Dynamic ratio,\nDynamic ratio = profile.sens * adjustmentFactor * tdd * Math.log(BG/insulinFactor+1) / 1800,\ninsulinFactor = 120 - InsulinPeakTimeInMinutes" = "Beräkna ny insulinkänslighet varje loopcykel. Ny ISF (insulinkänslighet) beräknas på nuvarande blodsocker, TDD (insulin senaste 24 timmarna, eller ett viktad genomsnitt) och AF-konstant (standardvärde är 1).\n\nDynamiska ISF och CR (kolhydratkvot) kvoter begränsas av dina autosens.min/max-inställningar.\n\nDynamiska kvoterna ersätter autosens-kvoten: Ny ISF =inställd ISF / dynamisk kvot,\nDynamisk kvot = profile.sens * adjustmentFactor * tdd * Math.log(BG/insulinFactor+1) / 1800,\ninsulinFactor = 120 - tiden, i minuter, för insulinets maximala blodsockersänkande effekt.";

/* Headline "Enable Dynamic CR" */
"Enable Dynamic CR" = "Aktivera dynamisk insulinkvot (CR)";

/* Enable Dynamic CR */
"Use Dynamic CR. The dynamic ratio will be used for CR as follows:\n\n When ratio > 1:  dynCR = (newRatio - 1) / 2 + 1.\nWhen ratio < 1: dynCR = CR/dynCR.\n\nDon't use toghether with a high Insulin Fraction (> 2)" = "Använd dynamisk kolhydratkvot. Den dynamiska kvoten kommer att beräknas som flöjer::\n\n när kvot  > 1:  dynamisk kolhydratkvot = (dynamiskISFkvot - 1) / 2 + 1.\nNär kvot < 1: dynamisk kolhydratkvot = inställd kolhydratkvot/dynamisk kolhydratkvot.\n\nUndvik att använda tillsamans med en inställning för \"Kvot av rekommenderad mängd insulin\" över 2";

/* Headline "Adjust Dynamic ISF constant" */
"Adjust Dynamic ISF constant" = "Ändra AF-konstant";

/* Adjust Dynamic ISF constant */
"Adjust Dynamic ratios by a constant. Default is 0.5. The higher the value, the larger the correction of your ISF will be for a high or a low BG. Maximum correction is determined by the Autosens min/max settings. For Sigmoid function an adjustment factor of 0.4 - 0.5 is recommended to begin with. For the logaritmic formula there is less consensus, but starting with 0.5 - 0.8 is more appropiate for most users" = "Individuell justering (en multipel) av hur din insulinkänslighet räknas ut. Stnadarvärde är 0.5. Ett högre värde betyder mer aggressiv justering. Maximal insulinkänslighet och minimal insulinkänslighet bestäms av Autosens min/max inställningar och av din schemalagda inställning för insulinkänslighet.\n\nFör S-formad dynamisk inställning rekommendaras att börja med 0.3-0-4. För logaritmisk inställning rekommenderas att börja med 0.5-0.8";


/* Headline "Use Sigmoid Function" */
"Use Sigmoid Function" = "Använd S-formad dynamisk insulinkänslighet";

/* Use Sigmoid Function */
"Use a sigmoid function for ISF (and for CR, when enabled), instead of the default Logarithmic formula. Requires the Dynamic ISF setting to be enabled in settings\n\nThe Adjustment setting adjusts the slope of the curve (Y: Dynamic ratio, X: Blood Glucose). A lower value ==> less steep == less aggressive.\n\nThe autosens.min/max settings determines both the max/min limits for the dynamic ratio AND how much the dynamic ratio is adjusted. If AF is the slope of the curve, the autosens.min/max is the height of the graph, the Y-interval, where Y: dynamic ratio. The curve will always have a sigmoid shape, no matter which autosens.min/max settings are used, meaning these settings have big consequences for the outcome of the computed dynamic ISF. Please be careful setting a too high autosens.max value. With a proper profile ISF setting, you will probably never need it to be higher than 1.5\n\nAn Autosens.max limit > 1.5 is not advisable when using the sigmoid function." = "Använd en sigmoidfunktion för ISF (och för CR, när det är aktiverat), istället för den logaritmiska standardformeln. Kräver att den dynamiska ISF-inställningen är aktiverad i inställningarna\n\nJusteringsinställningen justerar lutningen på kurvan (Y: Dynamiskt förhållande, X: Blodglukos). Ett lägre värde ==> mindre brant == mindre aggressiv.\n\nAutosens. in/max inställningar bestämmer både max/min gränsen för det dynamiska förhållandet OCH hur mycket det dynamiska förhållandet justeras. Om AF är sluttningen av kurvan, autosens. in/max är höjden på grafen, Y-intervallet, där Y: dynamiskt förhållande. Kurvan kommer alltid att ha en sigmoid form, oavsett vilken autosens. in/max inställningar används, vilket innebär att dessa inställningar har stora konsekvenser för resultatet av den beräknade dynamiska ISF. Var försiktig med att ställa in ett för högt autosens.max värde. Med en korrekt profil ISF inställning, kommer du förmodligen aldrig behöver det att vara högre än 1.\n\nEn autosens.max gräns > 1.5 är inte lämpligt när du använder sigmoid-funktionen.";


/* Headline "Threshold Setting" */
"Threshold Setting (mg/dl)" = "Inställning för tröskelvärde (mg/dl)";

/* Threshold Setting */
"The default threshold in FAX depends on your current minimum BG target, as follows:\n\nIf your minimum BG target = 90 mg/dl -> threshold = 65 mg/dl,\n\nif minimum BG target = 100 mg/dl -> threshold = 70 mg/dl,\n\nminimum BG target = 110 mg/dl -> threshold = 75 mg/dl,\n\nand if minimum BG target = 130 mg/dl  -> threshold = 85 mg/dl.\n\nThis setting allows you to change the default to a higher threshold for looping with dynISF. Valid values are 65 mg/dl<= Threshold Setting <= 120 mg/dl." = "Tröskelvärde för blodsocker beror på ditt nuvarande undre blodsockermålvärde, enligt följande:\n\nOm ditt målvräde = 5 mmol/l -> tröskelvörde = 3,6 mmol/l,\n\nOm ditt målvräde = 5,6 -> tröskelärde = 3,9 mmol/l,\n\nOm ditt målvräde = 6,1 mmol/l -> tröskelvärde = 4,2 mmol/l,\n\nOch om ditt målvräde = 7,2 mmol/l  -> tröskelvärde = 4,7 mmol/l.\n\nDenna inställning tillåter dig att ändra trösklevärdet till en högre inställnig när du loopar med dynamiska kvoter. Giltiga värden är 3,6 - 6,7.";

/* Headline "Weighted Average of TDD. Weight of past 24 hours:" */
"Weighted Average of TDD. Weight of past 24 hours:" = "Viktat Genomsnitt av TDD. Vikt de senaste 24 timmarna:";

/* Weight of past 24 hours of insulin */
"Has to be > 0 and <= 1.\nDefault is 0.65 (65 %) * TDD. The rest will be from average of total data (up to 14 days) of all TDD calculations (35 %). To only use past 24 hours, set this to 1.\n\nTo avoid sudden fluctuations, for instance after a big meal, an average of the past 2 hours of TDD calculations is used instead of just the current TDD (past 24 hours at this moment)." = "Måste vara  > 0 och <= 1.\nStandardvärde är 0.65 (65 %) * TDD. Resten består av medelvärdet av all TDD-data, upp till 14 dagar,  (35 %). För att endast använda nuvarande TDD (sista 24 timmarna av insulindoser) ställ in till värdet 1.\n\nFör att unvika plötsliga förändringar pga stora måltider används ett medelvärde av de 2 sista timmarnas alla TDD-beräkningar istället för endast den senaste TDD-beräkningen.";

/* Headline "Adjust basal" */
"Adjust basal" = "Justera basal";

/* Enable adjustment of basal profile */
"Enable adjustment of basal based on the ratio of current TDD / 7 day average TDD" = "Justera även basal enligt följande: ny basal = basal * (TDD / 7-dagars medelvärde av TDD)";

/* Headline "Max Delta-BG Threshold SMB" */
"Max Delta-BG Threshold SMB" = "Högsta tillåtna blodsockerförändring";

/* Max Delta-BG Threshold SMB */
"Defaults to 0.2 (20%). Maximum positive percentual change of BG level to use SMB, above that will disable SMB. Hardcoded cap of 40%. For UAM fully-closed-loop 30% is advisable. Observe in log and popup (maxDelta 27 > 20% of BG 100 - disabling SMB!)." = "Standardvärde 0,2 (20%). Maximal blodsockerförändring (ökning) som tillåter användning av SMB (autobolus). Över detta värde kommer SMB tillfälligt att avaktiveras. Högsta tillåtna värde är 0,4 (40%). Om du loopar utan att ange kolhydrater (UAM fully-closed-loop) rekommederas 30%. I loggar kommer detta registreras likt exempel: '(maxDelta 27 > 20% of BG 100 - disabling SMB!'.";

/* Headline "... When Blood Glucose Is Over (mg/dl):" */
"... When Blood Glucose Is Over (mg/dl):" = "... när blodsocker är över (mg/dl):";

/* ... When Blood Glucose Is Over (mg/dl): */
"Set the value enableSMB_high_bg will compare against to enable SMB. If BG > than this value, SMBs should enable." = "Ange blodsockervärdet vid vilket SMB kommer att aktiveras. När blodsocker är högre än detta värde bör SMB aktiveras, även om andra inställningar för SMB är av.";

/* Headline "Enable SMB With High BG" */
"Enable SMB With High BG" = "Aktivera SMB vid ett högt blodsocker";

/* "Enable SMB With High BG" */
"Enable SMBs when a high BG is detected, based on the high BG target (adjusted or profile)" = "Aktivera SMB: er vid högt blodsocker, eller enligt inställning nedan";

/* Headline "Dynamic settings" */
"Dynamic settings" = "Dynamiska inställningar";

/* Insulin curve */
"Insulin curve" = "Insulintyp";

/* Headline "Adjustment Factor" */
"Adjustment Factor" = "Justeringskonstant";<|MERGE_RESOLUTION|>--- conflicted
+++ resolved
@@ -1345,17 +1345,10 @@
 "Hide" = "Göm";
 
 /* Bolus pop-up / Alert string. Make translations concise! */
-<<<<<<< HEAD
-"Eventual Glucose > Target Glucose, but glucose, " = "Prognos > målvärde, men ditt blodsocker, ";
-
-/* Bolus pop-up / Alert string. Make translations concise! */
-"is predicted below Threshold of " = "beräknas sjunka under tröskelvärde ";
-=======
 "Eventual Glucose > Target Glucose, but glucose is predicted to drop down to " = "Eventual Glucose > Target Glucose, but glucose is predicted to drop down to ";
 
 /* Bolus pop-up / Alert string. Make translations concise! */
 "which is below your Threshold (" = "vilket är lägre än ditt tröskelvärde (";
->>>>>>> 02301b66
 
 /* Bolus pop-up / Alert string. Make translations concise! */
 "Eventual Glucose > Target Glucose, but glucose is climbing slower than expected. Expected: " = "Prognos > Målvärde, men ditt blodsocker stiger långsammare än väntat. Förväntat: ";
@@ -1376,11 +1369,7 @@
 ". Changing: " = ". Ändras: ";
 
 /* Bolus pop-up / Alert string. Make translations concise! */
-<<<<<<< HEAD
-"Eventual Glucose > Target Glucose, but glucose is predicted to drop down to " = "Prognos är > målvärde, men blodsocker väntas ev sjunka till ";
-=======
 "Eventual Glucose > Target Glucose, but glucose is predicted to drop down to " = "Prognos är > målvärde, men ditt blodsocker väntas sjunka till ";
->>>>>>> 02301b66
 
 /* Add insulin without bolusing alert */
 " without bolusing" = " utan att ge insulin";
