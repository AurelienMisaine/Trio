/*
  Localizable.strings
  Trio
*/
/* -------------------------------- */
/* Bolus screen when adding insulin */
"Add insulin without actually bolusing" = "Ajouter de l'insuline sans bolus";

/* Add insulin from source outside of pump */
"Add %@ without bolusing" = "Ajouter %@ sans injection de bolus";

"Bolus" = "Bolus";

"Close" = "Fermer";

/* Continue after added carbs without bolus */
"Continue without bolus" = "Continuer sans bonus";

/* Alert when adding large amount without bolusing */
"\nAmount is more than your Max Bolus setting! \nAre you sure you want to add " = "\nLe montant est supérieur à votre paramètre de Bolus Max ! \nÊtes-vous sûr de vouloir ajouter ";

/* Header */
"Enact Bolus" = "Injecter bolus";

/* Button */
"Enact bolus" = "Injecter bolus";

/*  */
"Insulin recommended" = "Insuline recommandée";

/*  */
"Insulin required" = "Insuline nécessaire";

/* Bolus screen */
"Recommendation" = "Recommandations";

/* Button */
"Clear" = "Effacer";

/* Button */
"Done" = "Terminé";

/*  */
"Wait please" = "Merci de patienter";

/*  */
"Agree and continue" = "Accepter et continuer";

/* Bolus progress view */
"of" = "de";

/* Headline in enacted pop up (at: at what time) */
<<<<<<< HEAD
"Enacted at" = "Dernier calcul à";
=======
"Enacted at" = "Activé à";
>>>>>>> 9672da25

/* Headline in suggested pop up (at: at what time) */
"Suggested at" = "Suggéré à";

/* Headline in enacted pop up (at: at what time) */
"Error at" = "Erreur à";

/* Bolus View Meal Summary Header */
"Meal Summary" = "Résumé du repas";

/* Bolus View Meal Edit Meal Button */
"Edit Meal" = "Modifier Repas";

/* Bolus View Meal Add Meal Button */
"Add Meal" = "Entrer un repas";

/* Bolus View Bolus Summary Header */
"Bolus Summary" = "Récapitulatif du bolus";

/* For the  Bolus View pop-up */
"Calculations" = "Calculs";

/* For the  Bolus View pop-up */
"Fatty Meal" = "Repas gras";

/* For the  Bolus View pop-up */
"Full Bolus" = "Bolus entier";

/* For the  Bolus View pop-up */
"Fraction" = "Fractions";

/* For the  Bolus View pop-up */
"Fatty Meal Factor" = "Facteur de farine grasse";

/* For the  Bolus View pop-up */
"Result" = "Résultat";

/* For the  Bolus View pop-up */
"Your entered amount was limited by your max Bolus setting of %d%@" = "Le montant que vous avez saisi a été limité par votre Bolus maximum %d%@";

/* Bolus View Continue Button */
"Continue" = "Continuer";

/* Home title */
"Home" = "Page d'accueil";

/* Looping in progress */
"looping" = "Boucle en cours";

/* min ago since last loop */
"min ago" = "min";

/* Status Title */
"No suggestion" = "Aucune suggestion";

/* Replace pod text in Header */
"Replace pod" = "Remplacer le pod";

/* Add carbs screen */
"Add Carbs" = "Ajouter des glucides";

/* Add carbs header and button in Watch app. You can skip the last " " space. It's just for differentiation */
"Add Carbs " = "Ajouter des glucides ";

/*  */
"Amount Carbs" = "Quantité de Glucides";

/* Grams unit */
"grams" = "grammes";

/*  */
"Carbs required" = "Glucides requis";

/* Saved Food Presets */
"Saved Food" = "Nourriture sauvée";

/* */
"Are you sure?" = "Êtes-vous sûr ?";

/* Bottom target temp */
"Bottom target" = "Cible basse";

/* Cancel preset name */
"Cancel" = "Annuler";

/*  */
"Cancel Temp Target" = "Annuler la cible temporaire";

/* Custom temp target */
"Custom" = "Personnalisé";

/*  */
"Date" = "Date";

/*  */
"Delete" = "Supprimer";

/* Delete preset temp target */
"Delete preset \"%@\"" = "Supprimer le préréglage \"%@\"";

/* Duration of target temp or temp basal */
"Duration" = "Durée";

/*  */
"Enact Temp Target" = "Activer la cible temporaire";

/* */
"Target" = "Cible";

/* */
"Basal Insulin and Sensitivity ratio" = "Insuline Basale et Sensibilité ratio";

/* */
"A lower 'Half Basal Target' setting will reduce the basal and raise the ISF earlier, at a lower target glucose." = "Un réglage plus bas de la « cible semi-basale » réduira le basal et augmentera la SI plus tôt à une cible de glucose plus faible.";

/* */
" Your setting: " = " Vos paramètres: ";

/* */
"mg/dl. Autosens.max limits the max endpoint" = "mg/dl. Autosens.max limite l'extrémité maximale";

/*  */
"Enter preset name" = "Entrer le nom du préréglage";

/* Preset name */
"Name" = "Nom";

/* minutes of target temp */
"minutes" = "minutes";

/*  */
"Presets" = "Préréglages";

/* Save preset name */
"Save" = "Sauvegarder";

/*  */
"Save as Preset" = "Enregistrer en tant que préréglage";

/* Delete Meal Preset */
"Delete Preset" = "Supprimer le préréglage";

/* Confirm Deletion */
"Delete preset '%@'?" = "Effacer le préréglage '%@'?";

/* Button */
"No" = "Non";

/* Button */
"Yes" = "Oui";

/* + Button */
"[ +1 ]" = "[ +1 ]";

/* - Button */
"[ -1 ]" = "[ -1 ]";

/* Upper temp target limit */
"Top target" = "Cible haute";

/*  Temp target set for ... minutes */
"for" = "pour";

/*  Temp target set for ... minutes */
"min" = "min";

/*  */
"Autotune" = "Autotune";

/*  */
"Basal profile" = "Profil Basal";

/*  */
"Carb ratio" = "Ratio de Glucides";

/*  */
"Delete autotune data" = "Effacer les données de Autotune";

/*  */
"Run now" = "Lancer maintenant";

/*  */
"Last run" = "Dernière exécution";

/*  */
"Sensitivity" = "Sensibilité";

/*  */
"Use Autotune" = "Utiliser Autotune";

/* Add profile basal */
"Add" = "Ajouter";

/*  */
"Basal Profile" = "Profil Basal";

/* Rate basal profile */
"Rate" = "Taux";

/*  */
"Save on Pump" = "Enregistrer sur la pompe";

/*  */
"Saving..." = "Sauvegarde...";

/*  */
"Schedule" = "Programme";

/*  */
"starts at" = "commence à";

/* Time basal profile */
"Time" = "Heure";

/* */
"Calculated Ratio" = "Ratio calculé";

/* Carb Ratios header */
"Carb Ratios" = "Ratios de glucides";

/*  */
"Ratio" = "Ratio";

/*  */
"Autosens" = "Autosens";

/*  */
"Calculated Sensitivity" = "Sensibilité calculée";

/*  */
"Insulin Sensitivities" = "Sensibilité à l'Insuline";

/* */
"Sensitivity Ratio" = "Ratio de sensibilité";

/*  */
"Dismiss" = "Abandonner";

/*  */
"Important message" = "Message important";

/*  */
"Amount" = "Quantité";

/* */
"Cancel Temp Basal" = "Annuler le Basal Temporaire";

/* Enact
Enact a temp Basal or a temp target */
"Enact" = "Injecter";

/* */
"Manual Temp Basal" = "Basal temporaire manuel";

/* Allow uploads to different services */
"Allow uploads" = "Autoriser les uploads";

/* API secret in NS */
"API secret" = "Clé secrète API";

/* Connect to NS */
"Connect" = "Se connecter";

/* Connected to NS */
"Connected!" = "Connecté !";

/* Connecting to NS */
"Connecting..." = "En cours de connexion ...";

/*  */
"Invalid URL" = "URL invalide";

/*  */
"Local glucose source" = "Source locale de glucose";

/* Header */
"Nightscout Config" = "Configuration Nightscout";

/*  */
"Port" = "Port";

/*  */
"URL" = "URL";

/**/
"Use local glucose server" = "Utiliser le serveur de glucose local";

/* Enable Statistics */
"This enables uploading of statistics.json to Nightscout, which can be used by the Community Statistics and Demographics Project.\n\nParticipation in Community Statistics is opt-in, and requires separate registration at:\n" = "Cela permet de télécharger le fichier statistics.json vers Nightscout, qui peut être utilisé par le projet de statistiques et de démographie communautaires.\n\nLa participation aux statistiques communautaires est facultative et nécessite une inscription séparée à l'adresse suivante:\n";

/*  */
"Edit settings json" = "Modifier les paramètres json";

/* */
"Glucose units" = "Unités de Glycémie";

/*  */
"Preferences" = "Préférences";

/* Recommended Insulin Fraction in preferences */
"Recommended Insulin Fraction" = "Fraction d’Insuline Recommandée";

/* Do you want to show bolus screen after added carbs? */
"Skip Bolus screen after carbs" = "Ignorer l'écran du Bolus après les glucides";

/* Allow remote control from NS */
"Remote Control" = "Contrôle à distance";

/* Imported Profiles Alert */
"\nNow please verify all of your new settings thoroughly: \n\n • DIA (Pump settings)\n • Basal Profile\n • Insulin Sensitivities\n • Carb Ratios\n • Target Glucose\n\n in Trio Settings -> Configuration.\n\nBad or invalid profile settings could have disastrous effects." = "\nVeuillez maintenant vérifier soigneusement tous vos nouveaux paramètres:\n\n* Paramètres basaux\n * Ratios glucidiques\n * Objectifs glycémiques\n * Sensibilité à l'insuline\n * DIA\n\n dans Trio Paramètres > Configuration.\n\nDes paramètres de profil incorrects ou invalides peuvent avoir des effets désastreux.";

/* Profile Import Alert */
"This will replace some or all of your current pump settings. Are you sure you want to import profile settings from Nightscout?" = "Cette opération remplacera tout ou partie des paramètres actuels de la pompe. Êtes-vous sûr de vouloir importer les paramètres de profil de Nightscout ?";

/* Import Error */
"\nInvalid Nightcsout Basal Settings. \n\nImport aborted. Please check your Nightscout Profile Basal Settings!" = "\nParamètres de base Nightcsout non valides. \n\nL'importation a été interrompue. Veuillez vérifier les paramètres de base de votre profil Nightscout !";

/* Import Error */
"\nSettings were imported but the Basals couldn't be saved to pump (No pump). Check your basal settings and tap ´Save on Pump´ to sync the new basal settings" = "\nLes réglages ont été importés mais les valeurs basales n'ont pas pu être enregistrées sur la pompe (pas de pompe). Vérifiez vos réglages de base et appuyez sur \"Enregistrer sur la pompe\" pour synchroniser les nouveaux réglages de base";

/* Import Error Headline */
"Import Error" = "Erreur d'importation";

/* */
"Yes, Import" = "Oui, importer";

/* */
"Import settings from Nightscout" = "Importer les paramètres depuis Nightscout";

/* */
"Import settings?" = "Importer les paramètres?";

/* */
"Import from Nightscout" = "Importer les paramètres depuis Nightscout";

/* */
"Settings imported" = "Paramètres importés";

/* Import Error */
"\nMismatching glucose units in Nightscout and Pump Settings. Import settings aborted." = "\nLes unités de glucose ne correspondent pas dans les réglages de Nightscout et de la pompe. L'importation des paramètres a été interrompue.";

/* Import Error */
"Can't find the default Nightscout Profile." = "Impossible de trouver le profil Nightscout par défaut.";

/* Add Blood Glucose Test, header */
"Blood Glucose Test" = "Test de glycémie";

/* Imported Profiles Alert */
"\nNow please verify all of your new settings thoroughly:\n\n* Basal Settings\n * Carb Ratios\n * Glucose Targets\n * Insulin Sensitivities\n * DIA\n\n in iAPS Settings > Configuration.\n\nBad or invalid profile settings could have disatrous effects." = "\nVeuillez maintenant vérifier soigneusement tous vos nouveaux paramètres:\n\n* Paramètres basaux\n * Ratios glucidiques\n * Objectifs glycémiques\n * Sensibilité à l'insuline\n * DIA\n\n dans iAPS Paramètres > Configuration.\n\nDes paramètres de profil incorrects ou invalides peuvent avoir des effets désastreux.";

/* Profile Import Alert */
"This will replace some or all of your current pump settings. Are you sure you want to import profile settings from Nightscout?" = "Cette opération remplacera tout ou partie des paramètres actuels de la pompe. Êtes-vous sûr de vouloir importer les paramètres de profil de Nightscout ?";

/* Import Error */
"\nInvalid Nightcsout Basal Settings. \n\nImport aborted. Please check your Nightscout Profile Basal Settings!" = "\nParamètres de base Nightcsout non valides. \n\nL'importation a été interrompue. Veuillez vérifier les paramètres de base de votre profil Nightscout !";

/* Import Error */
"\nSettings were imported but the Basals couldn't be saved to pump (No pump). Check your basal settings and tap ´Save on Pump´ to sync the new basal settings" = "\nLes réglages ont été importés mais les valeurs basales n'ont pas pu être enregistrées sur la pompe (pas de pompe). Vérifiez vos réglages de base et appuyez sur \"Enregistrer sur la pompe\" pour synchroniser les nouveaux réglages de base";

/* Import Error Headline */
"Import Error" = "Erreur d'importation";

/* */
"Yes, Import" = "Oui, importer";

/* */
"Import settings from Nightscout" = "Importer les paramètres depuis Nightscout";

/* */
"Import settings?" = "Importer les paramètres?";

/* */
"Import from Nightscout" = "Importer les paramètres depuis Nightscout";

/* */
"Settings imported" = "Paramètres importés";

/* Import Error */
"\nMismatching glucose units in Nightscout and Pump Settings. Import settings aborted." = "\nLes unités de glucose ne correspondent pas dans les réglages de Nightscout et de la pompe. L'importation des paramètres a été interrompue.";

/* Import Error */
"Can't find the default Nightscout Profile." = "Impossible de trouver le profil Nightscout par défaut.";

/* Add Blood Glucose Test, header */
"Blood Glucose Test" = "Test de glycémie";

/* Add Medtronic pump */
"Add Medtronic" = "Ajouter une pompe Medtronic";

/* Add Omnipod pump */
"Add Omnipod" = "Ajouter une pompe Omnipod";

/* Add Simulator pump */
"Add Simulator" = "Ajouter un simulateur";

/* Insulin model */
"Model" = "Modèle";

/*  */
"Pump config" = "Configuration de la pompe";

/*  */
"Delivery limits" = "Limites d’administration";

/*  */
"Duration of Insulin Action" = "Durée d'Action de l'Insuline";

/* hours of duration of insulin activity */
"hours" = "heures";

/* Max setting */
"Max Basal" = "Basal maximum";

/* Max setting */
"Max Bolus" = "Bolus max";

/* Max setting */
"Max Carbs" = "Glucides max";
<<<<<<< HEAD
=======

/* Max setting */
"Max Fat" = "Max Fat";

/* Max setting */
"Max Protein" = "Max Protein";

/* Max setting */
"Limit Per Entry" = "Limit Per Entry";

/* Max Carbs limit exceeded */
"Max Carbs of" = "Max Carbs of";

/* Max Fat limit exceeded */
"Max Fat of" = "Max Fat of";

/* Max Protein limit exceeded */
"Max Protein of" = "Max Protein of";

/* Max Bolus limit exceeded */
"Max Bolus of" = "Max Bolus of";

/* Limit Exceeded label */
"exceeded" = "exceeded";
>>>>>>> 9672da25

/* */
"Pump Settings" = "Paramètres de la pompe";

/* Insulin unit per hour */
"U/hr" = "U/h";

/* Unit in number of units delivered (keep the space character!) */
" U" = " U";

/* /Insulin unit */
"/U" = "/U";

/* Insulin unit */
"U" = "U";

/* Unit per hour with space */
" U/hr" = " U/h";

/* Number of units per hour*/
"%@ U/hr" = "%@ U/h";

/* Number of units insulin delivered */
"%@ U" = "%@ U";

/*Carb ratio unit */
"g/U" = "g/U";

/* grams */
" g" = " g";

/* The short unit display string for grams */
"g" = "g";

/* when 0 U/hr */
"0 U/hr" = "0 U/h";

/* abbreviation for days */
"d" = "j";

/* abbreviation for hours */
"h" = "h";

/* abbreviation for minutes */
"m" = "m";

/*  */
"Closed loop" = "Boucle fermée";

/* */
"Configuration" = "Configuration";

/* */
"Devices" = "Appareils";

/*  */
"Pump" = "Pompe";

/* */
"Watch" = "Watch";

/* */
"Watch Configuration" = "Configuration du Watch";

/* */
"Apple Watch" = "Apple Watch";

/* */
"Display on Watch" = "Afficher sur Watch";

/* */
"Garmin Watch" = "Garmin Watch";

/* */
"Add devices" = "Ajouter des appareils";

/* */
"Glucose Target" = "Cible de glucose";

/* */
"Heart Rate" = "Fréquence Cardiaque";

/* */
"Steps" = "Nombre de pas";

/* */
"ISF" = "ISF";

/* */
<<<<<<< HEAD
"The app Garmin Connect must be installed to use for iAPS.\n Go to App Store to download it" = "L'application Garmin Connect doit être installée pour utiliser iAPS.\n Allez sur l'App Store pour la télécharger";
=======
"The app Garmin Connect must be installed to use for Trio.\n Go to App Store to download it" = "L'application Garmin Connect doit être installée pour utiliser Trio.\n Allez sur l'App Store pour la télécharger";
>>>>>>> 9672da25

/* */
"Garmin is not available" = "Garmin n'est pas disponible";

/*  */
"Services" = "Services";

/*  */
"Settings" = "Paramètres";

/* Recommendation for a Manual Bolus */
"Recommended Bolus Percentage" = "Pourcentage de Bolus recommandé";

/* 2 log files to share */
"Share logs" = "Partager les logs";

/* Upper target */
"High target" = "Cible haute";

/* Lower target */
"Low target" = "Cible basse";

/* When bolusing */
"Bolusing" = "Bolus en cours";

/* */
"Pump suspended" = "Pompe suspendue";

/* */
"Middleware" = "Middleware";

/* Header */
"History" = "Historique";

/* Nightscout option */
"Upload" = "Upload";

/* Nightscout option */
"Allow Uploads" = "Autoriser les uploads";

/* Type of CGM or glucose source */
"Type" = "Type";

/* CGM */
"CGM" = "CGM";

/* CGM Transmitter ID */
"Transmitter ID" = "ID du transmetteur";

/* Other CGM setting */
"Other" = "Autre";

/* Whatch app alert */
"Set temp targets presets on iPhone first" = "Définir les préréglages pour les cibles temporaires sur l'iPhone d'abord";

/* Updating Watch app */
"Updating..." = "Mise à jour...";

/* Header for Temp targets in Watch app */
"Temp Targets" = "Cibles temporaires";

/* Delete carbs from data table and Nightscout */
"Delete Carbs?" = "Supprimer les glucides ?";

/* Delete insulin from pump history and Nightscout */
"Delete Insulin?" = "Reprendre l'insuline?";

/* Treatments list */
"Treatments" = "Traitements";

/* " min" in Treatments list */
" min" = " min";

/* */
"Unable to change anything" = "Impossible de modifier quoi que ce soit";


/* Calendar and Libre transmitter settings ---------------
 */
/* */
"Configure Libre Transmitter" = "Configurer le Transmetteur Libre";

/* */
"Calibrations" = "Étalonnages";

/* */
"Create Events in Calendar" = "Créer des événements dans le calendrier";

/* */
"Calendar" = "Calendrier";

/* Automatic delivered treatments */
"Automatic" = "Automatique";

/* External insulin treatments */
"External" = "Externe";

/* */
"Other" = "Autre";

/* */
"Libre Transmitter" = "Transmetteur Libre";

/* */
"Libre Transmitters" = "Transmetteurs Libre";

/* */
"Bluetooth Transmitters" = "Transmetteurs Bluetooth";

/* */
"Modes" = "Modes";

/* Libre 2 Direct */
"Libre 2 Direct" = "Libre 2 Direct";

/* */
"Select the third party transmitter you want to connect to" = "Sélectionnez l'émetteur tiers auquel vous souhaitez vous connecter";

/* State was restored */
"State was restored" = "L'état a été restauré";

/* The short unit display string for millimoles of glucose per liter */
"mmol/L" = "mmol/L";

/* The short unit display string for milligrams of glucose per decilter */
"mg/dL" = "mg/dL";

/* */
"Add calibration" = "Ajouter un calibrage";

/* When adding capillary glucose meater reading */
"Meter glucose" = "Saisir Glycémie";

/* */
"Info" = "Info";

/*v*/
"Slope" = "Pente";

/* */
"Intercept" = "Intercepter";

/* */
"Chart" = "Graphique";

/* */
"Remove" = "Retirer";

/* */
"Remove Last" = "Supprimer la dernière";

/* */
"Remove All" = "Tout supprimer";

/* */
"About the Process" = "À propos du processus";

/* */
"Please make sure that your Libre 2 sensor is already activated and finished warming up. If you have other apps connecting to the sensor via bluetooth, these need to be shut down or uninstalled. \n\n You can only have one app communicating with the sensor via bluetooth. Then press the \"pariring and connection\" button below to start the process. Please note that the bluetooth connection might take up to a couple of minutes before it starts working." = "Veuillez vous assurer que votre capteur Libre 2 est déjà activé et initialisé. Si vous avez d'autres applications qui se connectent au capteur via Bluetooth, celles-ci doivent être arrêtées ou désinstallées. \n\n Vous ne pouvez avoir qu'une seule application qui communique avec le capteur via Bluetooth. Appuyez ensuite sur le bouton \"Appareiller\" ci-dessous pour démarrer le processus. Veuillez noter que la connexion Bluetooth peut prendre jusqu'à quelques minutes avant de commencer à fonctionner.";

/* */
"Pairinginfo" = "Infos appareillage";

/* */
"PatchInfo" = "Infos sur le patch";

/* */
"Calibrationinfo" = "Infos de calibrage";

/* */
"Unknown" = "Inconnu";

/* */
"Not paired yet" = "Pas encore appairé";

/* */
"Pair Sensor & connect" = "Appareiller";

/* */
"Phone NFC required!" = "Téléphone NFC requis !";

/* */
"Your phone or app is not enabled for NFC communications, which is needed to pair to libre2 sensors" = "Votre téléphone ou application n'est pas activé pour les communications NFC, ce qui est nécessaire pour appairer avec les capteurs libre2";

/* Bluetooth Power Off */
"Bluetooth Power Off" = "Bluetooth non actif";

/* Please turn on Bluetooth */
"Please turn on Bluetooth" = "Veuillez activer le Bluetooth";

/* No Libre Transmitter Selected */
"No Libre Transmitter Selected" = "Aucun Transmetteur Libre sélectionné";

/* Delete Transmitter and start anew. */
"Delete CGMManager and start anew. Your libreoopweb credentials will be preserved" = "Supprimez CGMManager et recommencez à nouveau. Vos identifiants pour libreoopweb seront conservés";

/* Invalid libre checksum */
"Invalid libre checksum" = "Somme de contrôle invalide";

/* Libre sensor was incorrectly read, CRCs were not valid */
"Libre sensor was incorrectly read, CRCs were not valid" = "Le capteur de libre a été mal lu, les CRC n'étaient pas valides";

/* Glucose */
"Glucose" = "Glycémie";

/* LOWALERT! */
"LOWALERT!" = "FAIBLE!";

/* HIGHALERT! */
"HIGHALERT!" = "HAUT !";

/* (Snoozed)*/
"(Snoozed)" = "(Reporté)";

/* Glucose: %@ */
"Glucose: %@" = "Glycémie: %@";

/* Transmitter: %@%% */
"Transmitter: %@%%" = "Transmetteur: %@%%";

/* No Sensor Detected */
"No Sensor Detected" = "Aucun capteur détecté";

/* This might be an intermittent problem, but please check that your transmitter is tightly secured over your sensor */
"This might be an intermittent problem, but please check that your transmitter is tightly secured over your sensor" = "Ceci peut être un problème intermittent, mais veuillez vérifier que votre transmetteur est bien positionné sur votre capteur";

/* New Sensor Detected */
"New Sensor Detected" = "Nouveau capteur détecté";

/* Please wait up to 30 minutes before glucose readings are available! */
"Please wait up to 30 minutes before glucose readings are available!" = "Veuillez attendre jusqu'à 30 minutes avant que les lectures de glycémie soient disponibles!";

/* Invalid Glucose sample detected, try again later */
"Invalid Glucose sample detected, try again later" = "Échantillon de glycémie non valide détecté, réessayez plus tard";

/* ensor might have temporarily stopped, fallen off or is too cold or too warm */
"Sensor might have temporarily stopped, fallen off or is too cold or too warm" = "Le capteur peut avoir été temporairement arrêté, tombé ou trop froid ou trop chaud";

/* Invalid Sensor Detected */
"Invalid Sensor Detected" = "Capteur non valide détecté";

/* Detected sensor seems not to be a libre 1 sensor! */
"Detected sensor seems not to be a libre 1 sensor!" = "Le capteur détecté ne semble pas être un capteur libre 1 !";

/* Detected sensor is invalid: %@ */
"Detected sensor is invalid: %@" = "Le capteur détecté est invalide : %@";

/* Low Battery */
"Low battery" = "Batterie faible";

/* */
"Invalid sensor" = "Capteur invalide";

/* */
"Sensor change" = "Changement de capteur";

/* */
"Sensor expires soon" = "Le capteur expire bientôt";

/* Battery is running low %@, consider charging your %@ device as soon as possible */
"Battery is running low %@, consider charging your %@ device as soon as possible" = "La batterie est faible %@, pensez à charger votre appareil %@ dès que possible";

/* Extracting calibrationdata from sensor */
"Extracting calibrationdata from sensor" = "Extraction des données de calibration depuis le capteur";

/* Sensor Ending Soon */
"Sensor Ending Soon" = "Capteur se terminant bientôt";

/* Current Sensor is Ending soon! Sensor Life left in %@ */
"Current Sensor is Ending soon! Sensor Life left in %@" = "Capteur actuel se termine bientôt ! Fin de vie dans %@";

/* */
"Libre Bluetooth" = "Bluetooth libre";

/* */
"Snooze Alerts" = "Mise en veille Alertes";

/* */
"Last measurement" = "Dernière mesure";

/* */
"Sensor Footer checksum" = "Somme de contrôle du capteur de pied de page";

/* */
"Last Blood Sugar prediction" = "Dernière prédiction de glycémie";

/* */
"CurrentBG" = "Glycémie actuelle";

/* */
"Sensor Info" = "Infos capteur";

/* */
"Sensor Age" = "Âge capteur";

/* */
"Sensor Age Left" = "Âge restant capteur";

/* */
"Sensor Endtime" = "Date de fin capteur";

/* */
"Sensor State" = "État du capteur";

/* */
"Sensor Serial" = "Numéro série capteur";

/* */
"Transmitter Info" = "Infos transmetteur";

/* */
"Hardware" = "Matériel";

/* */
"Firmware" = "Microprogramme";

/* */
"Connection State" = "Etat de connexion";

/* */
"Transmitter Type" = "Type de Transmetteur";

/* */
"Sensor Type" = "Type de capteur";

/* */
"Factory Calibration Parameters" = "Paramètres d'étalonnage";

/* */
"Valid for footer" = "Valide pour pied de page";

/* */
"Edit calibrations" = "Modifier le calibrage";

/* */
"edit calibration clicked" = "éditer l'étalonnage selectionné";

/* */
"Delete CGM" = "Supprimer CGM";

/* */
"Are you sure you want to remove this cgm from loop?" = "Êtes-vous sûr de vouloir supprimer ce cgm de la boucle ?";

/* */
"There is no undo" = "Cette opération est irréversible";

/* */
"Advanced" = "Options avancées";

/* */
"Alarms" = "Alarmes";

/* */
"Glucose Settings" = "Paramètres Glycémiques";

/* */
"Notifications" = "Notifications";

/* */
"Export logs" = "Exporter les logs";

/* */
"Export not available" = "Exportation non disponible";

/* */
"Log export requires ios 15" = "Exportation du journal nécessite ios 15";

/* */
"Got it!" = "Ok!";

/* */
"Saved to %@" = "Enregistrer sur %@";

/* */
"No logs available" = "Pas de journaux disponibles";

/* */
"Glucose Notification visibility" = "Affichage des notifications de glycémie";

/* */
"Always Notify Glucose" = "Toujours notifier Glycémie";

/* */
"Notify per reading" = "Notifier à chaque lecture";

/* */
"Value" = "Valeur";

/* */
"Adds Phone Battery" = "Ajouter niveau batterie tel";

/* */
"Adds Transmitter Battery" = "Ajouter niveau batterie transmetteur";

/* */
"Also vibrate" = "Vibrer aussi";

/* */
"Additional notification types" = "Notifications Supplémentaires";

/* */
"Misc" = "Autres";

/* */
"Unit override" = "Substitution d’unité";

/* */
"Low" = "Faible";

/* */
"High" = "Élevée";

/* */
"glucose" = "glycémie";

/* */
"Schedule " = "Horaires ";

/* */
"tapped save schedules" = "horaires de sauvegarde cliqués";

/* */
"Error" = "Erreur";

/* */
"Some ui element was incorrectly specified" = "Certains éléments ui ont été mal spécifiés";

/* */
"Success" = "Succès";

/* */
"Schedules were saved successfully!" = "Calendrier enregistré avec succès!";

/* */
"High Glucose Alarm active" = "Alarme Glycémie haute active";

/* */
"Low Glucose Alarm active" = "Alarme Glycémie Faible activée";

/* */
"No Glucose Alarm active" = "Aucune alarme de glucose active";

/* */
"snoozing until %@" = "reporter jusqu'à %@";

/* */
"not snoozing" = "ne pas mettre en veille";

/* */
"nothing to see here" = "rien à voir ici";

/* */
"snooze from testview clicked" = "mise en veille depuis la vue de test cliqué";

/* */
"will snooze for %@ until %@" = "mettra en veille pendant %@ jusqu'à %@";

/* */
"Click to Snooze Alerts" = "Cliquez pour mettre en veille les alertes";

/* */
"Strength" = "Intensité";

/* */
"Hold the top of your iPhone near the sensor to pair" = "Positionner le haut de votre iPhone près du capteur à scanner";

/* */
"Sensor not found" = "Capteur non trouvé ";

/* */
"Also play alert sound" = "Jouer également un son d'alerte";

/* */
"Notification Settings" = "Paramètres des notifications";

/* */
"Found devices: %d" = "Dispositifs détectés: %d";

/* */
"Backfill options" = "Options rétroactif";

/* */
"Backfilling from trend is currently not well supported by Loop" = "La gestion des tendances rétroactives n'est actuellement pas bien pris en charge";

/* */
"Backfill from history" = "Rétroactif de l'historique";

/* */
"Backfill from trend" = "Remplissage depuis la tendance";

/* */
"Debug options" = "Options de débogage";

/* */
"Adds a lot of data to the Issue Report " = "Ajoute beaucoup de données au rapport d'anomalie ";

/* */
"Persist sensordata" = "Conserver les données de capteur";

/* */
"Battery" = "Batterie";

/* */
"Also add source info" = "Ajouter l'info de la source";

/* */
"Carbs Required Threshold" = "Seuil de glucides requis";

/* */
"Carbs required: %d g" = "Glucides requis :%d g";

/* */
"To prevent LOW required %d g of carbs" = "Pour éviter BAS %d g de glucides requis";

/* */
"Trio Not Active" = "Trio pas actif";

/* */
"Last loop was more than %d min ago" = "Dernier bouclage depuis plus de %d min";

/* Glucose badge */
"Show glucose on the app badge" = "Afficher glycémie en tant que badge";

/* */
"Backfill glucose" = "Prendre en compte les anciennes valeurs de glycémies";

/* About this source */
"About this source" = "A propos de ce module";

/* */
"Bolus failed" = "Échec du Bolus";

/* "Max Bolus Exceeded label" */
"Max Bolus exceeded!" = "Bolus max dépassé!";

/* */
"Bolus failed or inaccurate. Check pump history before repeating." = "Bolus échoué ou imprécis. Vérifier l’historique de la pompe avant recommencer.";

/* */
"Carbs" = "Glucides";

/* Food Type / Meal Note */
"Note" = "Note";

/* */
"Temp Basal" = "Basal Temp.";

/* */
"Temp Target" = "Cibles temporaires";

/* */
"Resume" = "Reprendre";

/* */
"Suspend" = "Suspendre";

/* */
"Animated Background" = "Arrière-plan dynamique";

/* Sensor day(s) */
" day(s)" = " jour(s)";

/* Option to show HR in Watch app*/
"Display HR on Watch" = "Affichage du rythme cardiaque sur Watch";


/* Headers for settings ----------------------- */
"OpenAPS main settings" = "Paramètres OpenAPS";

"OpenAPS SMB settings" = "Paramètres OpenAPS SMB";

"OpenAPS targets settings" = "Paramètres OpenAPS Cibles";

"OpenAPS other settings" = "Paramètres OpenAPS Autres";

/* Glucose Simulator CGM */
"Glucose Simulator" = "Simulateur de glycémie";

/* Restored state message */
"Bluetooth State restored (APS restarted?). Found %d peripherals, and connected to %@ with identifier %@" = "Etat Bluetooth restoré (APS relancé ?). Trouvé %d périphériques, et connectés à %@ avec ID %@";

/* Shared app group xDrip4iOS */
"Using shared app group with external CGM app xDrip4iOS" = "Utilisation d'un groupe d'applications partagées avec une application CGM externe xDrip4iOS";

/* Shared app group GlucoseDirect */
"Using shared app group with external CGM app GlucoseDirect" = "Utilisation d'un groupe d'applications partagées avec une application CGM GlucoseDirect";

/* Dexcom G6 app */
"Dexcom G6 app" = "App G6 native";

/* Native G5 app */
"Native G5 app" = "App G5 native";

/* Minilink transmitter */
"Minilink transmitter" = "Minilink transmetteur";

/* Simple simulator */
"Simple simulator" = "Simple simulateur";

/* Direct connection with Libre 1 transmitters or Libre 2 */
"Direct connection with Libre 1 transmitters or European Libre 2 sensors" = "Connexion directe avec les émetteurs Libre 1 ou les capteurs européens Libre 2";

/* Online or internal server */
"Online or internal server" = "Serveur en ligne ou interne";

/* -------------- Developer settings ---------------------- */
/* Debug options */

"Developer" = "Développeur";

/* Debug option view NS Upload Profile */
"NS Upload Profile" = "Profil NS Upload";

/* Debug option view NS Uploaded Profile */
"NS Uploaded Profile" = "Profil NS Uploaded";

/* Debug option view Autosense */
"Autosense" = "Autosense";

/* Insulin sensitivity config header */
"Dynamic Sensitivity" = "Sensibilité dynamique";

/* Autotune config */
"Only Autotune Basal Insulin" = "Insuline Basale Autotune seulement";

/* */
"Save as your Normal Basal Rates" = "Enregistrez vos taux Basal Normaux";

/* */
"Save on Pump" = "Enregistrer sur la pompe";

/* Debug option view Pump History */
"Pump History" = "Historique pompe";

/* Debug option view Target Ranges */
"Target ranges" = "Fourchette cible";

/* Debug option view Temp targets */
"Temp targets" = "Cibles temporaires";

/* Debug option view Meal */
"Meal" = "Repas";

/* Debug option view Pump profile */
"Pump profile" = "Profil de pompe";

/* Debug option view Profile */
"Profile" = "Profil";

/* Debug option view Enacted */
"Enacted" = "Activé";

/* Debug option view Announcements (from NS) */
"Announcements" = "Annonces";

/* Debug option view Enacted announcements announcements (from NS) */
"Enacted announcements" = "Annonces émises";

/* Debug option view Autotune */
"Autotune" = "Autotune";

/* Debug option view Target presets */
"Target presets" = "Présélections cibles";

/* Debug option view */
"Loop Cycles" = "Cycles de boucle";

/* Debug option view Glucose Data used for statistics */
"Glucose Data used for statistics" = "Données Glycémie utilisées pour les statistiques";

/* --------------- HealthKit intergration --------------------*/
/* */
"Apple Health" = "Apple Santé";

/* */
"Connect to Apple Health" = "Connectez Apple Santé";

/* Show when have not permissions for writing to Health */
"For write data to Apple Health you must give permissions in Settings > Health > Data Access" = "Pour écrire des données sur Apple Santé, vous devez donner les autorisations dans Paramètres > Santé > Accès aux données";

/* */
<<<<<<< HEAD
"This allows iAPS to read from and write to Apple Heath. You must also give permissions in Settings > Health > Data Access. If you enter a glucose value into Apple Health, open iAPS to confirm it shows up." = "Cela permet à iAPS de lire et d'écrire sur Apple Heath. Vous devez également donner des autorisations dans Paramètres > Santé > Accès aux données. Si vous entrez une valeur de glucose dans Apple Health, ouvrez iAPS pour confirmer qu'elle apparaît.";
=======
"This allows Trio to read from and write to Apple Heath. You must also give permissions in Settings > Health > Data Access. If you enter a glucose value into Apple Health, open Trio to confirm it shows up." = "Cela permet à Trio de lire et d'écrire sur Apple Heath. Vous devez également donner des autorisations dans Paramètres > Santé > Accès aux données. Si vous entrez une valeur de glucose dans Apple Health, ouvrez Trio pour confirmer qu'elle apparaît.";
>>>>>>> 9672da25

/* New ALerts ------------------------- */
/* Info title */
"Info" = "Info";

/* Warning title */
"Warning" = "Attention";

/* Error title */
"Error" = "Erreur";

/* Manual temp basal mode */
"Manual" = "Manuel";

/* An Automatic delivered bolus (SMB) */
"SMB" = "SMB";

/* A manually entered dose of external insulin */
"External Insulin" = "Insuline externe";

/* Status highlight when manual temp basal is running. */
"Manual Basal" = "Débit basal manuel";

/* Current Manual Temp basal */
" -  Manual Basal ⚠️" = " -  Débit basal manuel ⚠️";

/* Total AT / Scheduled basal insulin */
" U/day" = " U/jour";

/* Total AT / Scheduled basal insulin */
"Total" = "Total";

/* -------------------------------------------- FPU Strings ------------------------------------------------------*/
/* Enable FPU */

"Enable" = "Activer";

/* Header */
<<<<<<< HEAD
"Conversion settings" = "Paramètres de la conversation";
=======
"Fat and Protein Conversion Settings" = "Fat and Protein Conversion Settings";
>>>>>>> 9672da25

/* Delay */
"Delay In Minutes" = "Délai a minutes";

/* Duration */
"Maximum Duration In Hours" = "Durée maximale en heures";

/* Interval */
"Interval In Minutes" = "Intervalle en Minutes";

/* Override */
"Override With A Factor Of " = "Remplacer par un facteur de ";

/* Description */
"Allows fat and protein to be converted into future carb equivalents using the Warsaw formula of kilocalories divided by 10.\n\nThis spreads the carb equivilants over a maximum duration setting that can be configured from 5-12 hours.\n\nDelay is time from now until the first future carb entry.\n\nInterval in minutes is how many minutes are between entries. The shorter the interval, the smoother the result. 10, 15, 20, 30, or 60 are reasonable choices.\n\nAdjustment factor is how much effect the fat and protein has on the entries. 1.0 is full effect (original Warsaw Method) and 0.5 is half effect. Note that you may find that your normal carb ratio needs to increase to a larger number if you begin adding fat and protein entries. For this reason, it is best to start with a factor of about 0.5 to ease into it.\n\nDefault settings: Time Cap: 8 h, Interval: 30 min, Factor: 0.5, Delay 60 min" = "Permet de convertir les graisses et les protéines en équivalents glucides futurs en utilisant la formule de Varsovie (kilocalories divisées par 10).\n\nCela répartit les équivalents glucides sur une durée maximale qui peut être configurée de 5 à 12 heures.\n\nLe délai est le temps écoulé entre le moment présent et la première entrée de glucides futurs.\n\nL'intervalle en minutes est le nombre de minutes séparant les entrées. Plus l'intervalle est court, plus le résultat est doux. 10, 15, 20, 30 ou 60 sont des choix raisonnables.\n\nLe facteur d'ajustement est l'effet des graisses et des protéines sur les entrées. 1,0 correspond à un effet complet (méthode originale de Varsovie) et 0,5 à un demi-effet. Notez que vous pouvez constater que votre ratio normal de glucides doit être augmenté si vous commencez à ajouter des graisses et des protéines. Pour cette raison, il est préférable de commencer avec un facteur d'environ 0,5 pour se faciliter la tâche.\n\nPar défaut : Time Cap : 8 h, Interval : 30 min, Facteur : 0.5, Délai 60 min";

/* FPU Settings Title */
"Fat and Protein" = "Graisses et protéines";

/* Display fat and protein entities */
"Fat & Protein" = "Graisses et protéines";

/* */
"Hide Fat & Protein" = "Masquer les graisses et protéines";

/* Add Fat */
"Fat" = "Graisses";

/* Add Protein */
"Protein" = "Protéines";

/* Service Section */
<<<<<<< HEAD
"Fat And Protein Conversion" = "Conversion de graisses et de protéines";
=======
"Meal Settings" = "Meal Settings";
>>>>>>> 9672da25

/* Service Section */
"Profile Override" = "Remplacer le profil";

/* */
"Override Profiles" = "Préréglages de surcharge";

/* */
"Normal " = "Normal ";

"Currently no Override active" = "Actuellement aucune Surcharge active";

/* */
"Total Insulin Adjustment" = "Ajustement total de l'insuline";

/* */
"Override your Basal, ISF, CR and Target profiles" = "Remplacer les profils Basal, ISF, CR et Target";

/* */
"Enable indefinitely" = "Activer indéfiniment";

/* */
"Override Profile target" = "Remplacer la cible du profil";

/* */
"Disable SMBs" = "Désactiver les SMBs";

/* Your normal Profile. Use a short string */
"Normal Profile" = "Profil normal";

/* Custom but unsaved Profile */
"Custom Profile" = "Profil personnalisé";

/* */
"Profiles" = "Profils";

/* */
"More options" = "Plus d'options";

/* */
"Schedule when SMBs are Off" = "Planifier quand les SMB sont désactivés";

/* */
"Change ISF and CR" = "Changer ISF et CR";

/* */
"Change ISF" = "Changer ISF";

/* */
"Change CR" = "Changer CR";

/* */
"SMB Minutes" = "Minutes SMB";

/* */
"UAM SMB Minutes" = "UAM SMB Minutes";

/* */
"Start new Profile" = "Commencer un nouveau profil";

/* */
"Save as Profile" = "Enregistrer comme profil";

/* Alert */
"Cancel Profile Override" = "Annuler le réglage de l'annulation du profil ?";
<<<<<<< HEAD

/* Alert */
"Cancel Temp Target" = "Annuler la cible temporaire";

/* Alert */
=======

/* Alert */
"Cancel Temp Target" = "Annuler la cible temporaire";

/* Alert */
>>>>>>> 9672da25
"Return to Normal?" = "Revenir à la normale?";

/* */
"This will change settings back to your normal profile." = "Cela changera les paramètres à votre profil normal.";

/* Start Profile Alert */
"Start Profile" = "Profil de démarrage";

/* */
"Your profile basal insulin will be adjusted with the override percentage and your profile ISF and CR will be inversly adjusted with the percentage." = "L'insuline basale de votre profil sera ajustée en fonction du pourcentage d'annulation et l'ISF et la CR de votre profil seront inversement ajustés en fonction de ce pourcentage.\n\nSi vous désactivez l'annulation, tous les paramètres du profil reviendront à la normale.";

/* */
"Starting this override will change your Profiles and/or your Target Glucose used for looping during the entire selected duration. Tapping ”Start Profile” will start your new profile or edit your current active profile." = "Commencer cette substitution changera vos Profils et/ou votre Glycémie cible utilisé pour boucler pendant toute la durée sélectionnée. Tapez sur \"Démarrer le profil\" pour démarrer votre nouveau profil ou modifier votre profil actif actuel.";

/* Change Target glucose in profile settings */
"Override Profile Target" = "Remplacer la cible du profil";

/* Alert string. Keep spaces. */
" SMBs are disabled either by schedule or during the entire duration." = " Les SMB sont désactivés soit par horaire, soit pendant toute la durée.";

/* Alert strings. Keep spaces */
" infinite duration." = " durée infinie.";

/* Service Section */
"App Icons" = "Icône de l’app";

/* */
<<<<<<< HEAD
"iAPS Icon" = "Icône iAPS";
=======
"Trio Icon" = "Icône Trio";
>>>>>>> 9672da25

/* Service Section */
"Statistics and Home View" = "Statistiques et Vue Accueil";

/* Alert text */
"Delete Carb Equivalents?" = "Supprimer les équivalents de glucides ?";

/* */
"All FPUs of the meal will be deleted." = "Tous les FPUs du repas seront supprimés.";
<<<<<<< HEAD

/* */
"Delete Glucose?" = "Supprimer Glucose?";

/* */
"Meal Presets" = "Préréglages des repas";

/* */
"Empty" = "Vide";

/* */
"Delete Selected Preset" = "Supprimer le préréglage";

/* */
"Enter Meal Preset Name" = "Entrez le nom du préréglage du repas";

/* */
=======

/* */
"Delete Glucose?" = "Supprimer Glucose?";

/* */
"Meal Presets" = "Préréglages des repas";

/* */
"Empty" = "Vide";

/* */
"Delete Selected Preset" = "Supprimer le préréglage";

/* */
"Enter Meal Preset Name" = "Entrez le nom du préréglage du repas";

/* */
>>>>>>> 9672da25
"Name Of Dish" = "Nom du plat";

/* Save Carbs and continue to bolus recommendation */
"Save and continue" = "Enregistrer et continuer";
<<<<<<< HEAD

/* */
"Save as Preset" = "Enregistrer en tant que préréglage";

/* */
=======

/* */
"Save as Preset" = "Enregistrer en tant que préréglage";

/* */
>>>>>>> 9672da25
"Predictions" = "Prédictions";

/* Watch Config Option */
"Display Protein & Fat" = "Afficher les protéines et graisses";

/* ----------------------- New Bolus Calculator ---------------------------*/
/* Warning about bolus recommendation. Title */

"Warning!" = "Attention!";

/* Alert to confirm bolus amount to add */
"\n\nTap 'Add' to continue with selected amount." = "\n\nAppuyez sur 'Ajouter' pour continuer avec le montant sélectionné.";

/* */
"Eventual Glucose" = "Glucose éventuel";

/* */
"Please wait" = "Patientez s''il vous plait";

/* */
"Glucose, " = "Glycémie, ";

/* */
"Target Glucose" = "Glycémie cible";

/* */
"Percentage setting" = "% Charge Utilisation";

/* */
"Insulin Sensitivity" = "Facteur de sensibilité à l’insuline";

/* Formula displayed in Bolus info pop-up. Make translation short! */
"(Eventual Glucose - Target) / ISF" = "(Glycémie ventuelle - Cible) / ISF";

/* */
"Formula:" = "Formule:";

/* Bolus pop-up footer */
"Carbs and previous insulin are included in the glucose prediction, but if the Eventual Glucose is lower than the Target Glucose, a bolus will not be recommended." = "Les glucides et l'insuline précédente sont inclus dans la prédiction du glucose, mais si la glycémie éventale est inférieure à la glycémie cible, un bolus ne sera pas recommandé.";

/* Hide pop-up */
"Hide" = "Masquer";

/* Bolus pop-up / Alert string. Make translations concise! */
"Eventual Glucose > Target Glucose, but glucose is predicted to drop down to " = "Glycémie Eventuelle > Glycémie Cible, mais le glucose est prévu pour la première fois dans la liste déroulante à ";

/* Bolus pop-up / Alert string. Make translations concise! */
"which is below your Threshold (" = "qui est inférieur à votre seuil (";

/* Bolus pop-up / Alert string. Make translations concise! */
"Eventual Glucose > Target Glucose, but glucose is climbing slower than expected. Expected: " = "Glycémie Eventuelle > Glycémie Cible, mais le glucose monte plus lentement que prévu. Attendu : ";

//* Bolus pop-up / Alert string. Make translations concise! */
". Climbing: " = ". Montée : ";

/* Bolus pop-up / Alert string. Make translations concise! */
"Eventual Glucose > Target Glucose, but glucose is falling faster than expected. Expected: " = "Glycémie Eventuelle > Glycémie Cible, mais le glucose monte plus lentement que prévu. Attendu : ";

/* Bolus pop-up / Alert string. Make translations concise! */
". Falling: " = ". Diminue: ";

/* Bolus pop-up / Alert string. Make translations concise! */
"Eventual Glucose > Target Glucose, but glucose is changing faster than expected. Expected: " = "Glycémie Eventuelle > Glycémie Cible, mais le glucose monte plus lentement que prévu. Attendu : ";

/* Bolus pop-up / Alert string. Make translations concise! */
". Changing: " = ". - Changement: ";

/* Add insulin without bolusing alert */
" without bolusing" = " ajouter sans injection de bolus";

/* -------------------------------------------------------------------------------------------
  DASH strings
*/
"Attach Pod" = "Collez le Pod";

"Deactivate Pod" = "Désactiver le pod";

/* */
"Deactivating..." = "Désactivation en cours";

"Pair Pod" = "Appairer le Pod";

/* Text for previous pod information row */
"Previous Pod Information" = "Informations du Pod précédent";

/* Text for confidence reminders navigation link */
"Confidence Reminders" = "Rappels de confiance";

"Confidence reminders are beeps from the Pod which can be used to acknowledge selected commands when the Pod is not silenced." = "Les rappels de confiance sont des bips émis par le Pod qui peuvent être utilisés pour confirmer l'exécution des commandes sélectionnées.";

/* button title for saving low reservoir reminder while saving */
"Saving..." = "Sauvegarde...";

/* button title for saving low reservoir reminder */
"Save" = "Sauvegarder";

/* Alert title for error when updating confidence reminder preference */
"Failed to update confidence reminder preference." = "Impossible de mettre à jour les préférences de rappel de confiance.";

/* */
"No Error" = "Aucune erreur";

/* description label for active time pod details row */
"Active Time" = "Heure d’activation";

/* Title string for BeepPreference.silent */
"Disabled" = "Désactivé";

/* Title string for BeepPreference.manualCommands */
"Enabled" = "Activée";

/* Title string for BeepPreference.extended */
"Extended" = "Etendu";

/* Description for BeepPreference.silent */
"No confidence reminders are used." = "Aucun rappel de confiance n'est utilisé.";

/* Description for BeepPreference.manualCommands */
"Confidence reminders will sound for commands you initiate, like bolus, cancel bolus, suspend, resume, save notification reminders, etc. When the app automatically adjusts delivery, no confidence reminders are used." = "Les rappels de confiance retentissent pour les commandes que vous initiez, comme le bolus, l'annulation du bolus, la suspension, la reprise, l'enregistrement des rappels de notification, etc. Lorsque l'application ajuste automatiquement l'administration, aucun rappel de confiance n'est utilisé.";

/* Description for BeepPreference.extended */
"Confidence reminders will sound when the app automatically adjusts delivery as well as for commands you initiate." = "Des rappels de confiance retentissent lorsque l'application ajuste automatiquement la livraison ainsi que pour les commandes que vous lancez.";

/* Label text for expiration reminder default row */
"Expiration Reminder Default" = "Rappel d'expiration activé";

/* */
"Expiration Reminder" = "Rappel d’expiration";

/* */
"Low Reservoir" = "Réservoir bas";

/* Value text for no expiration reminder */
"No Reminder" = "Aucun rappel";

/* */
"Scheduled Reminder" = "Rappel programmé";

/* */
"Low Reservoir Reminder" = "Rappel du réservoir bas";

/* The action string on pod status page when pod data is stale */
"Make sure your phone and pod are close to each other. If communication issues persist, move to a new area." = "Assurez-vous que votre téléphone et votre pod sont proches. Si des problèmes de communication persistent, déplacez vers une nouvelle zone.";
/* Format string for the action string on pod status page when pod expired. (1: service time remaining) */
"Change Pod now. Insulin delivery will stop in %1$@ or when no more insulin remains." = "Changez de Pod maintenant. La distribution d'insuline s'arrêtera dans %1$@ ou quand il n'y aura plus d'insuline.";

/* Label text for temporary basal rate summary */
"Rate" = "Taux";

/* Summary string for temporary basal rate configuration page */
"%1$@ for %2$@" = "%1$@ pour %2$@";

/* Description text on manual temp basal action sheet */
"Loop will not automatically adjust your insulin delivery until the temporary basal rate finishes or is canceled." = "La boucle n'ajuste pas automatiquement la distribution d'insuline tant que le débit de basal temporaire n'est pas terminé ou est annulé.";
/* Button text for setting manual temporary basal rate*/
"Set Temporary Basal" = "Définir le Basal Temporaire";

/* Navigation Title for ManualTempBasalEntryView */
"Temporary Basal" = "Basal Temporaire";

/* Alert title for a failure to set temporary basal */
"Temporary Basal Failed" = "Échec du Basal Temporaire";

/* Alert format string for a failure to set temporary basal with recovery suggestion. (1: error description) (2: recovery text) */
"Unable to set a temporary basal rate: %1$@\n\n%2$@" = "Impossible de définir un taux de basal temporaire : %1$@\n\n%2$@";

/* Alert format string for a failure to set temporary basal. (1: error description) */
"Unable to set a temporary basal rate: %1$@" = "Impossible de définir un taux de basal temporaire : %1$@";

/* Alert title for missing temp basal configuration */
"Missing Config" = "Configuration manquante";

/* Alert format string for missing temp basal configuration. */
"This PumpManager has not been configured with a maximum basal rate because it was added before manual temp basal was a feature. Please go to therapy settings -> delivery limits and set a new maximum basal rate." = "Le Gestionnaire de Pompes n'a pas été configuré avec un débit de base maximum car il a été ajouté avant que le Basal temporaire manuel soit une fonctionnalité. Veuillez aller dans les paramètres de thérapie -> limites de délivrance et définir un nouveau taux de basal maximum.";

/* description label for active time pod details row */
"Active Time" = "Durée d’activité";

/* description label for total delivery pod details row */
"Total Delivery" = " Total délivré";

/* */
"Add Omnipod Dash" = "Ajouter pompe Dash";

/* */
"Insert Cannula" = "Insérer la canule";

/* */
"Check Cannula" = "Vérifier la canule";

/* */
"Setup Complete" = "Mise en place terminée";

/* */
"Insulin Suspended" = "Insuline suspendue";

/* Text for suspend resume button when insulin delivery is suspending */
"Suspending insulin delivery..." = "Suspension de la distribution d'insuline...";

/* Text for suspend resume button when insulin delivery is suspended */
"Resume Insulin Delivery" = "Reprendre l'injection d'insuline";

/* Text for suspend resume button when insulin delivery is resuming */
"Resuming insulin delivery..." = "Reprendre l'injection d'insuline...";

/* Alert title for suspend error */
"Failed to Suspend Insulin Delivery" = "Échec de la suspension de l'administration d'insuline";

//* -----------------------------------------------------------------------*/
/* ----------------------Statistics strings -------------------------------*/
/* */


"Today" = "Aujourd'hui";

/* */
"Day" = "Jour";

/* */
"Week" = "Semaine";

/* */
"Month" = "Mois";

/* */
"Total" = "Total";

/* Headline Statistics */
"Statistics" = "Statistiques";

/* Option in preferences */
"Allow Upload of Statistics to NS" = "Autoriser le téléchargement de statistiques vers NS";

/* Low Glucose Threshold in Statistics settings */
"Low" = "Faible";

/* High Glucose Threshold in Statistics settings */
"High" = "Élevée";

/* In Range */
"In Range" = "À portée";

/* Display % */
"Change HbA1c Unit" = "Changer l'unité HbA1c";

/* */
"Display Chart X - Grid lines" = "Affichage Graphique X - Lignes de la grille";

/* */
"Display Chart Y - Grid lines" = "Graphique d'affichage Y - Lignes de la grille";

/* */
"Display Chart Threshold lines for Low and High" = "Afficher les lignes de seuil du graphique pour les lignes basse et haute";
<<<<<<< HEAD

/* */
"Standing / Laying TIR Chart" = "Graphique TIR debout / Mise en page";

/* */
"Hours X-Axis (6 default)" = "Heures X Axis (6 par défaut)";

/* */
"2 hours" = "2 heures";

/* */
"4 hours" = "4 heures";

/* */
"6 hours" = "6 heures";

/* */
"12 hours" = "12 heures";

/* */
=======

/* */
"Standing / Laying TIR Chart" = "Graphique TIR debout / Mise en page";

/* */
"Hours X-Axis (6 default)" = "Heures X Axis (6 par défaut)";

/* */
"2 hours" = "2 heures";

/* */
"4 hours" = "4 heures";

/* */
"6 hours" = "6 heures";

/* */
"12 hours" = "12 heures";

/* */
>>>>>>> 9672da25
"24 hours" = "24 heures";

/* Average BG = */
"Average" = "Moyenne";

/* Median BG */
"Median" = "Médiane";

/* CGM readings in statView */
"Readings" = "Données";

/* CGM readings in statView */
"Readings / 24h" = "Lectures / 24h";

/* Days of saved readings*/
"Days" = "Jours";

/* Normal BG (within TIR) */
"Normal" = "Normal";

/* Title High BG in statPanel */
"High (>" = "Haut (>";

/* Title Low BG in statPanel */
"Low (<" = "Bas (<";

/* SD */
"SD" = "SD";

/* CV */
"CV" = "CV";

/* Estimated HbA1c */
"HbA1c" = "HbA1c";

/* Total number of days of data for HbA1c estimation, part 1/2*/
"All" = "Toutes";

/* Total number of days of data for HbA1c estimation, part 2/2*/
"days" = "jours";

/* Nr of Loops in statPanel */
"Loops" = "Boucles";

/* Loop Errors in statPanel */
"Errors" = "Erreurs";

/* Average loop interval */
"Interval" = "Intervalle";

/* Median loop interval */
"Duration" = "Durée";

/* "Display SD */
"Display SD instead of CV" = "Afficher la SD au lieu du CV";

/* Description for display SD */
"Display Standard Deviation (SD) instead of Coefficient of Variation (CV) in statPanel" = "Afficher la déviation standard (SD) au lieu du coefficient de variation (CV) dans le panneau d'état";

/* How often to update the statistics */
"Update every number of minutes:" = "Mettre à jour chaque nombre de minutes :";

/* Description for update interval for statistics */
"Default is 20 minutes. How often to update and save the statistics.json and to upload last array, when enabled, to Nightscout." = "La valeur par défaut est de 20 minutes. Combien de fois mettre à jour et enregistrer les statistiques.json et télécharger le dernier tableau, une fois activé, sur Nightscout.";

/* Duration displayed in statPanel */
"Past 24 Hours " = "Dernières 24 Heures ";

/* Duration displayed in statPanel */
"Past Week " = "Cette semaine ";

/* Duration displayed in statPanel */
"Past Month " = "Mois passé ";

/* Duration displayed in statPanel */
"Past 90 Days " = "Les 90 derniers jours ";

/* Duration displayed in statPanel */
"All Past Days of Data " = "Tous les derniers jours de données ";

/* "Display Loop statistics in statPanel */
"Display Loop Cycle statistics" = "Afficher les statistiques du cycle de boucle";

/* Description for Display Loop statistics */
"Displays Loop statistics in the statPanel in Home View" = "Affiche les statistiques en boucle dans le panneau d'état dans la vue d'accueil";

/* Description for Override HbA1c unit */
"Change default HbA1c unit in statPanlel. The unit in statPanel will be updateded with next statistics.json update" = "Changer l'unité HbA1c par défaut dans statPanlel. L'unité dans le panneau d'état sera mise à jour avec la prochaine mise à jour statistics.json";

/* HbA1c for all glucose storage days */
"all" = "toutes";

/* --------------------------------------------------------  Dexcom G7 --------------------------------------*/

"CGM Configuration" = "Configuration du CGM";

"Heartbeat" = "Battement de coeur";

"CGM address :" = "Adresse CGM :";

"CGM is not used as heartbeat." = "La CGM n'est pas utilisée comme battements de cœur.";

"Are you sure you want to delete this CGM?" = "Voulez-vous vraiment supprimer ce CGM?";

/* New Experimental feature */
"Experimental" = "Expérimental";
/* Smoothing of CGM readings */
"Smooth Glucose Value" = "Valeur Glycémie lisse";

/* -----------------------------------------------------------------------------------------------------------

  Infotexts from openaps.docs and androidaps.docs
  Trio
*/
/* Headline Rewind Resets Autosens */

"Rewind Resets Autosens" = "Rembobinage Réinitialisation Autosens";

/* ”Rewind Resets Autosens” */
"This feature, enabled by default, resets the autosens ratio to neutral when you rewind your pump, on the assumption that this corresponds to a probable site change. Autosens will begin learning sensitivity anew from the time of the rewind, which may take up to 6 hours. If you usually rewind your pump independently of site changes, you may want to consider disabling this feature." = "Cette fonctionnalité, activée par défaut, réinitialise le ratio autosens à neutre lorsque vous changez votre pompe/site en se basant sur l'hypothèse que cela correspond à un changement probable de site. L’Autosens reprendra l’apprentissage de la sensibilité à partir du changement de site, ce qui peut prendre jusqu’à 6 heures. Si vous ré-initialisez votre pompe indépendamment d'un changement de site, vous pouvez envisager de désactiver cette fonctionnalité.";

/* Headline "High Temptarget Raises Sensitivity" */
"High Temptarget Raises Sensitivity" = "Une cible élevée augmente la sensibilité";

/* ”High Temptarget Raises Sensitivity" */
"Defaults to false. When set to true, raises sensitivity (lower sensitivity ratio) for temp targets set to >= 111. Synonym for exercise_mode. The higher your temp target above 110 will result in more sensitive (lower) ratios, e.g., temp target of 120 results in sensitivity ratio of 0.75, while 140 results in 0.6 (with default halfBasalTarget of 160)." = "Valeur par défaut à faux. Lorsqu'elle est définie à vrai, augmente la sensibilité (ratio de sensibilité inférieure) pour les cibles temporaires à >= 111. Synonyme du mode exercice. Plus votre cible temporaire est élevée, plus les ratios (inférieurs) seront sensibles, par ex. la cible temp de 120 résulte en un ratio de sensibilité de 0,75 tandis que 140 donne 0,6 (avec halfBasalTarget par défaut de 160).";

/* Headline ”Low Temptarget Lowers Sensitivity" */
"Low Temptarget Lowers Sensitivity" = "Une cible faible réduit la sensibilité";

/* ”Low Temptarget Lowers Sensitivity" */
"Defaults to false. When set to true, can lower sensitivity (higher sensitivity ratio) for temptargets <= 99. The lower your temp target below 100 will result in less sensitive (higher) ratios, e.g., temp target of 95 results in sensitivity ratio of 1.09, while 85 results in 1.33 (with default halfBasalTarget of 160)." = "Valeur par défaut à faux. Lorsqu'elle est définie à vrai, augmente la sensibilité (ratio de sensibilité inférieur) pour les cibles temporaires à <= 99. Plus votre cible temporaire est élevée, plus les ratios (inférieurs) seront sensibles, par ex. la cible temp de 95 résulte en un ratio de sensibilité de 1,09 tandis que 85 donne 1,33 (avec halfBasalTarget par défaut de 160).";

/* Headline ”Sensitivity Raises Target" */
"Sensitivity Raises Target" = "Sensibilité augmente la cible";

/* ”Sensitivity Raises Target" */
"When true, raises BG target when autosens detects sensitivity" = "Quand vrai, augmente la cible Glycémie lorsque l'autosens détecte une plus grande sensibilité";

/* Headline ”Resistance Lowers Target" */
"Resistance Lowers Target" = "Résistance diminue la cible";

/* ”Resistance Lowers Target" */
"Defaults to false. When true, will lower BG target when autosens detects resistance" = "Faux par défaut. Quand vrai, réduira la cible de glycémie lorsque l'autosens détecte une résistance à l'insuline";

/* Headline ”Advanced Target Adjustments" */
"Advanced Target Adjustments" = "Ajustements de la cible avancés";

/* ”Advanced Target Adjustments" */
"This feature was previously enabled by default but will now default to false (will NOT be enabled automatically) in oref0 0.6.0 and beyond. (There is no need for this with 0.6.0). This feature lowers oref0’s target BG automatically when current BG and eventualBG are high. This helps prevent and mitigate high BG, but automatically switches to low-temping to ensure that BG comes down smoothly toward your actual target. If you find this behavior too aggressive, you can disable this feature. If you do so, please let us know so we can better understand what settings work best for everyone." = "Cette fonctionnalité a été précédemment activée par défaut, mais sera maintenant par défaut à false (ne sera PAS activée automatiquement) dans oref0 0.6.0 et au-delà. Cette fonctionnalité réduit automatiquement la glycémie cible d’oref0 lorsque la glycémie actuelle et éventuellement la glycémie sont élevées. Cela aide à prévenir et à atténuer la glycémie élevée, mais passe automatiquement à la glycémie basse pour s'assurer que la glycémie descend en douceur vers votre cible réelle. Si vous trouvez ce comportement trop agressif, vous pouvez désactiver cette fonctionnalité. Si vous le faites, faites-le nous savoir afin que nous puissions mieux comprendre les paramètres qui conviennent le mieux à tout le monde.";

/* Headline "Exercise Mode" */
"Exercise Mode" = "Mode exercice";

/* "Exercise Mode" */
"Defaults to false. When true, > 105 mg/dL high temp target adjusts sensitivityRatio for exercise_mode. Synonym for high_temptarget_raises_sensitivity" = "La valeur par défaut est désactivé. Quand activé, toute cible glycemique temporaire avec une valeur > 105 mg/dL entraine une augmentation de l'Isf (sensibilité à l'insuline). Synonyme de la préférence high_temptarget_raises_sensibilité";

/* Headline "Wide BG Target Range" */
"Wide BG Target Range" = "Portée de la cible Glycémie large";

/* "Wide BG Target Range" */
"Defaults to false, which means by default only the low end of the pump’s BG target range is used as OpenAPS target. This is a safety feature to prevent too-wide targets and less-optimal outcomes. Therefore the higher end of the target range is used only for avoiding bolus wizard overcorrections. Use wide_bg_target_range: true to force neutral temps over a wider range of eventualBGs." = "La valeur par défaut est désactivé, ce qui signifie par défaut que seule la valeur basse de la plage cible de glycémie de la pompe est utilisée comme cible OpenAPS. Il s'agit d'une caractéristique de sécurité qui permet d'éviter des cibles trop larges et des résultats moins optimaux. Par conséquent, la valeur supérieure de la cible glycemique n'est utilisée que pour éviter les surcorrections de l'assistant de bolus. Activez cette option pour forcer l'utilisation de l'ensemble de la plage de cible glycemique dans l'algorithme.";

/* Headline "Skip Neutral Temps" */
"Skip Neutral Temps" = "Sauter le temps neutre";

/* "Skip Neutral Temps" */
"Defaults to false, so that Trio will set temps whenever it can, so it will be easier to see if the system is working, even when you are offline. This means Trio will set a “neutral” temp (same as your default basal) if no adjustments are needed. This is an old setting for OpenAPS to have the options to minimise sounds and notifications from the 'rig', that may wake you up during the night." = "La valeur par défaut est faux, de sorte que Trio définisse une valeur basal dès qu'il le peut, donc il sera plus facile de voir si le système fonctionne, même lorsque vous êtes hors ligne. Cela signifie qu'OpenAPS définira une valeur basale « neutre » (identique à votre basal par défaut) si aucun ajustement n'est nécessaire. Ceci est un ancien paramètre d'OpenAPS afin de minimiser les sons et les notifications de la 'rig', qui pouvaient vous réveiller pendant la nuit. ";

/* Headline "Unsuspend If No Temp” */
"Unsuspend If No Temp" = "Annuler la suspension si aucune température";

/* "Unsuspend If No Temp” */
"Many people occasionally forget to resume / unsuspend their pump after reconnecting it. If you’re one of them, and you are willing to reliably set a zero temp basal whenever suspending and disconnecting your pump, this feature has your back. If enabled, it will automatically resume / unsuspend the pump if you forget to do so before your zero temp expires. As long as the zero temp is still running, it will leave the pump suspended." = "De nombreuses personnes oublient parfois de reprendre / désuspendre leur pompe après la reconnexion. Si vous êtes l'un d'eux, et que vous êtes définissez un basal temporaire à zéro chaque fois que vous suspendez ou débranchez votre pompe, cette fonction peut être pertinente. Si cette option est activée, elle reprendra automatiquement le basal en cours si vous oubliez de reprendre votre pompe. Tant que la valeur temporaire de basal est de zéro, elle laissera la pompe suspendue.";

/* Headline "Enable UAM" */
"Enable UAM" = "Activer UAM";

/* "Enable UAM" */
"With this option enabled, the SMB algorithm can recognize unannounced meals. This is helpful, if you forget to tell Trio about your carbs or estimate your carbs wrong and the amount of entered carbs is wrong or if a meal with lots of fat and protein has a longer duration than expected. Without any carb entry, UAM can recognize fast glucose increasments caused by carbs, adrenaline, etc, and tries to adjust it with SMBs. This also works the opposite way: if there is a fast glucose decreasement, it can stop SMBs earlier." = "Avec cette option activée, l'algorithme SMB peut reconnaître les repas non annoncés. Ceci est utile, si vous oubliez d'indiquer à Trio un apport glucidique ou une mauvaise estimation de l'apport de glucides ou si un repas contenant beaucoup de gras et de protéines a un impact sur une duree d'absorption plus longue que prévu. Sans aucune entrée de glucides, UAM peut reconnaître des augmentations rapides de glucemie causées par des glucides, l'adrénaline, etc, et tente de l'ajuster avec les SMB. Cela fonctionne également dand le sens inverse : s'il y a une réduction rapide de glycémie, il peut arrêter les SMB plus tôt.";

/* Headline "Enable SMB With COB" */
"Enable SMB With COB" = "Activer SMB avec COB";

/* Enable SMB With COB" */
"This enables supermicrobolus (SMB) while carbs on board (COB) are positive." = "Cela permet l'activation de micro bolus (SMB) alors que des glucides à bord (COB) sont presents. .";

/* Headline "Enable SMB With Temptarget” */
"Enable SMB With Temptarget" = "Activer SMB avec les cibles temporaires";

/* "Enable SMB With Temptarget” */
"This enables supermicrobolus (SMB) with eating soon / low temp targets. With this feature enabled, any temporary target below 100mg/dL, such as a temp target of 99 (or 80, the typical eating soon target) will enable SMB." = "Active les Micro bolus (SMB) lorsqu'une cible temporaire est activé, notamment pour les cibles type \"repas bientôt\". Avec cette fonctionnalité activée, toute cible temporaire inférieure à 100mg/dL, comme une cible temp de 99 (ou 80, la cible conseillée pour \"repas bientôt\") activera les SMB.";

/* Headline "Enable SMB Always" */
"Enable SMB Always" = "Activer en permanence les SMB";

/* "Enable SMB Always" */
"Defaults to false. When true, always enable supermicrobolus (unless disabled by high temptarget)." = "La valeur par défaut est désactivé. Quand activé, les micro bolus sont toujours utilisés par l'algorithme (sauf pour des cibles glycémies haute ).";

/* Headline "Enable SMB After Carbs" */
"Enable SMB After Carbs" = "Activer les SMB après les glucides";

/* "Enable SMB After Carbs" */
"Defaults to false. When true, enables supermicrobolus (SMB) for 6h after carbs, even with 0 carbs on board (COB)." = "Desactivé par défaut. Quand vrai, active les micro bolus (SMB) pendant 6h après les glucides, même avec 0 glucides à bord (COB).";

/* Enable "Allow SMB With High Temptarget" */
"Allow SMB With High Temptarget" = "Autoriser le SMB avec une cible temporaire élevée";

/* Headline "Allow SMB With High Temptarget" */
"Allow SMB With High Temptarget" = "Autoriser le SMB avec une cible temporaire élevée";

/* "Allow SMB With High Temptarget" */
"Defaults to false. When true, allows supermicrobolus (if otherwise enabled) even with high temp targets (> 100 mg/dl)." = "Desactivé par défaut. Quand vrai, autorise les Micro bolus (si activé) même avec des cibles temporaires élevées.";

/* Headline "Use Custom Peak Time” */
"Use Custom Peak Time" = "Utiliser le temps maximal personnalisé";

/* "Use Custom Peak Time” */
"Defaults to false. Setting to true allows changing insulinPeakTime" = "Faux par défaut. Le paramètre à vrai permet de changer le paramètre \"duree du pic d'insuline\"";

/* Headline "Suspend Zeros IOB” */
"Suspend Zeros IOB" = "Suspendre les zéros IOB";

/* "Suspend Zeros IOB” */
"Default is false. Any existing temp basals during times the pump was suspended will be deleted and 0 temp basals to negate the profile basal rates during times pump is suspended will be added." = "La valeur par défaut est desactivé. Tout basal temporaire existant pendant les périodes de suspension de la pompe sera supprimé et basal temporaire à zéro pour annuler le débit de basal du profil lors de la suspension de la pompe sera ajouté.";

/* Headline "Max IOB" */
"Max IOB" = "Max IOB";

/* "Max IOB" */
"Max IOB is the maximum amount of insulin on board from all sources – both basal (or SMB correction) and bolus insulin – that your loop is allowed to accumulate to treat higher-than-target BG. Unlike the other two OpenAPS safety settings (max_daily_safety_multiplier and current_basal_safety_multiplier), max_iob is set as a fixed number of units of insulin. As of now manual boluses are NOT limited by this setting. \n\n To test your basal rates during nighttime, you can modify the Max IOB setting to zero while in Closed Loop. This will enable low glucose suspend mode while testing your basal rates settings\n\n(Tip from https://www.loopandlearn.org/freeaps-x/#open-loop)." = "Max IOB est la quantité maximale d'insuline à bord de toutes les sources – à la fois l'insuline basale (ou les corrections SMB) et l'insuline bolus – que votre boucle est autorisée à accumuler pour traiter la glycémie plus élevée que la cible. Contrairement aux deux autres paramètres de sécurité OpenAPS (max_daily_safety_multiplier et current_basal_safety_multiplier), max_iob est défini comme un nombre fixe d'unités d'insuline.Les bolus manuels ne sont PAS limités par ce paramètre. \n\n Pour tester vos débits de basal pendant la nuit, vous pouvez modifier le paramètre max IA à zéro en boucle fermée. Cela activera le mode de suspension de glycémie faible lors du test de vos paramètres de débit de basal\n\n(Conseils de https://www.loopandlearn.org/freeaps-x/#open-loop).";

/* Headline "Max Daily Safety Multiplier" */
"Max Daily Safety Multiplier" = "Multiplicateur max quotidien de sécurité";

/* "Max Daily Safety Multiplier" */
"This is an important OpenAPS safety limit. The default setting (which is unlikely to need adjusting) is 3. This means that OpenAPS will never be allowed to set a temporary basal rate that is more than 3x the highest hourly basal rate programmed in a user’s pump, or, if enabled, determined by autotune." = "Ceci est une limite de sécurité importante pour OpenAPS. Le paramètre par défaut ( peu susceptible d'avoir besoin d'être ajusté) est 3. Cela signifie qu’OpenAPS ne sera jamais autorisé à définir un débit basal temporaire supérieur à 3 fois le taux de basal horaire le plus élevé programmé dans la pompe d’un utilisateur, ou, si activé, déterminé par autotune.";

/* Headline "Current Basal Safety Multiplier" */
"Current Basal Safety Multiplier" = "Multiplicateur de sécurité basale courante";

/* "Current Basal Safety Multiplier" */
"This is another important OpenAPS safety limit. The default setting (which is also unlikely to need adjusting) is 4. This means that OpenAPS will never be allowed to set a temporary basal rate that is more than 4x the current hourly basal rate programmed in a user’s pump, or, if enabled, determined by autotune." = "Ceci est une autre limite de sécurité importante pour OpenAPS. Le paramètre par défaut (qui est également peu susceptible d'avoir besoin d'être ajusté) est 4. Cela signifie qu’OpenAPS ne sera jamais autorisé à définir un débit de base temporaire supérieur à 4 fois le débit de base horaire actuel programmé dans la pompe d’un utilisateur, ou, si activé, déterminé par autotune.";

/* Headline "Autosens Max" */
"Autosens Max" = "Autosens Maximal";

/* "Autosens Max" */
"This is a multiplier cap for autosens (and autotune) to set a 20% max limit on how high the autosens ratio can be, which in turn determines how high autosens can adjust basals, how low it can adjust ISF, and how low it can set the BG target." = "Il s'agit d'une limite de multiplicateur pour autosens (et autotune) pour définir une limite maximale de 20% du ratio autosens qui détermine à son tour à quel point une glycémie élevée peut ajuster les bases, à quel niveau il peut ajuster l'ISF et à quel point il peut modifier la cible de glycémie.";

/* Headline "Autosens Min" */
"Autosens Min" = "Autosens Minimal";

/* "Autosens Min" */
"The other side of the autosens safety limits, putting a cap on how low autosens can adjust basals, and how high it can adjust ISF and BG targets." = "L'autre paramètre de sécurité de l'autosens, mettant un plafond sur la manière dont l'autosens faible peut ajuster les basals, et à quelle hauteur il peut ajuster les cibles ISF et Glycémie.";

/* Headline "Half Basal Exercise Target" */
"Half Basal Exercise Target" = "Demi-exercice basal Objectif";

/* "Half Basal Exercise Target" */
"Set to a number, e.g. 160, which means when temp target is 160 mg/dL and exercise_mode=true, run 50% basal at this level (120 = 75%; 140 = 60%). This can be adjusted, to give you more control over your exercise modes." = "Définit la valeur de glycémie à 50 % du niveau basal. Par ex. 160 signifie que lorsque la cible temporaire est de 160 mg/dL et exercise_mode=true, oref0 fixe la valeur basale à 50% de la valeur normale (120 = 75%; 140 = 60%). Cela peut être ajusté, pour vous donner plus de contrôle sur vos modes d'exercice.";

/* Headline "Max COB" */
"Max COB" = "Max COB";

/* "Max COB" */
<<<<<<< HEAD
"The default of maxCOB is 120. (If someone enters more carbs in one or multiple entries, iAPS will cap COB to maxCOB and keep it at maxCOB until the carbs entered above maxCOB have shown to be absorbed. Essentially, this just limits UAM as a safety cap against weird COB calculations due to fluky data.)" = "La valeur par défaut de maxCOB est 120. (Si quelqu'un entre plus de glucides dans une ou plusieurs entrées, iAPS plafonnera le COB au maxCOB et le conservera au maxCOB jusqu'à ce que les glucides inscrits au-dessus du maxCOB aient été absorbés. Essentiellement, cela limite simplement l'UAM comme un plafond de sécurité contre les calculs bizarres de COB en raison de données fluide.)";
=======
"The default of maxCOB is 120. (If someone enters more carbs in one or multiple entries, Trio will cap COB to maxCOB and keep it at maxCOB until the carbs entered above maxCOB have shown to be absorbed. Essentially, this just limits UAM as a safety cap against weird COB calculations due to fluky data.)" = "La valeur par défaut de maxCOB est 120. (Si quelqu'un entre plus de glucides dans une ou plusieurs entrées, Trio plafonnera le COB au maxCOB et le conservera au maxCOB jusqu'à ce que les glucides inscrits au-dessus du maxCOB aient été absorbés. Essentiellement, cela limite simplement l'UAM comme un plafond de sécurité contre les calculs bizarres de COB en raison de données fluide.)";
>>>>>>> 9672da25

/* Headline "Bolus Snooze DIA Divisor" */
"Bolus Snooze DIA Divisor" = "Bolus Snooze DIA Diviseur";

/* "Bolus Snooze DIA Divisor" */
"Bolus snooze is enacted after you do a meal bolus, so the loop won’t counteract with low temps when you’ve just eaten. The example here and default is 2; so a 3 hour DIA means that bolus snooze will be gradually phased out over 1.5 hours (3DIA/2)." = "Bolus snooze est activé apres votre bolus de repas, la boucle ne réagira pas avec des valeurs basses temporaire quand vous venez juste de manger. L’exemple ici et la valeur par défaut est 2 ; donc avec une Durée d'Action (DIA) de 3 heures signifie que snooze bolus sera graduellement éliminé après 1,5 heures (3DIA/2).";

/* Headline "Min 5m Carbimpact" */
"Min 5m Carbimpact" = "Impact des glucides de 5 m au minimum";

/* "Min 5m Carbimpact" */
"This is a setting for default carb absorption impact per 5 minutes. The default is an expected 8 mg/dL/5min. This affects how fast COB is decayed in situations when carb absorption is not visible in BG deviations. The default of 8 mg/dL/5min corresponds to a minimum carb absorption rate of 24g/hr at a CSF of 4 mg/dL/g." = "Il s'agit d'un paramètre définissant l'absorption par défaut des glucides sur 5 minutes. La valeur par défaut est de 8 mg/dL/5min. Cela affecte la vitesse de dégradation des COB dans les situations où l'absorption de glucides n'est pas visible dans les écarts de glycémie. La valeur par défaut de 8 mg/dL/5min correspond à un taux d'absorption minimale de glucides de 24g/h à un CSF de 4 mg/dL/g.";

/* Headline "Autotune ISF Adjustment Fraction" */
"Autotune ISF Adjustment Fraction" = "Ajustement automatique de la fraction d'ajustement de la ISF";

/* "Autotune ISF Adjustment Fraction" */
"The default of 0.5 for this value keeps autotune ISF closer to pump ISF via a weighted average of fullNewISF and pumpISF. 1.0 allows full adjustment, 0 is no adjustment from pump ISF." = "La valeur par défaut de 0,5 rapproche l'ISF de l'autocalibrage de l'ISF de la pompe par le biais d'une moyenne pondérée de fullNewISF et pumpISF. La valeur 1.0 permet un ajustement complet, la valeur 0 ne permet pas d'ajuster l'ISF de la pompe.";

/* Headline "Remaining Carbs Fraction" */
"Remaining Carbs Fraction" = "Fraction de glucides restante";

/* "Remaining Carbs Fraction" */
"This is the fraction of carbs we’ll assume will absorb over 4h if we don’t yet see carb absorption." = "Il s’agit de la fraction des glucides que nous supposons absorber plus de 4h si nous ne voyons pas encore d’absorption des glucides.";

/* Headline "Remaining Carbs Cap" */
"Remaining Carbs Cap" = "Plafond de Glucides restant";

/* "Remaining Carbs Cap" */
"This is the amount of the maximum number of carbs we’ll assume will absorb over 4h if we don’t yet see carb absorption." = "Il s’agit de la quantité maximale de glucides que nous supposons absorber sur 4h si nous ne voyons pas encore d’absorption de glucides.";

/* Headline ”Max SMB Basal Minutes" */
"Max SMB Basal Minutes" = "Minutes de Basal max SMB";

/* ”Max SMB Basal Minutes" */
"Defaults to start at 30. This is the maximum minutes of basal that can be delivered as a single SMB with uncovered COB. This gives the ability to make SMB more aggressive if you choose. It is recommended that the value is set to start at 30, in line with the default, and if you choose to increase this value, do so in no more than 15 minute increments, keeping a close eye on the effects of the changes. It is not recommended to set this value higher than 90 mins, as this may affect the ability for the algorithm to safely zero temp. It is also recommended that pushover is used when setting the value to be greater than default, so that alerts are generated for any predicted lows or highs." = "Par défaut, il faut démarrer à 30 minutes. Il s'agit de la durée maximale en minutes du niveau basal qui peuvent être livrées en tant que simple SMB avec des COB non couverts. Cela permet de rendre SMB plus agressif si vous le souhaitez. Il est recommandé que la valeur soit définie au départ à 30, conformément à la valeur par défaut, et si vous choisissez d'augmenter cette valeur, le faire par pas de 15 minutes et en gardant un œil attentif sur les effets des changements. Il n'est pas recommandé de définir cette valeur supérieure à 90 mins, car cela peut affecter la capacité de l'algorithme.";

/* Headline "Max UAM SMB Basal Minutes" */
"Max UAM SMB Basal Minutes" = "Max UAM SMB Minutes basales";

/* "Max UAM SMB Basal Minutes" */
"Defaults to start at 30. This is the maximum minutes of basal that can be delivered by UAM as a single SMB when IOB exceeds COB. This gives the ability to make UAM more or less aggressive if you choose. It is recommended that the value is set to start at 30, in line with the default, and if you choose to increase this value, do so in no more than 15 minute increments, keeping a close eye on the effects of the changes. Reducing the value will cause UAM to dose less insulin for each SMB. It is not recommended to set this value higher than 60 mins, as this may affect the ability for the algorithm to safely zero temp. It is also recommended that pushover is used when setting the value to be greater than default, so that alerts are generated for any predicted lows or highs." = "La valeur par défaut est à 30. Il s'agit de la durée maximale en minutes du niveau basal qui peuvent être délivrées par UAM en tant que SMB unique lorsque l'IOB dépasse COB. Cela donne la possibilité de rendre UAM plus ou moins agressif si vous le souhaitez. Il est recommandé que la valeur commence à 30, conformément à la valeur par défaut, et si vous choisissez d'augmenter cette valeur, le faire par pas de 15 minutes, en gardant un œil attentif sur les effets des changements. La réduction de la valeur entraînera à injecter moins d'insuline pour chaque SMB. Il n'est pas recommandé de définir cette valeur supérieure à 60 mins, car cela peut affecter la capacité de l'algorithme.";

/* Headline "SMB Interval" */
"SMB Interval" = "Intervalle SMB";

/* "SMB Interval" */
"Minimum duration in minutes for new SMB since last SMB or manual bolus" = "Durée minimale en minutes pour une nouvelle SMB depuis le dernier bolus SMB ou manuellement";

/* Headline "Bolus Increment" */
"Bolus Increment" = "Incrément de Bolus";

/* "Bolus Increment" */
"Smallest enacted SMB amount. Minimum amount for Omnipod pumps is 0.05 U, whereas for Medtronic pumps it differs for various models, from 0.025 U to 0.10 U. Please check the minimum bolus amount which can be delivered by your pump. The default value is 0.1." = "La plus petite quantité de SMB promulguée. La quantité minimale pour les pompes Omnipod est de 0,05 U, tandis que pour les pompes Medtronic, elle varie selon les modèles, de 0,025 U à 0,10 U. Veuillez vérifier la quantité minimale de bolus qui peut être délivrée par votre pompe. La valeur par défaut est de 0,1.";

/* Headline "Insulin Peak Time" */
"Insulin Peak Time" = "Durée du pic d'insuline";

/* "Insulin Peak Time" */
"Time of maximum blood glucose lowering effect of insulin, in minutes. Beware: Oref assumes for ultra-rapid (Lyumjev) & rapid-acting (Fiasp) curves minimal (35 & 50 min) and maximal (100 & 120 min) applicable insulinPeakTimes. Using a custom insulinPeakTime outside these bounds will result in issues with Trio, longer loop calculations and possible red loops." = "Temps de réduction maximale de l'effet de glycémie de l'insuline, en minutes. Attention : Oref suppose pour les courbes ultra-rapides (Lyumjev) et à action rapide (Fiasp) un minimum (35 & 50 min) et un maximum (100 & 120 min) applicable. Utiliser une valeur personnalisée en dehors de ces limites entraînera des problèmes avec Trio, des calculs de boucle plus longs et d'éventuelles boucles rouges.";

/* Headline "Carbs Req Threshold" */
"Carbs Req Threshold" = "Seuil de glucides requis";

/* "Carbs Req Threshold" */
"Grams of carbsReq to trigger a pushover. Defaults to 1 (for 1 gram of carbohydrate). Can be increased if you only want to get Pushover for carbsReq at X threshold." = "Quantité de glucides requis pour déclencher une alerte. Par défaut à 1 g de glucides. Peut être augmenté si vous voulez seulement obtenir une alerte au seuil X.";

/* Headline "Noisy CGM Target Multiplier" */
"Noisy CGM Target Multiplier" = "Multiplicateur de cible CGM avec bruit";

/* "Noisy CGM Target Multiplier" */
"Defaults to 1.3. Increase target by this amount when looping off raw/noisy CGM data" = "La valeur par défaut est 1.3. Augmente la cible de ce ratio lorsque le bouclage s'appuie sur des données brutes/non filtrées";

/* Headline "SMB DeliveryRatio" */
"SMB DeliveryRatio" = "Ratio de livraison pour les SMB";

/* SMB DeliveryRatio */
"Default value: 0.5 This is another key OpenAPS safety cap, and specifies what share of the total insulin required can be delivered as SMB. Increase this experimental value slowly and with caution." = "Valeur par défaut : 0.5 Ceci est une autre limite de sécurité OpenAPS, et spécifie quelle part de l'insuline totale requise peut être délivrée en tant que SMB. Augmentez cette valeur expérimentale lentement et avec prudence.";

// Dynamic ISF + CR Settings:
/* Headline "Adjust Dynamic ISF constant" */

"Adjust Dynamic ISF constant" = "Ajuster la constante ISF Dynamique";

/* Adjust Dynamic ISF constant */
"Adjust Dynamic ISF constant" = "Ajuster la constante ISF Dynamique";

/* Enable Dynamic ISF, Headline */
"Enable Dynamic ISF" = "Activer ISF dynamique";

/* Headline "Enable Dynamic ISF" */
<<<<<<< HEAD
"Enable Dynamic ISF" = "Activer le facteur de sensibilité à l'insuline (FSI) dynamique";

/* Enable Dynamic ISF */
"Calculate a new Insulin Sensitivity Setting (ISF) upon every loop cycle. The new ISF will be based on your current Glucose, total daily dose of insulin (TDD, past 24 hours of all delivered insulin) and an individual Adjustment Factor (recommendation to start with is 0.5 if using Sigmoid Function and 0.8 if not).\n\nAll of the Dynamic ISF and CR adjustments will be limited by your autosens.min/max limits." = "Calcule un nouveau facteur de sensibilité à l'insuline (FSI) à chaque cycle de boucle. Le nouveau FSI sera basé sur votre glycémie actuelle, la dose quotidienne totale d'insuline (DQT = total de toutes les doses d'insuline livrées dans les dernières 24 heures) et un facteur d'ajustement individuel (il est recommandé de commencer par 0,5 si vous utilisez la fonction Sigmoid et 0,8 si ce n'est pas le cas).\n\nTous les ajustements dynamiques du FSI et du RGI (Ratio insuline/glucides) seront limités par vos paramètres autosens min/max.";
=======
"Enable Dynamic ISF" = "Activer ISF dynamique";

/* Enable Dynamic ISF */
"Calculate a new ISF with every loop cycle. New ISF will be based on current BG, TDD of insulin (past 24 hours or a weighted average) and an Adjustment Factor (default is 1).\n\nDynamic ISF and CR ratios will be limited by your autosens.min/max limits.\n\nDynamic ratio replaces the autosens.ratio: New ISF = Static ISF / Dynamic ratio,\nDynamic ratio = profile.sens * adjustmentFactor * tdd * Math.log(BG/insulinFactor+1) / 1800,\ninsulinFactor = 120 - InsulinPeakTimeInMinutes" = "Calculer une nouvelle SI à chaque cycle de boucle. Le nouveau FSI sera basé sur la glycémie actuelle, le TDD d'insuline (après 24 heures ou une moyenne pondérée) et un facteur d'ajustement (valeur par défaut est 1).\n\nLes ratios ISF et CR dynamiques seront limités par vos limites autosens.min/max.\n\nRatio dynamique remplace le ratio autosens.ratio : Nouveau SI = FI statique / Ratio dynamique,\nRatio dynamique = profil. fr * adjustmentFactor * tdd * Math.log(BG/insulinFactor+1) / 1800,\ninsulinFactor = 120 - InsulinPeakTimeInMinutes";
>>>>>>> 9672da25

/* Headline Enable Dynamic CR */
"Enable Dynamic CR" = "Activer CR dynamique";

/* Enable Dynamic CR */
"Use Dynamic CR. The dynamic ratio will be used for CR as follows:\n\n When ratio > 1:  dynCR = (newRatio - 1) / 2 + 1.\nWhen ratio < 1: dynCR = CR/dynCR.\n\nDon't use toghether with a high Insulin Fraction (> 2)" = "Utiliser le CR. dynamique. Le ratio dynamique sera utilisé pour CR comme suit:\n\n Quand ratio > 1: dynCR = (newRatio - 1) / 2 + 1.\nRatio < 1 : dynCR = CR/dynCR.\n\nN'utilisez pas de toghether avec une fraction d'insuline élevée (> 2)";

/* Enable Dyn ISF */
<<<<<<< HEAD
"Activate Dynamic Sensitivity (ISF)" = "Activer la sensibilité dynamique (FSI)";

/* Enable Dyn CR */
"Activate Dynamic Carb Ratio (CR)" = "Activer le ratio de glucides dynamique (RC)";

/* Headline "Adjust Dynamic ISF constant" */
"Adjust Dynamic ISF constant" = "Ajuster la constante du FSI Dynamique";

/* Adjust Dynamic ISF constant */
"Individual adjustment of the computed dynamic ratios. Default is 0.5. The higher the value, the larger the correction of your ISF/CR will be for a high or a low blood glucose. Maximum/minumum correction is determined by the Autosens min/max settings.\n\nFor Sigmoid function an adjustment factor of 0.4 - 0.5 is recommended to begin with.\n\nFor the logaritmic formula threre is less consensus, but starting around 0.8 is probably appropiate for most adult users. For younger users it's recommended to start even lower when using logaritmic formula, to avoid overly aggressive treatment." = "Individual adjustment of the computed dynamic ratios. Default is 0.5. The higher the value, the larger the correction of your ISF/CR will be for a high or a low blood glucose. Maximum/minumum correction is determined by the Autosens min/max settings.\n\nFor Sigmoid function an adjustment factor of 0.4 - 0.5 is recommended to begin with.\n\nFor the logaritmic formula threre is less consensus, but starting around 0.8 is probably appropiate for most adult users. For younger users it's recommended to start even lower when using logaritmic formula, to avoid overly aggressive treatment.";

/* Headline Use Sigmoid Function */
"Use Sigmoid Function" = "Utiliser la fonction Sigmoid";

/* Which dyn ISF function to use */
"Formula" = "Formule";

/* Extra Safety Features when using dyn ISF */
"Safety" = "Sécurité";

/* Use Sigmoid Function */
"Use a sigmoid function for ISF (and for CR, when enabled), instead of the default Logarithmic formula. Requires the Dynamic ISF setting to be enabled in settings\n\nThe Adjustment setting adjusts the slope of the curve (Y: Dynamic ratio, X: Blood Glucose). A lower value ==> less steep == less aggressive.\n\nThe autosens.min/max settings determines both the max/min limits for the dynamic ratio AND how much the dynamic ratio is adjusted. If AF is the slope of the curve, the autosens.min/max is the height of the graph, the Y-interval, where Y: dynamic ratio. The curve will always have a sigmoid shape, no matter which autosens.min/max settings are used, meaning these settings have big consequences for the outcome of the computed dynamic ISF. Please be careful setting a too high autosens.max value. With a proper profile ISF setting, you will probably never need it to be higher than 1.5\n\nAn Autosens.max limit > 1.5 is not advisable when using the sigmoid function." = "Utilisez une fonction sigmoid pour ISF (et pour CR, quand activé), au lieu de la formule logarithmique par défaut. Nécessite que le paramètre ISF dynamique soit activé dans les paramètres\n\nLe paramètre Ajustement ajuste la pente de la courbe (Y : ratio dynamique, X: Glucose de sang). Une valeur inférieure ==> moins raide, == moins agressive.\n\nL'autosens. Les paramètres in/max déterminent à la fois les limites max/min pour le ratio dynamique ET combien le rapport dynamique est ajusté. Si AF est la pente de la courbe, l’autosens. in/max est la hauteur du graphique, l'intervalle Y, où le rapport dynamique, la courbe aura toujours une forme sigmoïde, peu importe l'autosens. Les paramètres in/max sont utilisés, ce qui signifie que ces paramètres ont de grandes conséquences sur le résultat de la SI dynamique calculée. Soyez prudent en définissant une valeur autosens.max trop élevée. Avec un réglage correct du profil ISF, vous n'aurez probablement jamais besoin qu'il soit supérieur à 1.\n\nUne limite Autosens.max > 1.5 n'est pas recommandée lors de l'utilisation de la fonction sigmoid.";

/* Headline Threshold Setting */
"Threshold Setting" = "Réglage du seuil";

/* Dynamic ISF Setting Title */
"Minimum Threshold Setting" = "Réglage du seuil minimal";

/* Minimum Threshold Setting, Part 1 */
"This setting lets you choose a level below which no insulin will be given.\n\nThe threshold is using the largest amount of your threshold setting and the computed threshold:\n\nTarget Glucose - (Target Glucose - 40) / 2\n, here using mg/dl as glucose unit.\n\nFor example, if your Target Glucose is " = "This setting lets you choose a level below which no insulin will be given.\n\nThe threshold is using the largest amount of your threshold setting and the computed threshold:\n\nTarget Glucose - (Target Glucose - 40) / 2\n, here using mg/dl as glucose unit.\n\nFor example, if your Target Glucose is ";

/* Minimum Threshold Setting, Part 2 */
"the threshold will be " = "the threshold will be ";

/* Minimum Threshold Setting, Part 3 */
"unless your threshold setting is set higher:" = "unless your threshold setting is set higher:";

/* Threshold Table Columns Title */
"Setting" = "Paramètre";

/* Threshold Table Columns Title */
"Threshold" = "Seuil";

/* Header */
"Calculator settings" = "Réglages de la calculatrice";

/* Bolus Calculator Setting */
"Use alternate Bolus Calculator" = "Utiliser la calculatrice de bolus alternative";

/* Bolus Calculator Setting */
"Fatty Meals" = "Repas riche en matières grasses";

/* Bolus Calculator Setting */
"Apply factor for fatty meals" = "Appliquer le facteur pour les repas riche en matières grasses";

/* Bolus Calculator Footer */
"The new alternate bolus calculator is another approach to the default bolus calculator in iAPS. If the toggle is on you use this bolus calculator and not the original iAPS calculator. At the end of the calculation a custom factor is applied as it is supposed to be when using smbs (default 0.8).\n\nYou can also add the option in your bolus calculator to apply another (!) customizable factor at the end of the calculation which could be useful for fatty meals, e.g Pizza (default 0.7)." = "Le nouveau calculateur alternatif de bolus est une option au calculateur par défaut dans iAPS. Quand activé, vous utilisez ce calculateur de bolus et non pas le calculateur iAPS original. À la fin du calcul, un facteur personnalisé est appliqué, comme il est censé l'être lors de l'utilisation de SMBs (par défaut 0,8).\n\nVous pouvez également ajouter l'option d'appliquer un autre facteur personnalisable (!) à la fin du calcul, ce qui pourrait être utile pour les repas riches en matières grasses, par exemple, une pizza (par défaut 0,7).";

/* UI/UX option */
"Display Predictions" = "Afficher les prédictions";

/* UI/UX option */
"Smaller iPhone Screens" = "Petits écrans d'iPhone";

/* UI/UX option */
"Display and allow Fat and Protein entries" = "Afficher et autoriser les entrées de matières grasses et protéines";

/* UI/UX option */
"Add Meal View settings " = "Add Meal View settings ";

/* UI/UX option */
"Display Temp Targets Button" = "Afficher le bouton de cible temporaire";

/* UI/UX option */
"Home View Button Panel " = "Home View Button Panel ";

/* UI/UX title */
"Home Chart settings " = "Paramètres du graphique de la page d'accueil ";

/* UI/UX title */
"Statistics settings " = "Paramètres des statistiques ";

/* UI/UX title */
"Override HbA1c Unit" = "Outrepasser l'unité HbA1c";

/* UI/UX option */
"In case you're using both profiles and temp targets" = "Si vous utilisez à la fois des profils et des cibles temporaires";

/* UI/UX option */
"Always Color Glucose Value (green, yellow etc)" = "Toujours la valeur de glucose en couleur (vert, jaune, etc.)";

/* UI/UX option */
"Header settings" = "Paramètres de l'en-tête";
/* UI/UX option */
"Normally glucose is colored red only when over or under your notification limits for high/low" = "Normalement, la valeur de glucose est en rouge uniquement lorsqu'elle est supérieure ou inférieure à vos limites de notification pour les valeurs hautes/basses";

/* UI/UX option */
"Horizontal Scroll View Visible hours" = "Horizontal Scroll View Visible hours";

/* UI/UX option */
"Display Time Interval Setting Button" = "Display Time Interval Setting Button";

/* Setting title */
"Bolus Calculator" = "Calculateur de Bolus";

/* Setting title */
"Dynamic ISF" = "Facteur de sensibilité à l'insuline (FSI) dynamique";

/* Notification option */
"Live Activity" = "Live Activity";

/* Notification option */
"Live activity displays blood glucose live on the lock screen and on the dynamic island (if available)" = "Live activity displays blood glucose live on the lock screen and on the dynamic island (if available)";

/* Notification option */
"Show Live activity" = "Afficher l'activité en direct";

/* Live Activity Footer */
"Live activity displays blood glucose live on the lock screen and on the dynamic island (if available)" = "L'activité en direct affiche la glycémie sur l'écran de verrouillage et sur l'île dynamique (si disponible)";

/* Live Activity Footer when off */
"Live activities are turned OFF in system settings. To enable live activities, go to Settings app -> iAPS -> Turn live Activities ON.\n\n" = "Les activités en direct sont désactivées dans les paramètres du système. Pour activer les activités en direct, allez dans Réglages -> iAPS -> Activer les activités en direct.\n\n";
=======
"Activate Dynamic Sensitivity (ISF)" = "Activate Dynamic Sensitivity (ISF)";

/* Enable Dyn CR */
"Activate Dynamic Carb Ratio (CR)" = "Activate Dynamic Carb Ratio (CR)";

/* Headline "Adjust Dynamic ISF constant" */
"Adjust Dynamic ISF constant" = "Ajuster la constante ISF Dynamique";

/* Adjust Dynamic ISF constant */
"Adjust Dynamic ratios by a constant. Default is 0.5. The higher the value, the larger the correction of your ISF will be for a high or a low BG. Maximum correction is determined by the Autosens min/max settings. For Sigmoid function an adjustment factor of 0.4 - 0.5 is recommended to begin with. For the logaritmic formula there is less consensus, but starting with 0.5 - 0.8 is more appropiate for most users" = "Ajuster les ratios dynamiques par une constante. La valeur par défaut est de 0,5. Plus la valeur est élevée, plus la correction de votre SI sera grande ou faible glycémie. La correction maximale est déterminée par les paramètres min/max d'Autosens. Pour la fonction Sigmoid un facteur de réglage de 0.4 - 0.5 est recommandé pour commencer. Pour la formule logaritmique threre est moins consensuel, mais commencer avec 0.5 - 0.8 est plus approprié pour la plupart des utilisateurs";

/* Headline Use Sigmoid Function */
"Use Sigmoid Function" = "Utiliser la fonction Sigmoid";

/* Which dyn ISF function to use */
"Formula" = "Formula";

/* Extra Safety Features when using dyn ISF */
"Safety" = "Safety";

/* Use Sigmoid Function */
"Use a sigmoid function for ISF (and for CR, when enabled), instead of the default Logarithmic formula. Requires the Dynamic ISF setting to be enabled in settings\n\nThe Adjustment setting adjusts the slope of the curve (Y: Dynamic ratio, X: Blood Glucose). A lower value ==> less steep == less aggressive.\n\nThe autosens.min/max settings determines both the max/min limits for the dynamic ratio AND how much the dynamic ratio is adjusted. If AF is the slope of the curve, the autosens.min/max is the height of the graph, the Y-interval, where Y: dynamic ratio. The curve will always have a sigmoid shape, no matter which autosens.min/max settings are used, meaning these settings have big consequences for the outcome of the computed dynamic ISF. Please be careful setting a too high autosens.max value. With a proper profile ISF setting, you will probably never need it to be higher than 1.5\n\nAn Autosens.max limit > 1.5 is not advisable when using the sigmoid function." = "Utilisez une fonction sigmoid pour ISF (et pour CR, quand activé), au lieu de la formule logarithmique par défaut. Nécessite que le paramètre ISF dynamique soit activé dans les paramètres\n\nLe paramètre Ajustement ajuste la pente de la courbe (Y : ratio dynamique, X: Glucose de sang). Une valeur inférieure ==> moins raide, == moins agressive.\n\nL'autosens. Les paramètres in/max déterminent à la fois les limites max/min pour le ratio dynamique ET combien le rapport dynamique est ajusté. Si AF est la pente de la courbe, l’autosens. in/max est la hauteur du graphique, l'intervalle Y, où le rapport dynamique, la courbe aura toujours une forme sigmoïde, peu importe l'autosens. Les paramètres in/max sont utilisés, ce qui signifie que ces paramètres ont de grandes conséquences sur le résultat de la SI dynamique calculée. Soyez prudent en définissant une valeur autosens.max trop élevée. Avec un réglage correct du profil ISF, vous n'aurez probablement jamais besoin qu'il soit supérieur à 1.\n\nUne limite Autosens.max > 1.5 n'est pas recommandée lors de l'utilisation de la fonction sigmoid.";

/* Headline Threshold Setting */
"Minimum Safety Threshold (mg/dL)" = "Minimum Safety Threshold (mg/dL)";

/* Minimum Safety Threshold */
"All insulin will be suspended if your glucose is predicted to drop below the safety threshold.\n\nMust be set between 60-120 mg/dL.\nTo convert from mmol/L, multiply by 18.\n\nNote: Basal may be resumed if there's negative IOB and glucose is rising faster than predicted." = "All insulin will be suspended if your glucose is predicted to drop below the safety threshold.\n\nMust be set between 60-120 mg/dL.\nTo convert from mmol/L, multiply by 18.\n\nNote: Basal may be resumed if there's negative IOB and glucose is rising faster than predicted.";

/* Header */
"Calculator settings" = "Calculator settings";

/* UI/UX option */
"Display Predictions" = "Display Predictions";

/* UI/UX option */
"Smaller iPhone Screens" = "Smaller iPhone Screens";

/* UI/UX option */
"Display and allow Fat and Protein entries" = "Display and allow Fat and Protein entries";

/* UI/UX option */
"Add Meal View settings " = "Add Meal View settings ";

/* UI/UX option */
"Display Temp Targets Button" = "Display Temp Targets Button";

/* UI/UX option */
"Home View Button Panel " = "Home View Button Panel ";

/* UI/UX option */
"In case you're using both profiles and temp targets" = "In case you're using both profiles and temp targets";

/* UI/UX option */
"Always Color Glucose Value (green, yellow etc)" = "Always Color Glucose Value (green, yellow etc)";

/* UI/UX option */
"Header settings" = "Header settings";
/* UI/UX option */
"Normally glucose is colored red only when over or under your notification limits for high/low" = "Normally glucose is colored red only when over or under your notification limits for high/low";

/* UI/UX option */
"Horizontal Scroll View Visible hours" = "Horizontal Scroll View Visible hours";

/* Notification option */
"Live Activity" = "Live Activity";

/* Notification option */
"Live activity displays blood glucose live on the lock screen and on the dynamic island (if available)" = "Live activity displays blood glucose live on the lock screen and on the dynamic island (if available)";

/* Notification option */
"Show live activity" = "Show live activity";
>>>>>>> 9672da25

/* Headline "Weighted Average of TDD. Weight of past 24 hours:" */
"Weighted Average of TDD. Weight of past 24 hours:" = "Moyenne pondérée de TDD. Poids des dernières 24 heures:";

/* Weight of past 24 hours of insulin */
"Has to be > 0 and <= 1.\nDefault is 0.65 (65 %) * TDD. The rest will be from average of total data (up to 14 days) of all TDD calculations (35 %). To only use past 24 hours, set this to 1.\n\nTo avoid sudden fluctuations, for instance after a big meal, an average of the past 2 hours of TDD calculations is used instead of just the current TDD (past 24 hours at this moment)." = "Doit être > 0 et <= 1.\nLa valeur par défaut est 0.65 (65 %) * TDD. Le reste sera de la moyenne des données totales (jusqu'à 14 jours) de tous les calculs TDD (35 %). Pour utiliser uniquement les dernières 24 heures, réglez ceci à 1.\n\nPour éviter les fluctuations soudaines, par exemple après un grand repas, une moyenne des 2 dernières heures de calculs TDD est utilisée au lieu de la TDD actuelle (24 heures en ce moment).";

/* Headline "Adjust basal" */
"Adjust basal" = "Ajuster le Basal";

/* Enable adjustment of basal profile */
"Enable adjustment of basal based on the ratio of current TDD / 7 day average TDD" = "Activer l'ajustement de la base en fonction du ratio TDD / TDD moyenne de 7 jours";

/* Headline "Max Delta-BG Threshold SMB" */
"Max Delta-BG Threshold SMB" = "Seuil max Delta-BG SMB";

/* Max Delta-BG Threshold SMB */
"Defaults to 0.2 (20%). Maximum positive percentual change of BG level to use SMB, above that will disable SMB. Hardcoded cap of 40%. For UAM fully-closed-loop 30% is advisable. Observe in log and popup (maxDelta 27 > 20% of BG 100 - disabling SMB!)." = "La valeur par défaut est de 0,2 (20%). Le pourcentage maximal positif de changement de niveau de glycémie à utiliser SMB, au dessus de cela désactivera SMB. La limite de 40 % codée en dur. Pour UAM en boucle fermée 30% est conseillé. Observez dans le journal et popup (maxDelta 27 > 20% de BG 100 - désactivant le SMB!).";

/* Headline "... When Blood Glucose Is Over (mg/dl):" */
"... When Blood Glucose Is Over (mg/dl):" = "... Quand la glycémie est dépassée (mg/dl) :";

/* ... When Blood Glucose Is Over (mg/dl): */
"Set the value enableSMB_high_bg will compare against to enable SMB. If BG > than this value, SMBs should enable." = "Définir la valeur enableSMB_high_bg comparera avec pour activer SMB. Si la glycémie > que cette valeur, les SMBs devraient être activés.";

/* Headline "Enable SMB With High BG" */
"Enable SMB With High BG" = "Activer SMB avec glycémie élevée";

/* "Enable SMB With High BG" */
"Enable SMBs when a high BG is detected, based on the high BG target (adjusted or profile)" = "Activer les SMBs lorsqu'une glycémie élevée est détectée, en fonction de la cible de glycémie élevée (ajustée ou profil)";

/* Headline "Dynamic settings" */
"Dynamic settings" = "Paramètres dynamiques";

/* Insulin curve */
"Insulin curve" = "Courbe de l'insuline";

/* Headline "Adjustment Factor" */
<<<<<<< HEAD
"Adjustment Factor" = "Facteur appliqué";

/* Menu */
"Menu" = "Menu";
=======
"Adjustment Factor" = "Facteur appliqué";
>>>>>>> 9672da25
<|MERGE_RESOLUTION|>--- conflicted
+++ resolved
@@ -50,11 +50,7 @@
 "of" = "de";
 
 /* Headline in enacted pop up (at: at what time) */
-<<<<<<< HEAD
-"Enacted at" = "Dernier calcul à";
-=======
 "Enacted at" = "Activé à";
->>>>>>> 9672da25
 
 /* Headline in suggested pop up (at: at what time) */
 "Suggested at" = "Suggéré à";
@@ -473,8 +469,6 @@
 
 /* Max setting */
 "Max Carbs" = "Glucides max";
-<<<<<<< HEAD
-=======
 
 /* Max setting */
 "Max Fat" = "Max Fat";
@@ -499,7 +493,6 @@
 
 /* Limit Exceeded label */
 "exceeded" = "exceeded";
->>>>>>> 9672da25
 
 /* */
 "Pump Settings" = "Paramètres de la pompe";
@@ -589,11 +582,7 @@
 "ISF" = "ISF";
 
 /* */
-<<<<<<< HEAD
-"The app Garmin Connect must be installed to use for iAPS.\n Go to App Store to download it" = "L'application Garmin Connect doit être installée pour utiliser iAPS.\n Allez sur l'App Store pour la télécharger";
-=======
 "The app Garmin Connect must be installed to use for Trio.\n Go to App Store to download it" = "L'application Garmin Connect doit être installée pour utiliser Trio.\n Allez sur l'App Store pour la télécharger";
->>>>>>> 9672da25
 
 /* */
 "Garmin is not available" = "Garmin n'est pas disponible";
@@ -1275,11 +1264,7 @@
 "For write data to Apple Health you must give permissions in Settings > Health > Data Access" = "Pour écrire des données sur Apple Santé, vous devez donner les autorisations dans Paramètres > Santé > Accès aux données";
 
 /* */
-<<<<<<< HEAD
-"This allows iAPS to read from and write to Apple Heath. You must also give permissions in Settings > Health > Data Access. If you enter a glucose value into Apple Health, open iAPS to confirm it shows up." = "Cela permet à iAPS de lire et d'écrire sur Apple Heath. Vous devez également donner des autorisations dans Paramètres > Santé > Accès aux données. Si vous entrez une valeur de glucose dans Apple Health, ouvrez iAPS pour confirmer qu'elle apparaît.";
-=======
 "This allows Trio to read from and write to Apple Heath. You must also give permissions in Settings > Health > Data Access. If you enter a glucose value into Apple Health, open Trio to confirm it shows up." = "Cela permet à Trio de lire et d'écrire sur Apple Heath. Vous devez également donner des autorisations dans Paramètres > Santé > Accès aux données. Si vous entrez une valeur de glucose dans Apple Health, ouvrez Trio pour confirmer qu'elle apparaît.";
->>>>>>> 9672da25
 
 /* New ALerts ------------------------- */
 /* Info title */
@@ -1318,11 +1303,7 @@
 "Enable" = "Activer";
 
 /* Header */
-<<<<<<< HEAD
-"Conversion settings" = "Paramètres de la conversation";
-=======
 "Fat and Protein Conversion Settings" = "Fat and Protein Conversion Settings";
->>>>>>> 9672da25
 
 /* Delay */
 "Delay In Minutes" = "Délai a minutes";
@@ -1355,11 +1336,7 @@
 "Protein" = "Protéines";
 
 /* Service Section */
-<<<<<<< HEAD
-"Fat And Protein Conversion" = "Conversion de graisses et de protéines";
-=======
 "Meal Settings" = "Meal Settings";
->>>>>>> 9672da25
 
 /* Service Section */
 "Profile Override" = "Remplacer le profil";
@@ -1425,19 +1402,11 @@
 
 /* Alert */
 "Cancel Profile Override" = "Annuler le réglage de l'annulation du profil ?";
-<<<<<<< HEAD
 
 /* Alert */
 "Cancel Temp Target" = "Annuler la cible temporaire";
 
 /* Alert */
-=======
-
-/* Alert */
-"Cancel Temp Target" = "Annuler la cible temporaire";
-
-/* Alert */
->>>>>>> 9672da25
 "Return to Normal?" = "Revenir à la normale?";
 
 /* */
@@ -1465,11 +1434,7 @@
 "App Icons" = "Icône de l’app";
 
 /* */
-<<<<<<< HEAD
-"iAPS Icon" = "Icône iAPS";
-=======
 "Trio Icon" = "Icône Trio";
->>>>>>> 9672da25
 
 /* Service Section */
 "Statistics and Home View" = "Statistiques et Vue Accueil";
@@ -1479,7 +1444,6 @@
 
 /* */
 "All FPUs of the meal will be deleted." = "Tous les FPUs du repas seront supprimés.";
-<<<<<<< HEAD
 
 /* */
 "Delete Glucose?" = "Supprimer Glucose?";
@@ -1497,42 +1461,15 @@
 "Enter Meal Preset Name" = "Entrez le nom du préréglage du repas";
 
 /* */
-=======
-
-/* */
-"Delete Glucose?" = "Supprimer Glucose?";
-
-/* */
-"Meal Presets" = "Préréglages des repas";
-
-/* */
-"Empty" = "Vide";
-
-/* */
-"Delete Selected Preset" = "Supprimer le préréglage";
-
-/* */
-"Enter Meal Preset Name" = "Entrez le nom du préréglage du repas";
-
-/* */
->>>>>>> 9672da25
 "Name Of Dish" = "Nom du plat";
 
 /* Save Carbs and continue to bolus recommendation */
 "Save and continue" = "Enregistrer et continuer";
-<<<<<<< HEAD
 
 /* */
 "Save as Preset" = "Enregistrer en tant que préréglage";
 
 /* */
-=======
-
-/* */
-"Save as Preset" = "Enregistrer en tant que préréglage";
-
-/* */
->>>>>>> 9672da25
 "Predictions" = "Prédictions";
 
 /* Watch Config Option */
@@ -1786,7 +1723,6 @@
 
 /* */
 "Display Chart Threshold lines for Low and High" = "Afficher les lignes de seuil du graphique pour les lignes basse et haute";
-<<<<<<< HEAD
 
 /* */
 "Standing / Laying TIR Chart" = "Graphique TIR debout / Mise en page";
@@ -1807,28 +1743,6 @@
 "12 hours" = "12 heures";
 
 /* */
-=======
-
-/* */
-"Standing / Laying TIR Chart" = "Graphique TIR debout / Mise en page";
-
-/* */
-"Hours X-Axis (6 default)" = "Heures X Axis (6 par défaut)";
-
-/* */
-"2 hours" = "2 heures";
-
-/* */
-"4 hours" = "4 heures";
-
-/* */
-"6 hours" = "6 heures";
-
-/* */
-"12 hours" = "12 heures";
-
-/* */
->>>>>>> 9672da25
 "24 hours" = "24 heures";
 
 /* Average BG = */
@@ -2095,11 +2009,7 @@
 "Max COB" = "Max COB";
 
 /* "Max COB" */
-<<<<<<< HEAD
-"The default of maxCOB is 120. (If someone enters more carbs in one or multiple entries, iAPS will cap COB to maxCOB and keep it at maxCOB until the carbs entered above maxCOB have shown to be absorbed. Essentially, this just limits UAM as a safety cap against weird COB calculations due to fluky data.)" = "La valeur par défaut de maxCOB est 120. (Si quelqu'un entre plus de glucides dans une ou plusieurs entrées, iAPS plafonnera le COB au maxCOB et le conservera au maxCOB jusqu'à ce que les glucides inscrits au-dessus du maxCOB aient été absorbés. Essentiellement, cela limite simplement l'UAM comme un plafond de sécurité contre les calculs bizarres de COB en raison de données fluide.)";
-=======
 "The default of maxCOB is 120. (If someone enters more carbs in one or multiple entries, Trio will cap COB to maxCOB and keep it at maxCOB until the carbs entered above maxCOB have shown to be absorbed. Essentially, this just limits UAM as a safety cap against weird COB calculations due to fluky data.)" = "La valeur par défaut de maxCOB est 120. (Si quelqu'un entre plus de glucides dans une ou plusieurs entrées, Trio plafonnera le COB au maxCOB et le conservera au maxCOB jusqu'à ce que les glucides inscrits au-dessus du maxCOB aient été absorbés. Essentiellement, cela limite simplement l'UAM comme un plafond de sécurité contre les calculs bizarres de COB en raison de données fluide.)";
->>>>>>> 9672da25
 
 /* Headline "Bolus Snooze DIA Divisor" */
 "Bolus Snooze DIA Divisor" = "Bolus Snooze DIA Diviseur";
@@ -2191,17 +2101,10 @@
 "Enable Dynamic ISF" = "Activer ISF dynamique";
 
 /* Headline "Enable Dynamic ISF" */
-<<<<<<< HEAD
-"Enable Dynamic ISF" = "Activer le facteur de sensibilité à l'insuline (FSI) dynamique";
-
-/* Enable Dynamic ISF */
-"Calculate a new Insulin Sensitivity Setting (ISF) upon every loop cycle. The new ISF will be based on your current Glucose, total daily dose of insulin (TDD, past 24 hours of all delivered insulin) and an individual Adjustment Factor (recommendation to start with is 0.5 if using Sigmoid Function and 0.8 if not).\n\nAll of the Dynamic ISF and CR adjustments will be limited by your autosens.min/max limits." = "Calcule un nouveau facteur de sensibilité à l'insuline (FSI) à chaque cycle de boucle. Le nouveau FSI sera basé sur votre glycémie actuelle, la dose quotidienne totale d'insuline (DQT = total de toutes les doses d'insuline livrées dans les dernières 24 heures) et un facteur d'ajustement individuel (il est recommandé de commencer par 0,5 si vous utilisez la fonction Sigmoid et 0,8 si ce n'est pas le cas).\n\nTous les ajustements dynamiques du FSI et du RGI (Ratio insuline/glucides) seront limités par vos paramètres autosens min/max.";
-=======
 "Enable Dynamic ISF" = "Activer ISF dynamique";
 
 /* Enable Dynamic ISF */
 "Calculate a new ISF with every loop cycle. New ISF will be based on current BG, TDD of insulin (past 24 hours or a weighted average) and an Adjustment Factor (default is 1).\n\nDynamic ISF and CR ratios will be limited by your autosens.min/max limits.\n\nDynamic ratio replaces the autosens.ratio: New ISF = Static ISF / Dynamic ratio,\nDynamic ratio = profile.sens * adjustmentFactor * tdd * Math.log(BG/insulinFactor+1) / 1800,\ninsulinFactor = 120 - InsulinPeakTimeInMinutes" = "Calculer une nouvelle SI à chaque cycle de boucle. Le nouveau FSI sera basé sur la glycémie actuelle, le TDD d'insuline (après 24 heures ou une moyenne pondérée) et un facteur d'ajustement (valeur par défaut est 1).\n\nLes ratios ISF et CR dynamiques seront limités par vos limites autosens.min/max.\n\nRatio dynamique remplace le ratio autosens.ratio : Nouveau SI = FI statique / Ratio dynamique,\nRatio dynamique = profil. fr * adjustmentFactor * tdd * Math.log(BG/insulinFactor+1) / 1800,\ninsulinFactor = 120 - InsulinPeakTimeInMinutes";
->>>>>>> 9672da25
 
 /* Headline Enable Dynamic CR */
 "Enable Dynamic CR" = "Activer CR dynamique";
@@ -2210,131 +2113,6 @@
 "Use Dynamic CR. The dynamic ratio will be used for CR as follows:\n\n When ratio > 1:  dynCR = (newRatio - 1) / 2 + 1.\nWhen ratio < 1: dynCR = CR/dynCR.\n\nDon't use toghether with a high Insulin Fraction (> 2)" = "Utiliser le CR. dynamique. Le ratio dynamique sera utilisé pour CR comme suit:\n\n Quand ratio > 1: dynCR = (newRatio - 1) / 2 + 1.\nRatio < 1 : dynCR = CR/dynCR.\n\nN'utilisez pas de toghether avec une fraction d'insuline élevée (> 2)";
 
 /* Enable Dyn ISF */
-<<<<<<< HEAD
-"Activate Dynamic Sensitivity (ISF)" = "Activer la sensibilité dynamique (FSI)";
-
-/* Enable Dyn CR */
-"Activate Dynamic Carb Ratio (CR)" = "Activer le ratio de glucides dynamique (RC)";
-
-/* Headline "Adjust Dynamic ISF constant" */
-"Adjust Dynamic ISF constant" = "Ajuster la constante du FSI Dynamique";
-
-/* Adjust Dynamic ISF constant */
-"Individual adjustment of the computed dynamic ratios. Default is 0.5. The higher the value, the larger the correction of your ISF/CR will be for a high or a low blood glucose. Maximum/minumum correction is determined by the Autosens min/max settings.\n\nFor Sigmoid function an adjustment factor of 0.4 - 0.5 is recommended to begin with.\n\nFor the logaritmic formula threre is less consensus, but starting around 0.8 is probably appropiate for most adult users. For younger users it's recommended to start even lower when using logaritmic formula, to avoid overly aggressive treatment." = "Individual adjustment of the computed dynamic ratios. Default is 0.5. The higher the value, the larger the correction of your ISF/CR will be for a high or a low blood glucose. Maximum/minumum correction is determined by the Autosens min/max settings.\n\nFor Sigmoid function an adjustment factor of 0.4 - 0.5 is recommended to begin with.\n\nFor the logaritmic formula threre is less consensus, but starting around 0.8 is probably appropiate for most adult users. For younger users it's recommended to start even lower when using logaritmic formula, to avoid overly aggressive treatment.";
-
-/* Headline Use Sigmoid Function */
-"Use Sigmoid Function" = "Utiliser la fonction Sigmoid";
-
-/* Which dyn ISF function to use */
-"Formula" = "Formule";
-
-/* Extra Safety Features when using dyn ISF */
-"Safety" = "Sécurité";
-
-/* Use Sigmoid Function */
-"Use a sigmoid function for ISF (and for CR, when enabled), instead of the default Logarithmic formula. Requires the Dynamic ISF setting to be enabled in settings\n\nThe Adjustment setting adjusts the slope of the curve (Y: Dynamic ratio, X: Blood Glucose). A lower value ==> less steep == less aggressive.\n\nThe autosens.min/max settings determines both the max/min limits for the dynamic ratio AND how much the dynamic ratio is adjusted. If AF is the slope of the curve, the autosens.min/max is the height of the graph, the Y-interval, where Y: dynamic ratio. The curve will always have a sigmoid shape, no matter which autosens.min/max settings are used, meaning these settings have big consequences for the outcome of the computed dynamic ISF. Please be careful setting a too high autosens.max value. With a proper profile ISF setting, you will probably never need it to be higher than 1.5\n\nAn Autosens.max limit > 1.5 is not advisable when using the sigmoid function." = "Utilisez une fonction sigmoid pour ISF (et pour CR, quand activé), au lieu de la formule logarithmique par défaut. Nécessite que le paramètre ISF dynamique soit activé dans les paramètres\n\nLe paramètre Ajustement ajuste la pente de la courbe (Y : ratio dynamique, X: Glucose de sang). Une valeur inférieure ==> moins raide, == moins agressive.\n\nL'autosens. Les paramètres in/max déterminent à la fois les limites max/min pour le ratio dynamique ET combien le rapport dynamique est ajusté. Si AF est la pente de la courbe, l’autosens. in/max est la hauteur du graphique, l'intervalle Y, où le rapport dynamique, la courbe aura toujours une forme sigmoïde, peu importe l'autosens. Les paramètres in/max sont utilisés, ce qui signifie que ces paramètres ont de grandes conséquences sur le résultat de la SI dynamique calculée. Soyez prudent en définissant une valeur autosens.max trop élevée. Avec un réglage correct du profil ISF, vous n'aurez probablement jamais besoin qu'il soit supérieur à 1.\n\nUne limite Autosens.max > 1.5 n'est pas recommandée lors de l'utilisation de la fonction sigmoid.";
-
-/* Headline Threshold Setting */
-"Threshold Setting" = "Réglage du seuil";
-
-/* Dynamic ISF Setting Title */
-"Minimum Threshold Setting" = "Réglage du seuil minimal";
-
-/* Minimum Threshold Setting, Part 1 */
-"This setting lets you choose a level below which no insulin will be given.\n\nThe threshold is using the largest amount of your threshold setting and the computed threshold:\n\nTarget Glucose - (Target Glucose - 40) / 2\n, here using mg/dl as glucose unit.\n\nFor example, if your Target Glucose is " = "This setting lets you choose a level below which no insulin will be given.\n\nThe threshold is using the largest amount of your threshold setting and the computed threshold:\n\nTarget Glucose - (Target Glucose - 40) / 2\n, here using mg/dl as glucose unit.\n\nFor example, if your Target Glucose is ";
-
-/* Minimum Threshold Setting, Part 2 */
-"the threshold will be " = "the threshold will be ";
-
-/* Minimum Threshold Setting, Part 3 */
-"unless your threshold setting is set higher:" = "unless your threshold setting is set higher:";
-
-/* Threshold Table Columns Title */
-"Setting" = "Paramètre";
-
-/* Threshold Table Columns Title */
-"Threshold" = "Seuil";
-
-/* Header */
-"Calculator settings" = "Réglages de la calculatrice";
-
-/* Bolus Calculator Setting */
-"Use alternate Bolus Calculator" = "Utiliser la calculatrice de bolus alternative";
-
-/* Bolus Calculator Setting */
-"Fatty Meals" = "Repas riche en matières grasses";
-
-/* Bolus Calculator Setting */
-"Apply factor for fatty meals" = "Appliquer le facteur pour les repas riche en matières grasses";
-
-/* Bolus Calculator Footer */
-"The new alternate bolus calculator is another approach to the default bolus calculator in iAPS. If the toggle is on you use this bolus calculator and not the original iAPS calculator. At the end of the calculation a custom factor is applied as it is supposed to be when using smbs (default 0.8).\n\nYou can also add the option in your bolus calculator to apply another (!) customizable factor at the end of the calculation which could be useful for fatty meals, e.g Pizza (default 0.7)." = "Le nouveau calculateur alternatif de bolus est une option au calculateur par défaut dans iAPS. Quand activé, vous utilisez ce calculateur de bolus et non pas le calculateur iAPS original. À la fin du calcul, un facteur personnalisé est appliqué, comme il est censé l'être lors de l'utilisation de SMBs (par défaut 0,8).\n\nVous pouvez également ajouter l'option d'appliquer un autre facteur personnalisable (!) à la fin du calcul, ce qui pourrait être utile pour les repas riches en matières grasses, par exemple, une pizza (par défaut 0,7).";
-
-/* UI/UX option */
-"Display Predictions" = "Afficher les prédictions";
-
-/* UI/UX option */
-"Smaller iPhone Screens" = "Petits écrans d'iPhone";
-
-/* UI/UX option */
-"Display and allow Fat and Protein entries" = "Afficher et autoriser les entrées de matières grasses et protéines";
-
-/* UI/UX option */
-"Add Meal View settings " = "Add Meal View settings ";
-
-/* UI/UX option */
-"Display Temp Targets Button" = "Afficher le bouton de cible temporaire";
-
-/* UI/UX option */
-"Home View Button Panel " = "Home View Button Panel ";
-
-/* UI/UX title */
-"Home Chart settings " = "Paramètres du graphique de la page d'accueil ";
-
-/* UI/UX title */
-"Statistics settings " = "Paramètres des statistiques ";
-
-/* UI/UX title */
-"Override HbA1c Unit" = "Outrepasser l'unité HbA1c";
-
-/* UI/UX option */
-"In case you're using both profiles and temp targets" = "Si vous utilisez à la fois des profils et des cibles temporaires";
-
-/* UI/UX option */
-"Always Color Glucose Value (green, yellow etc)" = "Toujours la valeur de glucose en couleur (vert, jaune, etc.)";
-
-/* UI/UX option */
-"Header settings" = "Paramètres de l'en-tête";
-/* UI/UX option */
-"Normally glucose is colored red only when over or under your notification limits for high/low" = "Normalement, la valeur de glucose est en rouge uniquement lorsqu'elle est supérieure ou inférieure à vos limites de notification pour les valeurs hautes/basses";
-
-/* UI/UX option */
-"Horizontal Scroll View Visible hours" = "Horizontal Scroll View Visible hours";
-
-/* UI/UX option */
-"Display Time Interval Setting Button" = "Display Time Interval Setting Button";
-
-/* Setting title */
-"Bolus Calculator" = "Calculateur de Bolus";
-
-/* Setting title */
-"Dynamic ISF" = "Facteur de sensibilité à l'insuline (FSI) dynamique";
-
-/* Notification option */
-"Live Activity" = "Live Activity";
-
-/* Notification option */
-"Live activity displays blood glucose live on the lock screen and on the dynamic island (if available)" = "Live activity displays blood glucose live on the lock screen and on the dynamic island (if available)";
-
-/* Notification option */
-"Show Live activity" = "Afficher l'activité en direct";
-
-/* Live Activity Footer */
-"Live activity displays blood glucose live on the lock screen and on the dynamic island (if available)" = "L'activité en direct affiche la glycémie sur l'écran de verrouillage et sur l'île dynamique (si disponible)";
-
-/* Live Activity Footer when off */
-"Live activities are turned OFF in system settings. To enable live activities, go to Settings app -> iAPS -> Turn live Activities ON.\n\n" = "Les activités en direct sont désactivées dans les paramètres du système. Pour activer les activités en direct, allez dans Réglages -> iAPS -> Activer les activités en direct.\n\n";
-=======
 "Activate Dynamic Sensitivity (ISF)" = "Activate Dynamic Sensitivity (ISF)";
 
 /* Enable Dyn CR */
@@ -2407,7 +2185,6 @@
 
 /* Notification option */
 "Show live activity" = "Show live activity";
->>>>>>> 9672da25
 
 /* Headline "Weighted Average of TDD. Weight of past 24 hours:" */
 "Weighted Average of TDD. Weight of past 24 hours:" = "Moyenne pondérée de TDD. Poids des dernières 24 heures:";
@@ -2446,11 +2223,4 @@
 "Insulin curve" = "Courbe de l'insuline";
 
 /* Headline "Adjustment Factor" */
-<<<<<<< HEAD
-"Adjustment Factor" = "Facteur appliqué";
-
-/* Menu */
-"Menu" = "Menu";
-=======
-"Adjustment Factor" = "Facteur appliqué";
->>>>>>> 9672da25
+"Adjustment Factor" = "Facteur appliqué";