--- conflicted
+++ resolved
@@ -832,7 +832,6 @@
 
 /* */
 "Also add source info" = "Ayrıca kaynak bilgisi ekleyin";
-<<<<<<< HEAD
 
 /* */
 "Carbs Required Threshold" = "Gerekli Karbonhidrat Önerisi";
@@ -853,29 +852,6 @@
 "Show glucose on the app badge" = "Uygulama rozetinde glikozu göster";
 
 /* */
-"Backfill glucose" = "Backfill glucose";
-=======
-
-/* */
-"Carbs Required Threshold" = "Gerekli Karbonhidrat Önerisi";
-
-/* */
-"Carbs required: %d g" = "Gerekli karbonhidrat: %d g";
-
-/* */
-"To prevent LOW required %d g of carbs" = "DÜŞÜK KŞ'ini önlemek için gerekli Karbonhidrat %d g";
-
-/* */
-"FreeAPS X not active" = "FreeAPS X etkin değil";
-
-/* */
-"Last loop was more then %d min ago" = "Son döngü %d dak daha önceydi";
-
-/* Glucose badge */
-"Show glucose on the app badge" = "Uygulama rozetinde glikozu göster";
->>>>>>> 885d3fbe
-
-/* */
 "Backfill glucose" = "Geri doldurma glikoz";
 
 /* About this source */
@@ -896,8 +872,6 @@
 
 /* Restored state message */
 "Bluetooth State restored (APS restarted?). Found %d peripherals, and connected to %@ with identifier %@" = "Bluetooth Durumu geri yüklendi (APS yeniden başlatıldı mı?). %d çevre birimi bulundu ve %@ tanımlayıcısı ile %@'a bağlandı";
-<<<<<<< HEAD
-=======
 
 /* Shared app group */
 "Shared app group" = "Paylaşılan uygulama grubu";
@@ -930,7 +904,6 @@
 /* Show when have not permissions for writing to Health */
 "For write data to Apple Health you must give permissions in Settings > Health > Data Access" = "Apple Health'e veri yazmak için Ayarlar > Sağlık > Veri Erişimi'nde izinler vermelisiniz";
 /* --------------------------------------------
->>>>>>> 885d3fbe
 
 
   Infotexts from openaps.docs and androidaps.docs
@@ -996,11 +969,7 @@
 "Max IOB is the maximum amount of insulin on board from all sources – both basal (or SMB correction) and bolus insulin – that your loop is allowed to accumulate to treat higher-than-target BG. Unlike the other two OpenAPS safety settings (max_daily_safety_multiplier and current_basal_safety_multiplier), max_iob is set as a fixed number of units of insulin. As of now manual boluses are NOT limited by this setting. \n\n To test your basal rates during nighttime, you can modify the Max IOB setting to zero while in Closed Loop. This will enable low glucose suspend mode while testing your basal rates settings\n\n(Tip from https://www.loopandlearn.org/freeaps-x/#open-loop)." = "Maks IOB, hedeften daha yüksek KŞ'yi tedavi etmek için döngünüzün biriktirmesine izin verilen, hem bazal (veya SMB düzeltmesi) hem de bolus insülin olmak üzere tüm kaynaklardan alınan maksimum insülin miktarıdır. Diğer iki OpenAPS güvenlik ayarının (max_daily_safety_multiplier ve current_basal_safety_multiplier) aksine, max_iob, sabit sayıda insülin birimi olarak ayarlanır. Şu anda manuel boluslar bu ayarla SINIRLI DEĞİLDİR.\n\n Bazal oranlarınızı gece boyunca test etmek için Kapalı Döngüdeyken Maks IOB ayarını sıfır olarak değiştirebilirsiniz. Bu, bazal oran ayarlarınızı test ederken düşük glikoz askıya alma modunu etkinleştirir\n\n(Ayrıntı için bağlantı https://www.loopandlearn.org/freeaps-x/#open-loop).";
 
 /* "Max Daily Safety Multiplier" */
-<<<<<<< HEAD
-"This is an important OpenAPS safety limit. The default setting (which is unlikely to need adjusting) is 3. This means that OpenAPS will never be allowed to set a temporary basal rate that is more than 3x the highest hourly basal rate programmed in a user’s pump, or, if enabled, determined by autotune." = "Buönemli bir OpenAPS güvenlik sınırıdır. Varsayılan ayar (ayarlanması pek olası değildir) 3'tür. Bu, OpenAPS'nin bir kullanıcının pompasında programlanan en yüksek saatlik bazal hızın 3 katından daha fazla olan veya etkinleştirilirse belirlenen geçici bir bazal hızı ayarlamasına asla izin verilmeyeceği anlamına gelir. Belirlenen otoayar ile.";
-=======
 "This is an important OpenAPS safety limit. The default setting (which is unlikely to need adjusting) is 3. This means that OpenAPS will never be allowed to set a temporary basal rate that is more than 3x the highest hourly basal rate programmed in a user’s pump, or, if enabled, determined by autotune." = "Bu önemli bir OpenAPS güvenlik sınırıdır. Varsayılan ayar (ayarlanması pek olası değildir) 3'tür. Bu, OpenAPS'nin bir kullanıcının pompasında programlanan en yüksek saatlik bazal hızın 3 katından daha fazla olan veya etkinleştirilirse belirlenen geçici bir bazal hızı ayarlamasına asla izin verilmeyeceği anlamına gelir. Belirlenen otoayar ile.";
->>>>>>> 885d3fbe
 
 /* "Current Basal Safety Multiplier" */
 "This is another important OpenAPS safety limit. The default setting (which is also unlikely to need adjusting) is 4. This means that OpenAPS will never be allowed to set a temporary basal rate that is more than 4x the current hourly basal rate programmed in a user’s pump, or, if enabled, determined by autotune." = "Bu bir başka önemli OpenAPS güvenlik önlemidir. Varsayılan ayar (değiştirilmesine pek gerek duyulmaz) 4'tür. Bu OpenAPS'nin bir kullanıcının pompasında programlanan mevcut saatlik geçici bazal hızın 4 katından daha fazla geçici bir bazal hızı ayarlamasına asla izin verilmeyecektir ve etkinleştirildiyse, otoayar tarafından belirlenir.";
