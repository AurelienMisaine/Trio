--- conflicted
+++ resolved
@@ -844,18 +844,6 @@
 
 /* */
 "FreeAPS X not active" = "FreeAPS X not active";
-<<<<<<< HEAD
-
-/* */
-"Last loop was more then %d min ago" = "Last loop was more then %d min ago";
-
-/* Glucose badge */
-"Show glucose on the app badge" = "Mostra il glucosio sul badge dell'app";
-
-/* */
-"Backfill glucose" = "Backfill glucose";
-=======
->>>>>>> 885d3fbe
 
 /* */
 "Last loop was more then %d min ago" = "Last loop was more then %d min ago";
