--- conflicted
+++ resolved
@@ -994,17 +994,10 @@
 
 /* Debug option view */
 "Loop Cycles" = "Loop Cycles";
-<<<<<<< HEAD
 
 /* Debug option view Glucose Data used for statistics */
 "Glucose Data used for statistics" = "Glucose Data used for statistics";
 
-=======
-
-/* Debug option view Glucose Data used for statistics */
-"Glucose Data used for statistics" = "Glucose Data used for statistics";
-
->>>>>>> 181b6fc6
 /* --------------- HealthKit intergration --------------------*/
 /* */
 "Apple Health" = "Apple Health";
@@ -1049,7 +1042,6 @@
 "Attach Pod" = "Applica pod";
 
 "Deactivate Pod" = "Disattiva Pod";
-<<<<<<< HEAD
 
 /* */
 "Deactivating..." = "Deactivating...";
@@ -1159,117 +1151,6 @@
 "Add Omnipod Dash" = "Add Omnipod Dash";
 
 /* */
-=======
-
-/* */
-"Deactivating..." = "Deactivating...";
-
-"Pair Pod" = "Connetti Pod";
-
-/* Text for previous pod information row */
-"Previous Pod Information" = "Previous Pod Information";
-
-/* Text for confidence reminders navigation link */
-"Confidence Reminders" = "Promemoria Di Sicurezza";
-
-"Confidence reminders are beeps from the pod which can be used to acknowledge selected commands." = "Confidence reminders are beeps from the pod which can be used to acknowledge selected commands.";
-
-/* button title for saving low reservoir reminder while saving */
-"Saving..." = "Sto salvando...";
-
-/* button title for saving low reservoir reminder */
-"Save" = "Salva";
-
-/* Alert title for error when updating confidence reminder preference */
-"Failed to update confidence reminder preference." = "Failed to update confidence reminder preference.";
-
-/* */
-"No Error" = "No Error";
-
-/* description label for active time pod details row */
-"Active Time" = "Tempo di attività";
-
-/* Title string for BeepPreference.silent */
-"Disabled" = "Disabled";
-
-/* Title string for BeepPreference.manualCommands */
-"Enabled" = "Abilitato";
-
-/* Title string for BeepPreference.extended */
-"Extended" = "Extended";
-
-/* Description for BeepPreference.silent */
-"No confidence reminders are used." = "No confidence reminders are used.";
-
-/* Description for BeepPreference.manualCommands */
-"Confidence reminders will sound for commands you initiate, like bolus, cancel bolus, suspend, resume, save notification reminders, etc. When Loop automatically adjusts delivery, no confidence reminders are used." = "Confidence reminders will sound for commands you initiate, like bolus, cancel bolus, suspend, resume, save notification reminders, etc. When Loop automatically adjusts delivery, no confidence reminders are used.";
-
-/* Description for BeepPreference.extended */
-"Confidence reminders will sound when Loop automatically adjusts delivery as well as for commands you initiate." = "Confidence reminders will sound when Loop automatically adjusts delivery as well as for commands you initiate.";
-
-/* Label text for expiration reminder default row */
-"Expiration Reminder Default" = "Expiration Reminder Default";
-
-/* */
-"Expiration Reminder" = "Promemoria di scadenza";
-
-/* */
-"Low Reservoir" = "Livello serbatoio basso";
-
-/* Value text for no expiration reminder */
-"No Reminder" = "No Reminder";
-
-/* */
-"Scheduled Reminder" = "Scheduled Reminder";
-
-/* */
-"Low Reservoir Reminder" = "Low Reservoir Reminder";
-
-/* The action string on pod status page when pod data is stale */
-"Make sure your phone and pod are close to each other. If communication issues persist, move to a new area." = "Make sure your phone and pod are close to each other. If communication issues persist, move to a new area.";
-/* Format string for the action string on pod status page when pod expired. (1: service time remaining) */
-"Change Pod now. Insulin delivery will stop in %1$@ or when no more insulin remains." = "Change Pod now. Insulin delivery will stop in %1$@ or when no more insulin remains.";
-
-/* Label text for temporary basal rate summary */
-"Rate" = "Valore";
-
-/* Summary string for temporary basal rate configuration page */
-"%1$@ for %2$@" = "%1$@ for %2$@";
-
-/* Description text on manual temp basal action sheet */
-"Loop will not automatically adjust your insulin delivery until the temporary basal rate finishes or is canceled." = "Loop will not automatically adjust your insulin delivery until the temporary basal rate finishes or is canceled.";
-/* Button text for setting manual temporary basal rate*/
-"Set Temporary Basal" = "Set Temporary Basal";
-
-/* Navigation Title for ManualTempBasalEntryView */
-"Temporary Basal" = "Temporary Basal";
-
-/* Alert title for a failure to set temporary basal */
-"Temporary Basal Failed" = "Temporary Basal Failed";
-
-/* Alert format string for a failure to set temporary basal with recovery suggestion. (1: error description) (2: recovery text) */
-"Unable to set a temporary basal rate: %1$@\n\n%2$@" = "Unable to set a temporary basal rate: %1$@\n\n%2$@";
-
-/* Alert format string for a failure to set temporary basal. (1: error description) */
-"Unable to set a temporary basal rate: %1$@" = "Unable to set a temporary basal rate: %1$@";
-
-/* Alert title for missing temp basal configuration */
-"Missing Config" = "Missing Config";
-
-/* Alert format string for missing temp basal configuration. */
-"This PumpManager has not been configured with a maximum basal rate because it was added before manual temp basal was a feature. Please go to therapy settings -> delivery limits and set a new maximum basal rate." = "This PumpManager has not been configured with a maximum basal rate because it was added before manual temp basal was a feature. Please go to therapy settings -> delivery limits and set a new maximum basal rate.";
-
-/* description label for active time pod details row */
-"Active Time" = "Tempo di attività";
-
-/* description label for total delivery pod details row */
-"Total Delivery" = "Total Delivery";
-
-/* */
-"Add Omnipod Dash" = "Add Omnipod Dash";
-
-/* */
->>>>>>> 181b6fc6
 "Insert Cannula" = "Inserisci cannula";
 
 /* */
@@ -1292,19 +1173,6 @@
 
 /* Alert title for suspend error */
 "Failed to Suspend Insulin Delivery" = "Sospensione della consegna dell'insulina non riuscita";
-<<<<<<< HEAD
-
-//* -----------------------------------------------------------------------*/
-/* ----------------------Statistics strings -------------------------------*/
-/* Option in preferences */
-
-
-"Display Statistics" = "Display Statistics";
-
-/* infoText: Description for Display Statistics */
-"Displays Statistics under the chart view" = "Displays Statistics under the chart view";
-
-=======
 
 //* -----------------------------------------------------------------------*/
 /* ----------------------Statistics strings -------------------------------*/
@@ -1319,7 +1187,6 @@
 /* infoText: Description for Display Statistics */
 "Displays Statistics under the chart view" = "Displays Statistics under the chart view";
 
->>>>>>> 181b6fc6
 /* Low Glucose Limit option in preferences */
 "Low Glucose Limit" = "Low Glucose Limit";
 
@@ -1379,8 +1246,6 @@
 /* Description for update interval for statistics */
 "Default is 30 minutes. How often to update and save the statistics.json and to upload last array, when enabled, to Nightscout. A lower interval than for glucose updates (5 min) is pointless." = "Default is 30 minutes. How often to update and save the statistics.json and to upload last array, when enabled, to Nightscout. A lower interval than for glucose updates (5 min) is pointless.";
 
-<<<<<<< HEAD
-=======
 /* Duration displayed in statPanel */
 "Past 24 Hours " = "Past 24 Hours ";
 
@@ -1408,7 +1273,6 @@
 /* Description for Override HbA1c unit */
 "Change deafult HbA1c unit in statPanlel. The unit in statPanel will be updateded with next statistics.json update" = "Change deafult HbA1c unit in statPanlel. The unit in statPanel will be updateded with next statistics.json update";
 
->>>>>>> 181b6fc6
 /* --------------------------------------
 
   Infotexts from openaps.docs and androidaps.docs
@@ -1684,11 +1548,7 @@
 
 
 /* Headline "Threshold Setting" */
-<<<<<<< HEAD
-"Threshold Setting" = "Threshold Setting";
-=======
 "Threshold Setting (mg/dl)" = "Threshold Setting (mg/dl)";
->>>>>>> 181b6fc6
 
 /* Threshold Setting */
 "The default threshold in FAX depends on your current minimum BG target, as follows:\n\nIf your minimum BG target = 90 mg/dl -> threshold = 65 mg/dl,\n\nif minimum BG target = 100 mg/dl -> threshold = 70 mg/dl,\n\nminimum BG target = 110 mg/dl -> threshold = 75 mg/dl,\n\nand if minimum BG target = 130 mg/dl  -> threshold = 85 mg/dl.\n\nThis setting allows you to change the default to a higher threshold for looping with dynISF. Valid values are 65 mg/dl<= Threshold Setting <= 120 mg/dl." = "The default threshold in FAX depends on your current minimum BG target, as follows:\n\nIf your minimum BG target = 90 mg/dl -> threshold = 65 mg/dl,\n\nif minimum BG target = 100 mg/dl -> threshold = 70 mg/dl,\n\nminimum BG target = 110 mg/dl -> threshold = 75 mg/dl,\n\nand if minimum BG target = 130 mg/dl  -> threshold = 85 mg/dl.\n\nThis setting allows you to change the default to a higher threshold for looping with dynISF. Valid values are 65 mg/dl<= Threshold Setting <= 120 mg/dl.";
