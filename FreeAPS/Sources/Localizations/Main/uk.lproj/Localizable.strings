--- conflicted
+++ resolved
@@ -584,10 +584,6 @@
 /* Current Sensor is Ending soon! Sensor Life left in %@ */
 "Current Sensor is Ending soon! Sensor Life left in %@" = "Current Sensor is Ending soon! Sensor Life left in %@";
 
-<<<<<<< HEAD
-
-/* Headers for settings ------------------- */
-=======
 "Libre Transmitter" = "Libre Transmitter";
 
 "Libre Transmitters" = "Libre Transmitters";
@@ -656,7 +652,6 @@
 
 
 /* Headers for settings */
->>>>>>> 1c08f51b
 
 "OpenAPS main settings" = "OpenAPS main settings";
 
