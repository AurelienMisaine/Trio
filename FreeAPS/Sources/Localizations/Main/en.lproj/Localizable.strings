--- conflicted
+++ resolved
@@ -962,11 +962,7 @@
  "Warning" = "Varning";
 
  /* Error title */
-<<<<<<< HEAD
- "Error" = "Fel";
-=======
  "Error" = "Error";
->>>>>>> ed93a8fa
 
 /* ---------------------------------------
   DASH strings
@@ -977,8 +973,6 @@
 
 "Pair Pod" = "Pair Pod";
 
-<<<<<<< HEAD
-=======
 /* Text for previous pod information row */
 "Previous Pod Information" = "Previous Pod Information";
 
@@ -1068,7 +1062,6 @@
 /* Alert format string for missing temp basal configuration. */
 "This PumpManager has not been configured with a maximum basal rate because it was added before manual temp basal was a feature. Please go to therapy settings -> delivery limits and set a new maximum basal rate." = "This PumpManager has not been configured with a maximum basal rate because it was added before manual temp basal was a feature. Please go to therapy settings -> delivery limits and set a new maximum basal rate.";
 
->>>>>>> ed93a8fa
  /* --------------------------------------
 
   Infotexts from openaps.docs and androidaps.docs
