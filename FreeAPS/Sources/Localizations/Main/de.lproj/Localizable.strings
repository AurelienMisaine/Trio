/*
  Localizable.strings
  Trio
*/
/* -------------------------------- */
/* Bolus screen when adding insulin */
<<<<<<< HEAD
"Add insulin without actually bolusing" = "Insulin erfassen ohne tatsächliche Bolusabgabe";
=======
"Add insulin without actually bolusing" = "Insulin ohne Bolusabgabe erfassen";
>>>>>>> 9672da25

/* Add insulin from source outside of pump */
"Add %@ without bolusing" = "Hinzufügen von %@ ohne Bolusabgabe";

"Bolus" = "Bolus";

"Close" = "Schließen";

/* Continue after added carbs without bolus */
"Continue without bolus" = "Ohne Bolusabgabe fortfahren";

/* Alert when adding large amount without bolusing */
<<<<<<< HEAD
"\nAmount is more than your Max Bolus setting! \nAre you sure you want to add " = "\nEingegebener Bolus ist größer als Max Bolus Einstellung! \nTrotzdem hinzufügen? ";
=======
"\nAmount is more than your Max Bolus setting! \nAre you sure you want to add " = "\nEingegebener Bolus ist größer als Max Bolus Einstellung! Sind Sie sicher, dass er hinzugefügt werden soll ";
>>>>>>> 9672da25

/* Header */
"Enact Bolus" = "Bolus abgeben";

/* Button */
"Enact bolus" = "Bolus abgeben";

/*  */
"Insulin recommended" = "Empfohlene Insulinmenge";

/*  */
"Insulin required" = "Benötigte Insulinmenge";

/* Bolus screen */
"Recommendation" = "Empfehlung";

/* Button */
"Clear" = "Eingabe löschen";

/* Button */
"Done" = "Fertig";

/*  */
"Wait please" = "Bitte warten";

/*  */
"Agree and continue" = "Zustimmen und fortfahren";

/* Bolus progress view */
"of" = "von";

/* Headline in enacted pop up (at: at what time) */
"Enacted at" = "Letzte Berechnung um";

/* Headline in suggested pop up (at: at what time) */
"Suggested at" = "Vorgeschlagen um";

/* Headline in enacted pop up (at: at what time) */
"Error at" = "Fehler um";

/* Bolus View Meal Summary Header */
"Meal Summary" = "Mahlzeitenübersicht";

/* Bolus View Meal Edit Meal Button */
"Edit Meal" = "Mahlzeit bearbeiten";

/* Bolus View Meal Add Meal Button */
"Add Meal" = "Mahlzeit hinzufügen";

/* Bolus View Bolus Summary Header */
<<<<<<< HEAD
"Bolus Summary" = "Bolus-Zusammenfassung";
=======
"Bolus Summary" = "Bolusübersicht";
>>>>>>> 9672da25

/* For the  Bolus View pop-up */
"Calculations" = "Berechnungen";

/* For the  Bolus View pop-up */
<<<<<<< HEAD
"Fatty Meal" = "Fettige Mahlzeit";
=======
"Fatty Meal" = "Fette Mahlzeit";
>>>>>>> 9672da25

/* For the  Bolus View pop-up */
"Full Bolus" = "Voller Bolus";

/* For the  Bolus View pop-up */
"Fraction" = "Fraktion";

/* For the  Bolus View pop-up */
<<<<<<< HEAD
"Fatty Meal Factor" = "Faktor für fettige Mahlzeit";
=======
"Fatty Meal Factor" = "Fettspeise Faktor";
>>>>>>> 9672da25

/* For the  Bolus View pop-up */
"Result" = "Ergebnis";

/* For the  Bolus View pop-up */
"Your entered amount was limited by your max Bolus setting of %d%@" = "Dein eingegebener Wert wurde durch deine maximale Bolus-Einstellung von %d%@ begrenzt";

/* Bolus View Continue Button */
"Continue" = "Fortsetzen";

/* Home title */
"Home" = "Hauptseite";

/* Looping in progress */
"looping" = "Loop aktiv";

/* min ago since last loop */
"min ago" = "Min. her";

/* Status Title */
"No suggestion" = "Kein Vorschlag";

/* Replace pod text in Header */
"Replace pod" = "Pod ersetzen";

/* Add carbs screen */
"Add Carbs" = "Kohlenhydrate hinzufügen";

/* Add carbs header and button in Watch app. You can skip the last " " space. It's just for differentiation */
"Add Carbs " = "Kohlenhydrate hinzufügen ";

/*  */
"Amount Carbs" = "Menge Kohlenhydrate";

/* Grams unit */
"grams" = "Gramm";

/*  */
"Carbs required" = "Erforderliche Kohlenhydrate";

/* Saved Food Presets */
"Saved Food" = "Gespeichertes Essen";

/* Saved Food Presets */
"Saved Food" = "Gespeichertes Essen";

/* */
"Are you sure?" = "Sind Sie sicher?";

/* Bottom target temp */
"Bottom target" = "Untergrenze";

/* Cancel preset name */
"Cancel" = "Abbrechen";

/*  */
"Cancel Temp Target" = "Temporäres Ziel abbrechen";

/* Custom temp target */
"Custom" = "Benutzerdefiniert";

/*  */
"Date" = "Datum";

/*  */
"Delete" = "Löschen";

/* Delete preset temp target */
"Delete preset \"%@\"" = "Vorlage \"%@\" löschen";

/* Duration of target temp or temp basal */
"Duration" = "Dauer";

/*  */
"Enact Temp Target" = "Temporäres Ziel starten";

/* */
"Target" = "Ziel";

/* */
"Basal Insulin and Sensitivity ratio" = "Basalrate und Empfindlichkeitsgrad";

/* */
"A lower 'Half Basal Target' setting will reduce the basal and raise the ISF earlier, at a lower target glucose." = "Ein niedrigeres eingestelltes 'Halb Basal Ziel' wird die Basalrate früher reduzieren und den ISF schneller erhöhen, wenn ein niedriger Ziel-Blutzuckerwert eingegeben wird.";

/* */
" Your setting: " = " Deine Einstellungen: ";

/* */
"mg/dl. Autosens.max limits the max endpoint" = "mg/dl. Autosens.max schränkt den max. Endpunkt ein";

/*  */
"Enter preset name" = "Geben Sie einen Namen für die Vorlage ein";

/* Preset name */
"Name" = "Name";

/* minutes of target temp */
"minutes" = "Minuten";

/*  */
"Presets" = "Vorlage";

/* Save preset name */
"Save" = "Speichern";

/*  */
"Save as Preset" = "Speichern als Voreinstellung";

/* Delete Meal Preset */
"Delete Preset" = "Voreinstellung löschen";

/* Confirm Deletion */
"Delete preset '%@'?" = "Voreinstellung löschen '%@'?";

/* Button */
"No" = "Nein";

/* Button */
"Yes" = "Ja";

/* + Button */
"[ +1 ]" = "[ +1 ]";

/* - Button */
"[ -1 ]" = "[ -1 ]";

/* Upper temp target limit */
"Top target" = "Obergrenze";

/*  Temp target set for ... minutes */
"for" = "für";

/*  Temp target set for ... minutes */
"min" = "min";

/*  */
"Autotune" = "Autotune";

/*  */
"Basal profile" = "Basal-Profil";

/*  */
"Carb ratio" = "Kohlenhydratfaktor";

/*  */
"Delete autotune data" = "Autotune Daten löschen";

/*  */
"Run now" = "Jetzt ausführen";

/*  */
"Last run" = "Letzte Berechnung";

/*  */
"Sensitivity" = "Empfindlichkeit";

/*  */
"Use Autotune" = "Autotune verwenden";

/* Add profile basal */
"Add" = "Hinzufügen";

/*  */
"Basal Profile" = "Basal-Profil";

/* Rate basal profile */
"Rate" = "BR";

/*  */
"Save on Pump" = "Auf Pumpe speichern";

/*  */
"Saving..." = "Speichern...";

/*  */
"Schedule" = "Zeitplan";

/*  */
"starts at" = "Startet um";

/* Time basal profile */
"Time" = "Uhrzeit";

/* */
"Calculated Ratio" = "Berechnetes Verhältnis";

/* Carb Ratios header */
"Carb Ratios" = "Kohlenhydratfaktoren";

/*  */
"Ratio" = "Verhältnis";

/*  */
"Autosens" = "Autosense";

/*  */
"Calculated Sensitivity" = "Berechnete Empfindlichkeit";

/*  */
"Insulin Sensitivities" = "Insulinempfindlichkeit";

/* */
"Sensitivity Ratio" = "Empfindlichkeitsverhältnis";

/*  */
"Dismiss" = "Verwerfen";

/*  */
"Important message" = "Wichtige Nachricht";

/*  */
"Amount" = "Menge";

/* */
"Cancel Temp Basal" = "Temporäre Basalrate abbrechen";

/* Enact
Enact a temp Basal or a temp target */
"Enact" = "Starten";

/* */
"Manual Temp Basal" = "Manuelle Temporäre Basalrate";

/* Allow uploads to different services */
"Allow uploads" = "Erlaube Uploads der Daten";

/* API secret in NS */
"API secret" = "API secret";

/* Connect to NS */
"Connect" = "Verbinden";

/* Connected to NS */
"Connected!" = "Verbunden!";

/* Connecting to NS */
"Connecting..." = "Verbindung wird hergestellt...";

/*  */
"Invalid URL" = "Ungültige URL";

/*  */
"Local glucose source" = "Lokale BZ-Quelle";

/* Header */
"Nightscout Config" = "Nightscout Konfiguration";

/*  */
"Port" = "Port";

/*  */
"URL" = "URL";

/**/
"Use local glucose server" = "Lokalen BZ-Server verwenden";

/* Enable Statistics */
"This enables uploading of statistics.json to Nightscout, which can be used by the Community Statistics and Demographics Project.\n\nParticipation in Community Statistics is opt-in, and requires separate registration at:\n" = "Dies ermöglicht das Hochladen der statistics.json zu Nightscout, die vom Community Statistics and Demographics Project genutzt werden kann.\n\nDie Teilnahme an der Gemeinschaftsstatistik erfolgt auf freiwilliger Basis und erfordert eine gesonderte Registrierung unter:\n";

/*  */
"Edit settings json" = "Einstellungen bearbeiten json";

/* */
"Glucose units" = "BZ Einheiten";

/*  */
"Preferences" = "Einstellungen";

/* Recommended Insulin Fraction in preferences */
"Recommended Insulin Fraction" = "Empfohlener Insulin Anteil";

/* Do you want to show bolus screen after added carbs? */
"Skip Bolus screen after carbs" = "Überspringe Bolus-Vorschlag nach Kohlenhydrateingabe";

/* Allow remote control from NS */
"Remote Control" = "Fernbedienung";

/* Imported Profiles Alert */
"\nNow please verify all of your new settings thoroughly: \n\n • DIA (Pump settings)\n • Basal Profile\n • Insulin Sensitivities\n • Carb Ratios\n • Target Glucose\n\n in Trio Settings -> Configuration.\n\nBad or invalid profile settings could have disastrous effects." = "\nBitte überprüfen Sie jetzt alle Ihre neuen Einstellungen gründlich:\n\n* Basaleinstellungen\n * Carb Ratios\n * Glukose-Ziele\n * Insulinempfindlichkeiten\n * DIA\n\n in Trio-Einstellungen > Konfiguration.\n\nSchlechte oder ungültige Profileinstellungen können abscheuliche Effekte haben.";

/* Profile Import Alert */
"This will replace some or all of your current pump settings. Are you sure you want to import profile settings from Nightscout?" = "Dies wird einige oder alle deine aktuellen Pumpeneinstellungen ersetzen. Bist du sicher, dass du die Profileinstellungen von Nightscout importieren möchtest?";

/* Import Error */
"\nInvalid Nightcsout Basal Settings. \n\nImport aborted. Please check your Nightscout Profile Basal Settings!" = "\nUngültige Nightcsout Basal-Einstellungen. \n\nImport abgebrochen. Bitte überprüfen Sie Ihre Nightscout Profil Basal-Einstellungen!";

/* Import Error */
"\nSettings were imported but the Basals couldn't be saved to pump (No pump). Check your basal settings and tap ´Save on Pump´ to sync the new basal settings" = "\nEinstellungen wurden importiert, aber die Basalen konnten nicht in Pumpe gespeichert werden (keine Pump). Überprüfen Sie Ihre Basiseinstellungen und tippen Sie auf <unk> Speichern auf Pump, um die neuen Basiseinstellungen zu synchronisieren";

/* Import Error Headline */
"Import Error" = "Fehler beim Import";

/* */
"Yes, Import" = "Ja, importieren";

/* */
"Import settings from Nightscout" = "Einstellungen von Nightscout importieren";

/* */
"Import settings?" = "Einstellungen importieren?";

/* */
"Import from Nightscout" = "Einstellungen von Nightscout importieren";

/* */
"Settings imported" = "Einstellungen importiert";

/* Import Error */
"\nMismatching glucose units in Nightscout and Pump Settings. Import settings aborted." = "\nFalsch übereinstimmende Glukoseeinheiten in Nightscout und Pump-Einstellungen. Import abgebrochen.";

/* Import Error */
"Can't find the default Nightscout Profile." = "Kann das Standard-Nightscout-Profil nicht finden.";

/* Add Blood Glucose Test, header */
"Blood Glucose Test" = "Blutzucker Einheit";

/* Imported Profiles Alert */
"\nNow please verify all of your new settings thoroughly:\n\n* Basal Settings\n * Carb Ratios\n * Glucose Targets\n * Insulin Sensitivities\n * DIA\n\n in iAPS Settings > Configuration.\n\nBad or invalid profile settings could have disatrous effects." = "\nBitte überprüfen Sie jetzt alle Ihre neuen Einstellungen gründlich:\n\n* Basaleinstellungen\n * Carb Ratios\n * Glukose-Ziele\n * Insulinempfindlichkeiten\n * DIA\n\n in iAPS-Einstellungen > Konfiguration.\n\nSchlechte oder ungültige Profileinstellungen können abscheuliche Effekte haben.";

/* Profile Import Alert */
"This will replace some or all of your current pump settings. Are you sure you want to import profile settings from Nightscout?" = "Dies wird einige oder alle deine aktuellen Pumpeneinstellungen ersetzen. Bist du sicher, dass du die Profileinstellungen von Nightscout importieren möchtest?";

/* Import Error */
"\nInvalid Nightcsout Basal Settings. \n\nImport aborted. Please check your Nightscout Profile Basal Settings!" = "\nUngültige Nightcsout Basal-Einstellungen. \n\nImport abgebrochen. Bitte überprüfen Sie Ihre Nightscout Profil Basal-Einstellungen!";

/* Import Error */
"\nSettings were imported but the Basals couldn't be saved to pump (No pump). Check your basal settings and tap ´Save on Pump´ to sync the new basal settings" = "\nEinstellungen wurden importiert, aber die Basalen konnten nicht in Pumpe gespeichert werden (keine Pump). Überprüfen Sie Ihre Basiseinstellungen und tippen Sie auf <unk> Speichern auf Pump, um die neuen Basiseinstellungen zu synchronisieren";

/* Import Error Headline */
"Import Error" = "Fehler beim Import";

/* */
"Yes, Import" = "Ja, importieren";

/* */
"Import settings from Nightscout" = "Einstellungen von Nightscout importieren";

/* */
"Import settings?" = "Einstellungen importieren?";

/* */
"Import from Nightscout" = "Einstellungen von Nightscout importieren";

/* */
"Settings imported" = "Einstellungen importiert";

/* Import Error */
"\nMismatching glucose units in Nightscout and Pump Settings. Import settings aborted." = "\nFalsch übereinstimmende Glukoseeinheiten in Nightscout und Pump-Einstellungen. Import abgebrochen.";

/* Import Error */
"Can't find the default Nightscout Profile." = "Kann das Standard-Nightscout-Profil nicht finden.";

/* Add Blood Glucose Test, header */
"Blood Glucose Test" = "Blutzucker Einheit";

/* Add Medtronic pump */
"Add Medtronic" = "Medtronic-Pumpe hinzufügen";

/* Add Omnipod pump */
"Add Omnipod" = "Omnipod hinzufügen";

/* Add Simulator pump */
"Add Simulator" = "Simulator hinzufügen";

/* Insulin model */
"Model" = "Modell";

/*  */
"Pump config" = "Pumpenkonfiguration";

/*  */
"Delivery limits" = "Verabreichungsgrenzen";

/*  */
"Duration of Insulin Action" = "Dauer der Insulinwirkung";

/* hours of duration of insulin activity */
"hours" = "Stunden";

/* Max setting */
"Max Basal" = "Maximale Basalrate";

/* Max setting */
"Max Bolus" = "Maximaler Bolus";

/* Max setting */
"Max Carbs" = "Max Kohlenhydrate";

/* Max setting */
"Max Fat" = "Max Fat";

/* Max setting */
"Max Protein" = "Max Protein";

/* Max setting */
"Limit Per Entry" = "Limit Per Entry";

/* Max Carbs limit exceeded */
"Max Carbs of" = "Max Carbs of";

/* Max Fat limit exceeded */
"Max Fat of" = "Max Fat of";

/* Max Protein limit exceeded */
"Max Protein of" = "Max Protein of";

/* Max Bolus limit exceeded */
"Max Bolus of" = "Max Bolus of";

/* Limit Exceeded label */
"exceeded" = "exceeded";

/* */
"Pump Settings" = "Pumpeneinstellungen";

/* Insulin unit per hour */
"U/hr" = "IE/Std";

/* Unit in number of units delivered (keep the space character!) */
" U" = " IE";

/* /Insulin unit */
"/U" = "/IE";

/* Insulin unit */
"U" = " IE";

/* Unit per hour with space */
" U/hr" = "IE/h";

/* Number of units per hour*/
"%@ U/hr" = "%@ IE/h";

/* Number of units insulin delivered */
"%@ U" = "%@ IE";

/*Carb ratio unit */
"g/U" = "g/IE";

/* grams */
" g" = " g";

/* The short unit display string for grams */
"g" = "g";

/* when 0 U/hr */
"0 U/hr" = "0 IE/h";

/* abbreviation for days */
"d" = "Tag";

/* abbreviation for hours */
"h" = "h";

/* abbreviation for minutes */
"m" = "m";

/*  */
"Closed loop" = "Geschlossener Loop";

/* */
"Configuration" = "Konfiguration";

/* */
"Devices" = "Geräte";

/*  */
"Pump" = "Pumpe";

/* */
"Watch" = "Watch";

/* */
"Watch Configuration" = "Apple Watch Einstellungen";

/* */
"Apple Watch" = "Apple Watch";

/* */
"Display on Watch" = "Anzeige auf der Uhr";

/* */
"Garmin Watch" = "Garmin Watch";

/* */
"Add devices" = "Geräte hinzufügen";

/* */
"Glucose Target" = "Glukosewerte Ziel";

/* */
"Heart Rate" = "Herzfrequenz";

/* */
"Steps" = "Schritte";

/* */
"ISF" = "ISF";

/* */
"The app Garmin Connect must be installed to use for Trio.\n Go to App Store to download it" = "Die App Garmin Connect muss installiert sein, um Trio nutzen zu können.\n Laden Sie sie im App Store herunter";

/* */
"Garmin is not available" = "Garmin ist nicht verfügbar";

/*  */
"Services" = "Dienste";

/*  */
"Settings" = "Einstellungen";

/* Recommendation for a Manual Bolus */
"Recommended Bolus Percentage" = "Empfohlener Bolus %";

/* 2 log files to share */
"Share logs" = "Ereignisprotokolldatei teilen";

/* Upper target */
"High target" = "Obere Grenze";

/* Lower target */
"Low target" = "Untere Grenze";

/* When bolusing */
"Bolusing" = "Bolusabgabe";

/* */
"Pump suspended" = "Pumpe pausiert";

/* */
"Middleware" = "Middleware";

/* Header */
"History" = "Verlauf";

/* Nightscout option */
"Upload" = "Upload";

/* Nightscout option */
"Allow Uploads" = "Erlaube Uploads der Daten";

/* Type of CGM or glucose source */
"Type" = "Typ";

/* CGM */
"CGM" = "CGM";

/* CGM Transmitter ID */
"Transmitter ID" = "Sender-ID";

/* Other CGM setting */
"Other" = "Sonstiges";

/* Whatch app alert */
"Set temp targets presets on iPhone first" = "Temporäre Zielvorlage auf dem iPhone zuerst setzen";

/* Updating Watch app */
"Updating..." = "Wird aktualisiert...";

/* Header for Temp targets in Watch app */
"Temp Targets" = "Temporäre Ziele";

/* Delete carbs from data table and Nightscout */
"Delete Carbs?" = "Kohlenhydrate löschen?";

/* Delete insulin from pump history and Nightscout */
"Delete Insulin?" = "Insulin löschen?";
<<<<<<< HEAD
=======

/* Delete insulin from pump history and Nightscout */
"Delete Insulin?" = "Delete Insulin?";
>>>>>>> 9672da25

/* Treatments list */
"Treatments" = "Behandlungen";

/* " min" in Treatments list */
" min" = " Min";

/* */
"Unable to change anything" = "Keine Änderungen möglich";


/* Calendar and Libre transmitter settings ---------------
 */
/* */
"Configure Libre Transmitter" = "Libre Sender konfigurieren";

/* */
"Calibrations" = "Kalibrierungen";

/* */
"Create Events in Calendar" = "Ereignisse im Kalender erstellen";

/* */
"Calendar" = "Kalender";

/* Automatic delivered treatments */
"Automatic" = "Automatisch";

/* External insulin treatments */
"External" = "Externe";

/* */
"Other" = "Sonstiges";

/* */
"Libre Transmitter" = "Libre Sender";

/* */
"Libre Transmitters" = "Libre Sender";

/* */
"Bluetooth Transmitters" = "Bluetooth Sender";

/* */
"Modes" = "Modus";

/* Libre 2 Direct */
"Libre 2 Direct" = "Libre 2 direkt";

/* */
"Select the third party transmitter you want to connect to" = "Wählen Sie den externen Sender, den Sie verbinden möchten";

/* State was restored */
"State was restored" = "Status wurde wieder hergestellt";

/* The short unit display string for millimoles of glucose per liter */
"mmol/L" = "mmol/L";

/* The short unit display string for milligrams of glucose per decilter */
"mg/dL" = "mg/dL";

/* */
"Add calibration" = "Kalibrierung hinzufügen";

/* When adding capillary glucose meater reading */
"Meter glucose" = "Blutzuckermessung";

/* */
"Info" = "Info";

/*v*/
"Slope" = "Anstieg";

/* */
"Intercept" = "Schnittpunkt";

/* */
"Chart" = "Diagramm";

/* */
"Remove" = "Entfernen";

/* */
"Remove Last" = "Letzten entfernen";

/* */
"Remove All" = "Alle entfernen";

/* */
"About the Process" = "Über diesen Prozess";

/* */
"Please make sure that your Libre 2 sensor is already activated and finished warming up. If you have other apps connecting to the sensor via bluetooth, these need to be shut down or uninstalled. \n\n You can only have one app communicating with the sensor via bluetooth. Then press the \"pariring and connection\" button below to start the process. Please note that the bluetooth connection might take up to a couple of minutes before it starts working." = "Bitte stellen Sie sicher, dass Ihr Libre 2 Sensor bereits aktiviert ist und die Aufwärmphase beendet ist. Wenn andere Apps über Bluetooth mit dem Sensor verbunden sind, müssen diese heruntergefahren oder deinstalliert werden. \n\n Man kann nur eine App haben, die über Bluetooth mit dem Sensor kommuniziert. Dann drücken Sie die Schaltfläche \"Koppeln und Verbinden\" unten, um den Prozess zu starten. Bitte beachten Sie, dass es einige Minuten dauern kann, bevor die Bluetooth-Verbindung funktioniert.";

/* */
"Pairinginfo" = "Kopplungsinfo";

/* */
"PatchInfo" = "Patch-Info";

/* */
"Calibrationinfo" = "Kalibrierungsinfo";

/* */
"Unknown" = "Unbekannt";

/* */
"Not paired yet" = "Noch nicht gekoppelt";

/* */
"Pair Sensor & connect" = "Sensor koppeln & verbinden";

/* */
"Phone NFC required!" = "NFC ist erforderlich!";

/* */
"Your phone or app is not enabled for NFC communications, which is needed to pair to libre2 sensors" = "In Ihrem Smartphone oder Ihrer App ist die NFC-Kommunikation nicht aktiviert, welche benötigt wird, um eine Verbindung mit Libre 2 Sensoren herzustellen";

/* Bluetooth Power Off */
"Bluetooth Power Off" = "Bluetooth ausschalten";

/* Please turn on Bluetooth */
"Please turn on Bluetooth" = "Bitte Bluetooth einschalten";

/* No Libre Transmitter Selected */
"No Libre Transmitter Selected" = "Kein Libre Sender ausgewählt";

/* Delete Transmitter and start anew. */
"Delete CGMManager and start anew. Your libreoopweb credentials will be preserved" = "CGMManager löschen und neu starten. Ihre libreoopweb Zugangsdaten bleiben erhalten";

/* Invalid libre checksum */
"Invalid libre checksum" = "Ungültige Libre Prüfsumme";

/* Libre sensor was incorrectly read, CRCs were not valid */
"Libre sensor was incorrectly read, CRCs were not valid" = "Libre Sensor wurde unkorrekt ausgelesen, CRCs waren nicht gültig";

/* Glucose */
"Glucose" = "Blutzucker";

/* LOWALERT! */
"LOWALERT!" = "Unterzuckerungs Alarm!";

/* HIGHALERT! */
"HIGHALERT!" = "Überzuckerungs Alarm!";

/* (Snoozed)*/
"(Snoozed)" = "(Schlummern)";

/* Glucose: %@ */
"Glucose: %@" = "Blutzucker: %@";

/* Transmitter: %@%% */
"Transmitter: %@%%" = "Sender: %@%%";

/* No Sensor Detected */
"No Sensor Detected" = "Kein Sensor gefunden";

/* This might be an intermittent problem, but please check that your transmitter is tightly secured over your sensor */
"This might be an intermittent problem, but please check that your transmitter is tightly secured over your sensor" = "Dies könnte ein vorübergehendes Problem sein, bitte überprüfen Sie, ob Ihr Sender fest über Ihren Sensor befestigt ist";

/* New Sensor Detected */
"New Sensor Detected" = "Neuer Sensor wurde erkannt";

/* Please wait up to 30 minutes before glucose readings are available! */
"Please wait up to 30 minutes before glucose readings are available!" = "Bitte warte Sie bis zu 30 Minuten, bevor die Glukosemessungen verfügbar sind!";

/* Invalid Glucose sample detected, try again later */
"Invalid Glucose sample detected, try again later" = "Ungültiger Glucose-Wert erkannt, versuchen Sie es später erneut";

/* ensor might have temporarily stopped, fallen off or is too cold or too warm */
"Sensor might have temporarily stopped, fallen off or is too cold or too warm" = "Möglicherweise ist der Sensor vorübergehend gestoppt, hat sich gelöst, ist zu kalt oder zu warm";

/* Invalid Sensor Detected */
"Invalid Sensor Detected" = "Fehlerhafter Sensor erkannt";

/* Detected sensor seems not to be a libre 1 sensor! */
"Detected sensor seems not to be a libre 1 sensor!" = "Der erkannte Sensor scheint kein Libre 1 Sensor zu sein!";

/* Detected sensor is invalid: %@ */
"Detected sensor is invalid: %@" = "Erkannter Sensor ist ungültig: %@";

/* Low Battery */
"Low battery" = "Batterie schwach";

/* */
"Invalid sensor" = "Ungültiger Sensor";

/* */
"Sensor change" = "Sensor wechseln";

/* */
"Sensor expires soon" = "Sensor läuft bald ab";

/* Battery is running low %@, consider charging your %@ device as soon as possible */
"Battery is running low %@, consider charging your %@ device as soon as possible" = "Batteriestand ist niedrig %@, lade dein %@ Gerät so schnell wie möglich auf";

/* Extracting calibrationdata from sensor */
"Extracting calibrationdata from sensor" = "Kalibrationsdaten aus Sensor extrahieren";

/* Sensor Ending Soon */
"Sensor Ending Soon" = "Sensorlaufzeit endet bald";

/* Current Sensor is Ending soon! Sensor Life left in %@ */
"Current Sensor is Ending soon! Sensor Life left in %@" = "Der aktuelle Sensor endet bald! Sensorlaufzeit verbleibend %@";

/* */
"Libre Bluetooth" = "Libre Bluetooth";

/* */
"Snooze Alerts" = "Alarme vorübergehend ausschalten";

/* */
"Last measurement" = "Letzte Messung";

/* */
"Sensor Footer checksum" = "Sensor Prüfsumme";

/* */
"Last Blood Sugar prediction" = "Letzte Blutzuckervorhersage";

/* */
"CurrentBG" = "Aktueller BZ";

/* */
"Sensor Info" = "Sensor Info";

/* */
"Sensor Age" = "Sensoralter";

/* */
"Sensor Age Left" = "Sensorlaufzeit übrig";

/* */
"Sensor Endtime" = "Sensorlaufzeit Ende";

/* */
"Sensor State" = "Sensor Status";

/* */
"Sensor Serial" = "Sensor Seriennummer";

/* */
"Transmitter Info" = "Transmitter Info";

/* */
"Hardware" = "Hardware";

/* */
"Firmware" = "Firmware";

/* */
"Connection State" = "Verbindungsstatus";

/* */
"Transmitter Type" = "Transmitter-Typ";

/* */
"Sensor Type" = "Sensor-Typ";

/* */
"Factory Calibration Parameters" = "Werkskalibrierungsparameter";

/* */
"Valid for footer" = "Gültig für Fußzeile";

/* */
"Edit calibrations" = "Kalibrierung bearbeiten";

/* */
"edit calibration clicked" = "Kalibration bearbeiten angeklickt";

/* */
"Delete CGM" = "CGM löschen";

/* */
"Are you sure you want to remove this cgm from loop?" = "Sind Sie sicher, dass Sie diesen CGM aus dem Loop löschen wollen?";

/* */
"There is no undo" = "Rücknahme nicht möglich";

/* */
"Advanced" = "Weitere Einstellungen";

/* */
"Alarms" = "Alarme";

/* */
"Glucose Settings" = "Blutzuckereinstellungen";

/* */
"Notifications" = "Mitteilungen";

/* */
"Export logs" = "Ereignisprotokolldatei exportieren";

/* */
"Export not available" = "Export nicht möglich";

/* */
"Log export requires ios 15" = "Ereignisprotokolldatei Export erfordert ios 15";

/* */
"Got it!" = "Okay, verstanden! ";

/* */
"Saved to %@" = "In %@ gespeichert";

/* */
"No logs available" = "Keine Ereignisprotokolldatei verfügbar";

/* */
"Glucose Notification visibility" = "Einstellungen Glukosebenachrichtigungen";

/* */
"Always Notify Glucose" = "Blutzuckerwert immer mitteilen";

/* */
"Notify per reading" = "Benachrichtigung per Lesung";

/* */
"Value" = "Wert";

/* */
"Adds Phone Battery" = "Telefon-Akkustand anzeigen";

/* */
"Adds Transmitter Battery" = "Transmitter-Batteriestand hinzufügen";

/* */
"Also vibrate" = "Auch vibrieren";

/* */
"Additional notification types" = "Weitere Benachrichtigungseinstellungen";

/* */
"Misc" = "Sonstiges";

/* */
"Unit override" = "Einheit überschreiben";

/* */
"Low" = "Tief";

/* */
"High" = "Hoch";

/* */
"glucose" = "Blutzucker";

/* */
"Schedule " = "Zeitplan ";

/* */
"tapped save schedules" = "angetippte Zeitpläne speichern";

/* */
"Error" = "Fehler";

/* */
"Some ui element was incorrectly specified" = "UI Element(e) wurde(n) falsch eingegeben";

/* */
"Success" = "Erfolgreich";

/* */
"Schedules were saved successfully!" = "Zeitplan wurde erfolgreich gespeichert!";

/* */
"High Glucose Alarm active" = "Alarm für \"Hoher Blutzucker\" aktiv";

/* */
"Low Glucose Alarm active" = "Alarm für \"Niedriger Blutzucker\" aktiv";

/* */
"No Glucose Alarm active" = "Keine Blutzuckeralarm aktiv";

/* */
"snoozing until %@" = "schlummern bis %@";

/* */
"not snoozing" = "nicht schlummern";

/* */
"nothing to see here" = "hier gibt es nichts zu sehen";

/* */
"snooze from testview clicked" = "snooze in der Testansicht angeklickt";

/* */
"will snooze for %@ until %@" = "wird für %@ schlummern bis %@";

/* */
"Click to Snooze Alerts" = "Klicken, um Warnungen temporär abzuschalten";

/* */
"Strength" = "Stärke";

/* */
"Hold the top of your iPhone near the sensor to pair" = "Halten Sie die Oberseite Ihres iPhones an den Sensor, um eine Verbindung herzustellen";

/* */
"Sensor not found" = "Sensor nicht gefunden";

/* */
"Also play alert sound" = "Zusätzlich Sound abspielen";

/* */
"Notification Settings" = "Benachrichtigungseinstellungen";

/* */
"Found devices: %d" = "Geräte gefunden: %d";

/* */
"Backfill options" = "Auffüllen-Optionen";

/* */
"Backfilling from trend is currently not well supported by Loop" = "Auffüllen der Werte aus dem Trend wird derzeit von Loop nicht gut unterstützt";

/* */
"Backfill from history" = "Auffüllen aus dem Verlauf";

/* */
"Backfill from trend" = "Auffüllen aus dem Trend";

/* */
"Debug options" = "Debug-Optionen";

/* */
"Adds a lot of data to the Issue Report " = "Fügt dem Problembericht viele Daten hinzu ";

/* */
"Persist sensordata" = "Sensordaten beibehalten";

/* */
"Battery" = "Batterie";

/* */
"Also add source info" = "Füge auch Quellinformationen hinzu";

/* */
"Carbs Required Threshold" = "Grenzwert für benötigte Kohlenhydrate";

/* */
"Carbs required: %d g" = "Benötigte Kohlenhydrate: %d g";

/* */
"To prevent LOW required %d g of carbs" = "Um einen NIEDRIGEN BZ zu verhindern, werden %d g Kohlenhydrate benötigt";

/* */
"Trio Not Active" = "Trio ist nicht aktiv";

/* */
"Last loop was more than %d min ago" = "Letzter Loop vor mehr als %d Minuten";

/* Glucose badge */
"Show glucose on the app badge" = "Zeige Glucosewert auf dem App Symbol";

/* */
"Backfill glucose" = "Glucose Werte auffüllen";

/* About this source */
"About this source" = "Über diesen Quellcode";

/* */
"Bolus failed" = "Bolus fehlgeschlagen";

/* "Max Bolus Exceeded label" */
"Max Bolus exceeded!" = "Maximaler Bolus überschritten!";

/* */
"Bolus failed or inaccurate. Check pump history before repeating." = "Bolus ist fehlgeschlagen oder ungenau. Prüfe den Pumpenverlauf vor einer erneuten Abgabe.";

/* */
"Carbs" = "Kohlenhydrate";

/* Food Type / Meal Note */
"Note" = "Notiz";

/* */
"Temp Basal" = "Temporäre Basalrate";

/* */
"Temp Target" = "Temporäre Ziele";

/* */
"Resume" = "Fortsetzen";

/* */
"Suspend" = "Unterbrechen";

/* */
"Animated Background" = "Animierter Hintergrund";

/* Sensor day(s) */
" day(s)" = " Tag(e)";

/* Option to show HR in Watch app*/
"Display HR on Watch" = "Herzfrequenz statt BZ auf Watch anzeigen";


/* Headers for settings ----------------------- */
"OpenAPS main settings" = "OpenAPS Haupteinstellungen";

"OpenAPS SMB settings" = "OpenAPS SMB Einstellungen";

"OpenAPS targets settings" = "OpenAPS Zieleinstellungen";

"OpenAPS other settings" = "OpenAPS weitere Einstellungen";

/* Glucose Simulator CGM */
"Glucose Simulator" = "Glukose-Simulator";

/* Restored state message */
"Bluetooth State restored (APS restarted?). Found %d peripherals, and connected to %@ with identifier %@" = "Bluetooth-Status wiederhergestellt (APS neu gestartet?). %d Peripheriegeräte gefunden und mit %@ mit der Kennung %@ verbunden";

/* Shared app group xDrip4iOS */
"Using shared app group with external CGM app xDrip4iOS" = "Benutze gemeinsame App-Groups (Xcode) mit externer CGM App xDrip4iOS";

/* Shared app group GlucoseDirect */
"Using shared app group with external CGM app GlucoseDirect" = "Benutze gemeinsame App-Groups (Xcode) mit externer CGM App GlucoseDirect";

/* Dexcom G6 app */
"Dexcom G6 app" = "Dexcom G6 App";

/* Native G5 app */
"Native G5 app" = "Native G5 App";

/* Minilink transmitter */
"Minilink transmitter" = "Minilink Transmitter";

/* Simple simulator */
"Simple simulator" = "Einfacher Simulator";

/* Direct connection with Libre 1 transmitters or Libre 2 */
"Direct connection with Libre 1 transmitters or European Libre 2 sensors" = "Gemeinsame App-Gruppe für direkte Verbindung mit Libre 1-Sensoren oder europäischen Libre 2-Sensoren";

/* Online or internal server */
"Online or internal server" = "Online oder interner Server";

/* -------------- Developer settings ---------------------- */
/* Debug options */

"Developer" = "Entwickler";

/* Debug option view NS Upload Profile */
"NS Upload Profile" = "NS Profil zum Hochladen";

/* Debug option view NS Uploaded Profile */
"NS Uploaded Profile" = "NS Hochgeladenes Profil";

/* Debug option view Autosense */
"Autosense" = "Autosense";

/* Insulin sensitivity config header */
"Dynamic Sensitivity" = "Dynamische Empfindlichkeit";

/* Autotune config */
"Only Autotune Basal Insulin" = "Nur Autotune Basalinsulin";

/* */
"Save as your Normal Basal Rates" = "Als deine normalen Basalraten speichern";

/* */
"Save on Pump" = "Auf Pumpe speichern";

/* Debug option view Pump History */
"Pump History" = "Insulinpumpen-Speicher";

/* Debug option view Target Ranges */
"Target ranges" = "Zielbereiche";

/* Debug option view Temp targets */
"Temp targets" = "Temporäre Ziele";

/* Debug option view Meal */
"Meal" = "Essen";

/* Debug option view Pump profile */
"Pump profile" = "Pumpen Profil";

/* Debug option view Profile */
"Profile" = "Mein Profil";

/* Debug option view Enacted */
"Enacted" = "letzte Berechnung";

/* Debug option view Announcements (from NS) */
"Announcements" = "Notifikationen";

/* Debug option view Enacted announcements announcements (from NS) */
"Enacted announcements" = "Erlassene Ankündigungen";

/* Debug option view Autotune */
"Autotune" = "Autotune";

/* Debug option view Target presets */
"Target presets" = "Temporäre Ziele";

/* Debug option view */
"Loop Cycles" = "Loop-Zyklen";

/* Debug option view Glucose Data used for statistics */
"Glucose Data used for statistics" = "Benutzte CGM-Daten für die Statistik";

/* --------------- HealthKit intergration --------------------*/
/* */
"Apple Health" = "Apple Health";

/* */
"Connect to Apple Health" = "Apple Health verbinden";

/* Show when have not permissions for writing to Health */
"For write data to Apple Health you must give permissions in Settings > Health > Data Access" = "Um Daten bei Apple Health zu speichern, müssen Sie unter „Einstellungen“ > „Health“ > „Datenzugriff & Geräte“ die entsprechenden Berechtigungen erteilen";

/* */
"This allows Trio to read from and write to Apple Heath. You must also give permissions in Settings > Health > Data Access. If you enter a glucose value into Apple Health, open Trio to confirm it shows up." = "Dies erlaubt Trio, von Apple Heath zu lesen und in Apple Heath zu schreiben. Sie müssen auch unter Einstellungen > Gesundheit > Datenzugriff Berechtigungen erteilen. Wenn Sie einen Glukosewert in Apple Health eingeben, öffnen Sie Trio, um zu bestätigen, dass er angezeigt wird.";

/* New ALerts ------------------------- */
/* Info title */
"Info" = "Info";

/* Warning title */
"Warning" = "Warnung";

/* Error title */
"Error" = "Fehler";

/* Manual temp basal mode */
"Manual" = "manuell";

/* An Automatic delivered bolus (SMB) */
"SMB" = "SMB";

/* A manually entered dose of external insulin */
"External Insulin" = "Externes Insulin";

/* Status highlight when manual temp basal is running. */
"Manual Basal" = "Manuelle Temporäre Basalrate";

/* Current Manual Temp basal */
" -  Manual Basal ⚠️" = " -  Manuelle Basalrate ⚠️";

/* Total AT / Scheduled basal insulin */
" U/day" = " iE/Tag";

/* Total AT / Scheduled basal insulin */
"Total" = "Gesamt";

/* -------------------------------------------- FPU Strings ------------------------------------------------------*/
/* Enable FPU */

"Enable" = "Einschalten";

/* Header */
"Fat and Protein Conversion Settings" = "Fat and Protein Conversion Settings";

/* Delay */
"Delay In Minutes" = "Verzögerung in Minuten";

/* Duration */
"Maximum Duration In Hours" = "Maximale Dauer in Stunden";

/* Interval */
"Interval In Minutes" = "Intervall in Minuten";

/* Override */
"Override With A Factor Of " = "Übersteuern mit einem Faktor von ";

/* Description */
"Allows fat and protein to be converted into future carb equivalents using the Warsaw formula of kilocalories divided by 10.\n\nThis spreads the carb equivilants over a maximum duration setting that can be configured from 5-12 hours.\n\nDelay is time from now until the first future carb entry.\n\nInterval in minutes is how many minutes are between entries. The shorter the interval, the smoother the result. 10, 15, 20, 30, or 60 are reasonable choices.\n\nAdjustment factor is how much effect the fat and protein has on the entries. 1.0 is full effect (original Warsaw Method) and 0.5 is half effect. Note that you may find that your normal carb ratio needs to increase to a larger number if you begin adding fat and protein entries. For this reason, it is best to start with a factor of about 0.5 to ease into it.\n\nDefault settings: Time Cap: 8 h, Interval: 30 min, Factor: 0.5, Delay 60 min" = "Ermöglicht die Umwandlung von Fett und Eiweiß in zukünftige Kohlenhydratäquivalente unter Verwendung der Warschauer Formel (Kilokalorien geteilt durch 10). Dadurch werden die Kohlenhydratäquivalente über eine maximale Dauer verteilt, die zwischen 5 und 12 Stunden eingestellt werden kann. Je kürzer das Intervall, desto gleichmäßiger das Ergebnis. 10, 15, 20, 30 oder 60 sind eine vernünftige Wahl.\n\nAnpassungsfaktor gibt an, wie stark sich Fett und Eiweiß auf die Einträge auswirken. 1,0 entspricht der vollen Wirkung (ursprüngliche Warschauer Methode) und 0,5 der halben Wirkung. Beachten Sie, dass Ihr normales Kohlenhydratverhältnis möglicherweise auf eine größere Zahl ansteigen muss, wenn Sie beginnen, Fett- und Eiweißeinträge hinzuzufügen. Aus diesem Grund ist es am besten, mit einem Faktor von etwa 0,5 zu beginnen, um den Einstieg zu erleichtern.\n\nStandardeinstellungen: Zeit Cap: 8 h, Interval: 30 min, Faktor: 0,5, Verzögerung: 60 min";

/* FPU Settings Title */
"Fat and Protein" = "Fat and Protein";

/* Display fat and protein entities */
"Fat & Protein" = "Fett und Eiweiß";

/* */
"Hide Fat & Protein" = "Fett & Eiweiß ausblenden";

/* Add Fat */
"Fat" = "Fett";

/* Add Protein */
"Protein" = "Eiweiß";

/* Service Section */
"Meal Settings" = "Meal Settings";

/* Service Section */
"Profile Override" = "Profil überschreibung";

/* */
"Override Profiles" = "Überschreibungsprofile";

/* */
"Normal " = "im Zielbereich ";

"Currently no Override active" = "Derzeit keine Überschreibung aktiv";

/* */
"Total Insulin Adjustment" = "Gesamte Insulinanpassung";

/* */
"Override your Basal, ISF, CR and Target profiles" = "Überschreiben Sie Ihre Basal-, ISF-, CR- und Zielprofile";

/* */
"Enable indefinitely" = "Unbefristet aktivieren";

/* */
"Override Profile target" = "Profilziel überschreiben";

/* */
"Disable SMBs" = "SMBs deaktivieren";

/* Your normal Profile. Use a short string */
"Normal Profile" = "Normales Profil";

/* Custom but unsaved Profile */
"Custom Profile" = "Benutzerdefiniertes Profil";

/* */
"Profiles" = "Profile";

/* */
"More options" = "Mehr Optionen";

/* */
"Schedule when SMBs are Off" = "Plan bei ausgeschalteten SMBs";

/* */
"Change ISF and CR" = "ISF und CR ändern";

/* */
"Change ISF" = "Ändere ISF";

/* */
"Change CR" = "Ändere CR";

/* */
"SMB Minutes" = "SMB Minuten";

/* */
"UAM SMB Minutes" = "UAM SMB Minuten";

/* */
"Start new Profile" = "Neues Profil starten";

/* */
"Save as Profile" = "Als Profil speichern";

/* Alert */
"Cancel Profile Override" = "Profilüberschreibung abbrechen?";

/* Alert */
"Cancel Temp Target" = "Temporäres Ziel abbrechen";

/* Alert */
"Return to Normal?" = "Rückkehr zum Normalzustand?";

/* */
"This will change settings back to your normal profile." = "Dadurch werden die Einstellungen auf Ihr normales Profil zurückgesetzt.";

/* Start Profile Alert */
"Start Profile" = "Profil starten";

/* */
"Your profile basal insulin will be adjusted with the override percentage and your profile ISF and CR will be inversly adjusted with the percentage." = "Ihr Profil Basalinsulin wird mit dem Prozentsatz der Überschreibung angepasst und Ihr Profil ISF und CR wird direkt an den Prozentsatz angepasst.";

/* */
"Starting this override will change your Profiles and/or your Target Glucose used for looping during the entire selected duration. Tapping ”Start Profile” will start your new profile or edit your current active profile." = "Das Starten dieser Überschreibung ändert Ihre Profile und/oder Ihren Zielglukosegehalt, der für die Schleifenbildung während der gesamten ausgewählten Dauer verwendet wird. Tippen Sie auf \"Profil starten\", um Ihr neues Profil zu starten oder Ihr aktuell aktives Profil zu bearbeiten.";

/* Change Target glucose in profile settings */
"Override Profile Target" = "Profilziel überschreiben";

/* Alert string. Keep spaces. */
" SMBs are disabled either by schedule or during the entire duration." = " SMBs werden entweder nach Zeitplan oder während der gesamten Dauer deaktiviert.";

/* Alert strings. Keep spaces */
" infinite duration." = " unendliche Dauer.";

/* Service Section */
"App Icons" = "App-Symbole";

/* */
"Trio Icon" = "Trio Symbol";

/* Service Section */
"Statistics and Home View" = "Statistiken und Home-Ansicht";

/* Alert text */
"Delete Carb Equivalents?" = "Kohlenhydratäquivalente löschen?";

/* */
"All FPUs of the meal will be deleted." = "Alle FPUs der Mahlzeit werden gelöscht.";

/* */
"Delete Glucose?" = "Glukose löschen?";

/* */
"Meal Presets" = "Mahlzeit Voreinstellungen";

/* */
"Empty" = "Leer";

/* */
"Delete Selected Preset" = "Gewählte Voreinstellung löschen";

/* */
"Enter Meal Preset Name" = "Name der Mahlzeitenvorwahl eingeben";

/* */
"Name Of Dish" = "Name der Speise";

/* Save Carbs and continue to bolus recommendation */
"Save and continue" = "Speichern und weiter";

/* */
"Save as Preset" = "Speichern als Voreinstellung";

/* */
"Predictions" = "Prognosen";

/* Watch Config Option */
"Display Protein & Fat" = "Zeige Eiweiß & Fett";

/* ----------------------- New Bolus Calculator ---------------------------*/
/* Warning about bolus recommendation. Title */

"Warning!" = "Warnung!";

/* Alert to confirm bolus amount to add */
"\n\nTap 'Add' to continue with selected amount." = "\n\nTippen Sie auf 'Hinzufügen', um mit dem ausgewählten Betrag fortzufahren.";

/* */
"Eventual Glucose" = "Prognostizierte Glukose";

/* */
"Please wait" = "Bitte warten";

/* */
"Glucose, " = "Blutzucker, ";

/* */
"Target Glucose" = "Ziel Glukose";

/* */
"Percentage setting" = "Prozentuale Einstellung";

/* */
"Insulin Sensitivity" = "Insulin Empfindlichkeit";

/* Formula displayed in Bolus info pop-up. Make translation short! */
"(Eventual Glucose - Target) / ISF" = "(Prognostizierte Glukose - Ziel) / ISF";

/* */
"Formula:" = "Formel:";

/* Bolus pop-up footer */
"Carbs and previous insulin are included in the glucose prediction, but if the Eventual Glucose is lower than the Target Glucose, a bolus will not be recommended." = "Kohlenhydrate und vorheriges Insulin sind in der Glukose-Vorhersage enthalten aber wenn das Endergebnis niedriger als das Target-Glukose ist, wird ein Bolus nicht empfohlen.";

/* Hide pop-up */
"Hide" = "Ausblenden";

/* Bolus pop-up / Alert string. Make translations concise! */
"Eventual Glucose > Target Glucose, but glucose is predicted to drop down to " = "Prognostizierte Glukose > Glukose des Ziels, aber Glukose wird voraussichtlich zum ersten Mal herunterfallen auf ";

/* Bolus pop-up / Alert string. Make translations concise! */
"which is below your Threshold (" = "die unter Ihrem Grenzwert liegen (";

/* Bolus pop-up / Alert string. Make translations concise! */
"Eventual Glucose > Target Glucose, but glucose is climbing slower than expected. Expected: " = "Prognostizierte Glukose > Glukose des Ziels Glukose, aber die Glukose fällt schneller als erwartet. Erwartet: ";

//* Bolus pop-up / Alert string. Make translations concise! */
". Climbing: " = ". Erhöhung: ";

/* Bolus pop-up / Alert string. Make translations concise! */
"Eventual Glucose > Target Glucose, but glucose is falling faster than expected. Expected: " = "Prognostizierte Glukose > Glukose des Ziels Glukose, aber die Glukose fällt schneller als erwartet. Erwartet: ";

/* Bolus pop-up / Alert string. Make translations concise! */
". Falling: " = ". Rückgang: ";

/* Bolus pop-up / Alert string. Make translations concise! */
"Eventual Glucose > Target Glucose, but glucose is changing faster than expected. Expected: " = "Prognostizierte Glukose > Glukose des Ziels Glukose, aber die Glukose fällt schneller als erwartet. Erwartet: ";

/* Bolus pop-up / Alert string. Make translations concise! */
". Changing: " = ". Änderung: ";

/* Add insulin without bolusing alert */
" without bolusing" = " Ohne tatsächliche Bolusabgabe";

/* -------------------------------------------------------------------------------------------
  DASH strings
*/
"Attach Pod" = "Pod anlegen";

"Deactivate Pod" = "Pod deaktivieren";

/* */
"Deactivating..." = "Deaktivierung...";

"Pair Pod" = "POD verbinden";

/* Text for previous pod information row */
"Previous Pod Information" = "Informationen zum vorherigen Pod";

/* Text for confidence reminders navigation link */
"Confidence Reminders" = "Pumpe Bestätigungstöne";

"Confidence reminders are beeps from the Pod which can be used to acknowledge selected commands when the Pod is not silenced." = "Vertrauenserinnerungen sind Pieptöne vom Pod, die verwendet werden können, um ausgewählte Befehle zu bestätigen.";

/* button title for saving low reservoir reminder while saving */
"Saving..." = "Speichern...";

/* button title for saving low reservoir reminder */
"Save" = "Speichern";

/* Alert title for error when updating confidence reminder preference */
"Failed to update confidence reminder preference." = "Die Aktualisierung der Erinnerungseinstellungen ist fehlgeschlagen.";

/* */
"No Error" = "Kein Fehler";

/* description label for active time pod details row */
"Active Time" = "Laufzeit";

/* Title string for BeepPreference.silent */
"Disabled" = "Deaktiviert";

/* Title string for BeepPreference.manualCommands */
"Enabled" = "Aktiviert";

/* Title string for BeepPreference.extended */
"Extended" = "Verlängert";

/* Description for BeepPreference.silent */
"No confidence reminders are used." = "Keine Erinnerungseinstellungen in Verwendung.";

/* Description for BeepPreference.manualCommands */
"Confidence reminders will sound for commands you initiate, like bolus, cancel bolus, suspend, resume, save notification reminders, etc. When the app automatically adjusts delivery, no confidence reminders are used." = "Vertrauenserinnerungen ertönen für von Ihnen initiierte Befehle, wie Bolus, Bolus abbrechen, Unterbrechen, Fortsetzen, Benachrichtigungserinnerungen speichern usw. Wenn Loop die Abgabe automatisch anpasst, werden keine Vertrauenserinnerungen verwendet.";

/* Description for BeepPreference.extended */
"Confidence reminders will sound when the app automatically adjusts delivery as well as for commands you initiate." = "Vertrauenserinnerungen ertönen, wenn Loop die Lieferung automatisch anpasst, sowie für von Ihnen initiierte Befehle.";

/* Label text for expiration reminder default row */
"Expiration Reminder Default" = "Standard Ablauf-Erinnerung";

/* */
"Expiration Reminder" = "Erinnerung an den Ablauf der Nutzungsdauer";

/* */
"Low Reservoir" = "Niedriger Reservoirstand";

/* Value text for no expiration reminder */
"No Reminder" = "Keine Erinnerung";

/* */
"Scheduled Reminder" = "Erinnerungen festlegen";

/* */
"Low Reservoir Reminder" = "Erinnerung bei niedrigem Füllstand";

/* The action string on pod status page when pod data is stale */
"Make sure your phone and pod are close to each other. If communication issues persist, move to a new area." = "Vergewissere dich, dass sich dein iPhone und Pod in unmittelbarer Nähe zueinander befinden. Wenn die Kommunikationsprobleme fortbestehen, dann wechsle den Standort.";
/* Format string for the action string on pod status page when pod expired. (1: service time remaining) */
"Change Pod now. Insulin delivery will stop in %1$@ or when no more insulin remains." = "Wechsle jetzt den Pod! Die Insulinabgabe wird in %1$@ unterbrochen, spätestens wenn kein Insulin mehr vorhanden ist.";

/* Label text for temporary basal rate summary */
"Rate" = "BR";

/* Summary string for temporary basal rate configuration page */
"%1$@ for %2$@" = "%1$@ für %2$@";

/* Description text on manual temp basal action sheet */
"Loop will not automatically adjust your insulin delivery until the temporary basal rate finishes or is canceled." = "Loop passt deine Insulinabgabe nicht automatisch an, bis die temporäre Basalrate beendet oder abgebrochen wird.";
/* Button text for setting manual temporary basal rate*/
"Set Temporary Basal" = "Temporäre Basalrate festlegen";

/* Navigation Title for ManualTempBasalEntryView */
"Temporary Basal" = "Temporäre Basalrate";

/* Alert title for a failure to set temporary basal */
"Temporary Basal Failed" = "Temporäre Basalrate fehlgeschlagen";

/* Alert format string for a failure to set temporary basal with recovery suggestion. (1: error description) (2: recovery text) */
"Unable to set a temporary basal rate: %1$@\n\n%2$@" = "Konnte keine temporäre Basalrate festlegen: %1$@\n\n%2$@";

/* Alert format string for a failure to set temporary basal. (1: error description) */
"Unable to set a temporary basal rate: %1$@" = "Konnte keine temporäre Basalrate festlegen: %1$@";

/* Alert title for missing temp basal configuration */
"Missing Config" = "Fehlende Konfiguration";

/* Alert format string for missing temp basal configuration. */
"This PumpManager has not been configured with a maximum basal rate because it was added before manual temp basal was a feature. Please go to therapy settings -> delivery limits and set a new maximum basal rate." = "Dieser PumpManager wurde nicht mit einer maximalen Basalrate konfiguriert, da er hinzugefügt wurde, bevor es die Funktion \"manuelle temporäre Basalrate\" gab. Bitte gehe zum Menü Therapieeinstellungen -> Verabreichungsgrenzen und lege eine neue maximale Basalrate fest.";

/* description label for active time pod details row */
"Active Time" = "Laufzeit";

/* description label for total delivery pod details row */
"Total Delivery" = "gesamte Abgabe";

/* */
"Add Omnipod Dash" = "Omnipod Dash hinzufügen";

/* */
"Insert Cannula" = "Kanüle einsetzen";

/* */
"Check Cannula" = "Kanüle prüfen";

/* */
"Setup Complete" = "Setup vollständig";

/* */
"Insulin Suspended" = "Insulin ausgesetzt";

/* Text for suspend resume button when insulin delivery is suspending */
"Suspending insulin delivery..." = "Insulinabgabe unterbrechen...";

/* Text for suspend resume button when insulin delivery is suspended */
"Resume Insulin Delivery" = "Insulinabgabe fortsetzen";

/* Text for suspend resume button when insulin delivery is resuming */
"Resuming insulin delivery..." = "Insulinabgabe fortsetzen...";

/* Alert title for suspend error */
"Failed to Suspend Insulin Delivery" = "Unterbrechung Insulinagabe fehlgeschlagen";

//* -----------------------------------------------------------------------*/
/* ----------------------Statistics strings -------------------------------*/
/* */


"Today" = "Heute";

/* */
"Day" = "Tag";

/* */
"Week" = "Woche";

/* */
"Month" = "Monat";

/* */
"Total" = "Gesamt";

/* Headline Statistics */
"Statistics" = "Statistiken";

/* Option in preferences */
"Allow Upload of Statistics to NS" = "Hochladen von Statistiken in NS zulassen";

/* Low Glucose Threshold in Statistics settings */
"Low" = "Tief";

/* High Glucose Threshold in Statistics settings */
"High" = "Hoch";

/* In Range */
"In Range" = "Im Zielbereich";

/* Display % */
"Change HbA1c Unit" = "HbA1c Einheit wechseln";

/* */
"Display Chart X - Grid lines" = "Diagramm X anzeigen - Gitterlinien";

/* */
"Display Chart Y - Grid lines" = "Diagramm Y anzeigen - Gitterlinien";

/* */
"Display Chart Threshold lines for Low and High" = "Diagramm-Schwellenwertlinien für Niedrig und Hoch zeigen";

/* */
"Standing / Laying TIR Chart" = "TIR-Tabelle stehend/liegend";

/* */
"Hours X-Axis (6 default)" = "Stunden X-Achse (6 Standard)";

/* */
"2 hours" = "2 Stunden";

/* */
"4 hours" = "4 Stunden";

/* */
"6 hours" = "6 Stunden";

/* */
"12 hours" = "12 Stunden";

/* */
"24 hours" = "24 Stunden";

/* Average BG = */
"Average" = "Mittelwert";

/* Median BG */
"Median" = "Median";

/* CGM readings in statView */
"Readings" = "Lesungen";

/* CGM readings in statView */
"Readings / 24h" = "Lesungen / 24h";

/* Days of saved readings*/
"Days" = "Tage";

/* Normal BG (within TIR) */
"Normal" = "im Zielbereich";

/* Title High BG in statPanel */
"High (>" = "Hoch (>";

/* Title Low BG in statPanel */
"Low (<" = "Niedrig (<";

/* SD */
"SD" = "SD";

/* CV */
"CV" = "CV";

/* Estimated HbA1c */
"HbA1c" = "HbA1c";

/* Total number of days of data for HbA1c estimation, part 1/2*/
"All" = "Ø";

/* Total number of days of data for HbA1c estimation, part 2/2*/
"days" = "Tage";

/* Nr of Loops in statPanel */
"Loops" = "Loops";

/* Loop Errors in statPanel */
"Errors" = "Fehler";

/* Average loop interval */
"Interval" = "Intervall";

/* Median loop interval */
"Duration" = "Dauer";

/* "Display SD */
"Display SD instead of CV" = "Zeige die Standardabweichung (SD) statt des Variationskoeffizienten (CV)";

/* Description for display SD */
"Display Standard Deviation (SD) instead of Coefficient of Variation (CV) in statPanel" = "Zeige die Standardabweichung (SD) statt des Variationskoeffizienten (CV) in den Statistiken";

/* How often to update the statistics */
"Update every number of minutes:" = "Update der Statistik (in Minuten)";

/* Description for update interval for statistics */
"Default is 20 minutes. How often to update and save the statistics.json and to upload last array, when enabled, to Nightscout." = "Standard ist 20 Minuten. Wie oft die statistics.json aktualisiert und gespeichert werden soll und wie oft das letzte Datenfeld zu Nightscout hochgeladen werden soll, wenn aktiviert.";

/* Duration displayed in statPanel */
"Past 24 Hours " = "Letzten 24 Stunden";

/* Duration displayed in statPanel */
"Past Week " = "Letzte Woche";

/* Duration displayed in statPanel */
"Past Month " = "Letzter Monat";

/* Duration displayed in statPanel */
"Past 90 Days " = "Letzten 90 Tage";

/* Duration displayed in statPanel */
"All Past Days of Data " = "Alle Tage (mit Daten)";

/* "Display Loop statistics in statPanel */
"Display Loop Cycle statistics" = "Zeige Schleifenzyklus-Statistik";

/* Description for Display Loop statistics */
"Displays Loop statistics in the statPanel in Home View" = "Zeigt Loop Statistiken im Statistikbereich auf der Startseite an";

/* Description for Override HbA1c unit */
"Change default HbA1c unit in statPanlel. The unit in statPanel will be updateded with next statistics.json update" = "Ändern Sie den HbA1c in der Statistik (% <—> mmol/mol). Die Anzeige in der Statistik wird mit dem nächsten statistics.json Update aktualisiert.";

/* HbA1c for all glucose storage days */
"all" = "alle";

/* --------------------------------------------------------  Dexcom G7 --------------------------------------*/

"CGM Configuration" = "CGM Einstellungen";

"Heartbeat" = "Herzschlag";

"CGM address :" = "CGM-Adresse :";

"CGM is not used as heartbeat." = "CGM wird nicht als Herzschlag benutzt.";

"Are you sure you want to delete this CGM?" = "Möchten Sie das CGM wirklich löschen?";

/* New Experimental feature */
"Experimental" = "Experimentell";
/* Smoothing of CGM readings */
"Smooth Glucose Value" = "Glätten der Glukosewerte";

/* -----------------------------------------------------------------------------------------------------------

  Infotexts from openaps.docs and androidaps.docs
  Trio
*/
/* Headline Rewind Resets Autosens */

"Rewind Resets Autosens" = "Pumpe zurückspulen setzt Autosens zurück";

/* ”Rewind Resets Autosens” */
"This feature, enabled by default, resets the autosens ratio to neutral when you rewind your pump, on the assumption that this corresponds to a probable site change. Autosens will begin learning sensitivity anew from the time of the rewind, which may take up to 6 hours. If you usually rewind your pump independently of site changes, you may want to consider disabling this feature." = "Diese standardmäßig aktivierte Funktion setzt Autosense auf neutral zurück, wenn Sie Ihre Pumpen Gewindestange zurücklaufen lassen, wobei davon ausgegangen wird, dass dies einen Katheter- und Reservoirwechsel bedeutet. Autosens startet ab dem Zeitpunkt des Rücklaufes neu und es kann bis zu 6 Stunden dauern, die Sensibilität neu zu beurteilen. Wenn Sie Ihre Pumpe normalerweise unabhängig vom Resevoir- und Kathetherwechsel zurück laufen lassen, sollten Sie diese Funktion deaktivieren.";

/* Headline "High Temptarget Raises Sensitivity" */
"High Temptarget Raises Sensitivity" = "Hohe temporäre Ziele erhöhen die Sensitivität";

/* ”High Temptarget Raises Sensitivity" */
"Defaults to false. When set to true, raises sensitivity (lower sensitivity ratio) for temp targets set to >= 111. Synonym for exercise_mode. The higher your temp target above 110 will result in more sensitive (lower) ratios, e.g., temp target of 120 results in sensitivity ratio of 0.75, while 140 results in 0.6 (with default halfBasalTarget of 160)." = "Ist Standardmäßig auf aus. Wenn eingeschaltet erhöht dies die Empfindlichkeit (niedrigere Empfindlichkeitsverhältnis) für Temp-Ziele auf >= 111. Synonym für exercise_mode. Je höher dein Tempo-Ziel über 110 ist, desto empfindlicher (niedriger) Verhältnisse, z. temp Ziel von 120 resultiert im Empfindlichkeitsverhältnis von 0,75, während 140 in 0,6 (mit Standard-Halbbasalratenziel von 160).";

/* Headline ”Low Temptarget Lowers Sensitivity" */
"Low Temptarget Lowers Sensitivity" = "Niedrige temporäre Ziele senken die Sensitivität";

/* ”Low Temptarget Lowers Sensitivity" */
"Defaults to false. When set to true, can lower sensitivity (higher sensitivity ratio) for temptargets <= 99. The lower your temp target below 100 will result in less sensitive (higher) ratios, e.g., temp target of 95 results in sensitivity ratio of 1.09, while 85 results in 1.33 (with default halfBasalTarget of 160)." = "Standard Einstellung ist \"Aus\". Wenn es aktiviert ist, kann die Empfindlichkeit (höheres Empfindlichkeitsverhältnis) für temporäre Ziele <= 99 gesenkt werden. Je niedriger Ihr temporäres Ziel unter 100 ist, desto höher wird die Empfindlichkeit. Zum Beispiel führt ein temporäres Ziel von 95 zu einem Empfindlichkeitsverhältnis von 1,09, während 85 einen Wert von 1,33 ergibt.";

/* Headline ”Sensitivity Raises Target" */
"Sensitivity Raises Target" = "Empfindlichkeit erhöht den Zielwert";

/* ”Sensitivity Raises Target" */
"When true, raises BG target when autosens detects sensitivity" = "Wenn aktiviert, wird das BG-Ziel erhöht, sobald Autosens erhöhte Empfindlichkeit erkennt";

/* Headline ”Resistance Lowers Target" */
"Resistance Lowers Target" = "Resistenz senkt den Zielwert";

/* ”Resistance Lowers Target" */
"Defaults to false. When true, will lower BG target when autosens detects resistance" = "Standard Einstellung ist \"Aus\". Wenn aktiviert, wird das BG-Ziel herabgesetzt, sobald Autosens eine niedrige Empfindlichkeit erkennt";

/* Headline ”Advanced Target Adjustments" */
"Advanced Target Adjustments" = "Erweiterte Zielanpassung";

/* ”Advanced Target Adjustments" */
"This feature was previously enabled by default but will now default to false (will NOT be enabled automatically) in oref0 0.6.0 and beyond. (There is no need for this with 0.6.0). This feature lowers oref0’s target BG automatically when current BG and eventualBG are high. This helps prevent and mitigate high BG, but automatically switches to low-temping to ensure that BG comes down smoothly toward your actual target. If you find this behavior too aggressive, you can disable this feature. If you do so, please let us know so we can better understand what settings work best for everyone." = "Diese Funktion wurde früher immer aktiviert, steht aber nun standardmäßig auf \"Aus\". Dies ist mit oref 0.6.0 nicht mehr nötig. Diese Funktion senkt das Blutzucker Ziel von oref0 automatisch, wenn der aktuelle BG oder der zu erwartende BG hoch sind. Dies hilft hohe BG zu verhindern und zu mildern, aber schaltet automatisch auf Niedrigempfindlichkeit um, um sicherzustellen, dass die BG reibungslos auf Ihr eigentliches Ziel zugeht. Wenn Sie dieses Verhalten zu aggressiv finden, können Sie diese Funktion deaktivieren. Wenn Sie dies tun, teilen Sie uns dies bitte mit, damit wir besser verstehen können, welche Einstellungen für alle am besten funktionieren.";

/* Headline "Exercise Mode" */
"Exercise Mode" = "Sportmodus";

/* "Exercise Mode" */
"Defaults to false. When true, > 105 mg/dL high temp target adjusts sensitivityRatio for exercise_mode. Synonym for high_temptarget_raises_sensitivity" = "Standard aus. Wenn an, > 105 mg/dL hohes temporäres Ziel passt Empfindlichkeit für den Exercise_Mode an. Synonym für hoch_tempziel_eröht_sensitivität";

/* Headline "Wide BG Target Range" */
"Wide BG Target Range" = "Größere BG-Zielreichweite";

/* "Wide BG Target Range" */
"Defaults to false, which means by default only the low end of the pump’s BG target range is used as OpenAPS target. This is a safety feature to prevent too-wide targets and less-optimal outcomes. Therefore the higher end of the target range is used only for avoiding bolus wizard overcorrections. Use wide_bg_target_range: true to force neutral temps over a wider range of eventualBGs." = "Standardmäßig aus, bedeutet standardmäßig nur das niedrige Ende des BG-Zielbereichs der Pumpe wird als OpenAPS-Ziel verwendet. Dies ist ein Sicherheitsmerkmal, um zu weit gefasste Ziele und weniger optimale Ergebnisse zu verhindern. Daher wird das höhere Ende des Zielbereichs nur verwendet, um Überkorrekturen des bolus Wizards zu vermeiden. Benutzen Sie die wide_bg_target_range: true, um neutrale temps über einen größeren Bereich von eventualBG zu erzwingen.";

/* Headline "Skip Neutral Temps" */
"Skip Neutral Temps" = "Neutrale Temps überspringen";

/* "Skip Neutral Temps" */
"Defaults to false, so that Trio will set temps whenever it can, so it will be easier to see if the system is working, even when you are offline. This means Trio will set a “neutral” temp (same as your default basal) if no adjustments are needed. This is an old setting for OpenAPS to have the options to minimise sounds and notifications from the 'rig', that may wake you up during the night." = "Standardmäßig aus, damit Trio, wann immer es möglich ist, Temps festlegt, sodass Sie leichter sehen können, ob das System funktioniert, selbst wenn Sie offline sind. Dies bedeutet, dass OpenAPS eine „neutrale“ Temp (wie Ihre Standard-Basalrate) einstellt, wenn keine Anpassungen erforderlich sind. Dies ist eine alte Einstellung für OpenAPS, um die Optionen zum Minimieren von Geräuschen und Benachrichtigungen aus dem 'Rig' zu haben, die Sie während der Nacht aufwecken können. ";

/* Headline "Unsuspend If No Temp” */
"Unsuspend If No Temp" = "Forsetzen wenn kein Temporäres Ziel aktiv";

/* "Unsuspend If No Temp” */
"Many people occasionally forget to resume / unsuspend their pump after reconnecting it. If you’re one of them, and you are willing to reliably set a zero temp basal whenever suspending and disconnecting your pump, this feature has your back. If enabled, it will automatically resume / unsuspend the pump if you forget to do so before your zero temp expires. As long as the zero temp is still running, it will leave the pump suspended." = "Viele Menschen vergessen gelegentlich ihre Pumpe fortzusetzen / pausieren nach der Wiederanbindung der Pumpe. Wenn du einer von ihnen bist und bereit bist eine Null-Temp Basal zu setzen, wann immer du deine Pumpe pausierst und getrennt hast, kann diese Funktion hilfreich sein. Wenn diese Option aktiviert ist, wird die Pumpe automatisch fortgesetzt/pausiert, wenn Sie dies vergessen haben, bevor Ihre Null-Temp abläuft. Solange die Null-Temp noch läuft, wird die Pumpe ausgesetzt.";

/* Headline "Enable UAM" */
"Enable UAM" = "Aktiviere UAM";

/* "Enable UAM" */
"With this option enabled, the SMB algorithm can recognize unannounced meals. This is helpful, if you forget to tell Trio about your carbs or estimate your carbs wrong and the amount of entered carbs is wrong or if a meal with lots of fat and protein has a longer duration than expected. Without any carb entry, UAM can recognize fast glucose increasments caused by carbs, adrenaline, etc, and tries to adjust it with SMBs. This also works the opposite way: if there is a fast glucose decreasement, it can stop SMBs earlier." = "Wenn diese Option aktiviert ist, kann der SMB-Algorithmus unangekündigte Mahlzeiten erkennen. Dies ist hilfreich, wenn Sie vergessen Ihre Kohlenhydrate einzugeben oder Ihre Kohlenhydrate falsch einschätzen und die Menge der eingegebenen Kohlenhydrate falsch ist. Außerdem wenn eine Mahlzeit mit viel Fett und Protein eine längere Dauer als erwartet hat. UAM erkennt ohne Kohlenhydrateingabe schnelle Glukosesteigerungen, die durch Kohlenhydrate, Adrenalin usw. verursacht werden, und versucht es mit SMBs zu regulieren. Dies funktioniert auch umgekehrt: Bei einer schnellen Glukoseabnahme kann es SMB früher stoppen.";

/* Headline "Enable SMB With COB" */
"Enable SMB With COB" = "Aktiviere SMB mit COB";

/* Enable SMB With COB" */
"This enables supermicrobolus (SMB) while carbs on board (COB) are positive." = "Dies ermöglicht Supermicrobolus (SMB), während Kohlenhydrate an Bord (COB) positiv sind.";

/* Headline "Enable SMB With Temptarget” */
"Enable SMB With Temptarget" = "Aktiviere SMB mit Temporären Zielen";

/* "Enable SMB With Temptarget” */
"This enables supermicrobolus (SMB) with eating soon / low temp targets. With this feature enabled, any temporary target below 100mg/dL, such as a temp target of 99 (or 80, the typical eating soon target) will enable SMB." = "Dies aktiviert Supermikrobolus (SMB) mit sofortigen essen / niedrige Temp Ziele. Wenn diese Funktion aktiviert ist, ist jedes temporäre Ziel unter 100mg/dL z. B. ein Temp Ziel von 99 (oder 80, das typische sofort essen Ziel) ermöglicht SMB.";

/* Headline "Enable SMB Always" */
"Enable SMB Always" = "SMB immer aktivieren";

/* "Enable SMB Always" */
"Defaults to false. When true, always enable supermicrobolus (unless disabled by high temptarget)." = "Standard Wert ist \"Aus\". Wenn aktiviert werden immer SMB verwandt (es sei denn, es wird ein höheres temporäres Ziel eingestellt).";

/* Headline "Enable SMB After Carbs" */
"Enable SMB After Carbs" = "Aktiviere SMB nach Mahlzeiten";

/* "Enable SMB After Carbs" */
"Defaults to false. When true, enables supermicrobolus (SMB) for 6h after carbs, even with 0 carbs on board (COB)." = "Standard Wert ist \"Aus\". Wenn aktiviert werden Super Micro Bolus (SMB) für 6 Stunden nach Kohlenhydrat Aufnahme zur Regulierung verwendet. Auch wenn die Kohlenhydrate bereits alle vom Körper aufgenommen wurden (0g Kohlenhydrate on Bord).";

/* Enable "Allow SMB With High Temptarget" */
"Allow SMB With High Temptarget" = "Erlaube SMB mit hohem Temptarget";

/* Headline "Allow SMB With High Temptarget" */
"Allow SMB With High Temptarget" = "Erlaube SMB mit hohem Temptarget";

/* "Allow SMB With High Temptarget" */
"Defaults to false. When true, allows supermicrobolus (if otherwise enabled) even with high temp targets (> 100 mg/dl)." = "Standard Wert ist \"Aus\". Wenn aktiviert, werden auch bei erhöhten temporären Blutzucker Zielen SMBs verwendet.";

/* Headline "Use Custom Peak Time” */
"Use Custom Peak Time" = "Verwende benutzerdefinierten Höhepunkt";

/* "Use Custom Peak Time” */
"Defaults to false. Setting to true allows changing insulinPeakTime" = "Ist standardmäßig auf aus. Wenn eingeschaltet erlaubt dies das Einstellen eines benutzerspezifischen Wirkungshochs für das ausgewählte Insulin, respektive dessen Wirkungs-Kurve";

/* Headline "Suspend Zeros IOB” */
"Suspend Zeros IOB" = "Null IOB unterbrechen";

/* "Suspend Zeros IOB” */
"Default is false. Any existing temp basals during times the pump was suspended will be deleted and 0 temp basals to negate the profile basal rates during times pump is suspended will be added." = "Standardwert ist aus. Alle vorhandenen Temp-Basalraten werden gelöscht und auf 0 gesetzt, während die Pumpe aussetzt.";

/* Headline "Max IOB" */
"Max IOB" = "Max IOB";

/* "Max IOB" */
"Max IOB is the maximum amount of insulin on board from all sources – both basal (or SMB correction) and bolus insulin – that your loop is allowed to accumulate to treat higher-than-target BG. Unlike the other two OpenAPS safety settings (max_daily_safety_multiplier and current_basal_safety_multiplier), max_iob is set as a fixed number of units of insulin. As of now manual boluses are NOT limited by this setting. \n\n To test your basal rates during nighttime, you can modify the Max IOB setting to zero while in Closed Loop. This will enable low glucose suspend mode while testing your basal rates settings\n\n(Tip from https://www.loopandlearn.org/freeaps-x/#open-loop)." = "Max IOB ist die maximale Menge an Insulin an Bord aus allen Quellen – sowohl Basal (oder SMB-Korrektur) als auch Bolus Insulin –, dass der Loop abgeben darf, um ein höheren BZ zu behandeln. Im Gegensatz zu den anderen beiden OpenAPS-Sicherheitseinstellungen (max_daily_safety_multiplier und current_basal_safety_multiplier) wird max_iob als feste Anzahl von Insulineinheiten festgelegt. Ab sofort sind manuelle Bolusabgaben durch diese Einstellung NICHT beschränkt. \n\n Um deine Basalrate während der Nachtzeit zu testen, kannst du die Max IOB Einstellung in Closed Loop auf Null ändern. Dies aktiviert den low glucose Suspend-Modus beim Testen der Basalraten-Einstellungen\n\n (Tipp von https://www.loopandlearn.org/freeaps-x/#open-loop).";

/* Headline "Max Daily Safety Multiplier" */
"Max Daily Safety Multiplier" = "Max täglicher Sicherheitsmultiplikator";

/* "Max Daily Safety Multiplier" */
"This is an important OpenAPS safety limit. The default setting (which is unlikely to need adjusting) is 3. This means that OpenAPS will never be allowed to set a temporary basal rate that is more than 3x the highest hourly basal rate programmed in a user’s pump, or, if enabled, determined by autotune." = "Dies ist ein wichtiges OpenAPS-Sicherheitslimit. Die Standardeinstellung (die wahrscheinlich nicht angepasst werden muss) ist 3. Das bedeutet, dass es OpenAPS niemals erlaubt sein wird, eine temporäre Basalrate festzulegen, die mehr als das dreifache der höchsten Stunden-Basalrate ist, die in der Pumpe eines Benutzers gespeichert ist. Auch bei aktiviertem Autotune gilt diese Grenze.";

/* Headline "Current Basal Safety Multiplier" */
"Current Basal Safety Multiplier" = "Aktueller Basal-Sicherheits-Multiplikator";

/* "Current Basal Safety Multiplier" */
"This is another important OpenAPS safety limit. The default setting (which is also unlikely to need adjusting) is 4. This means that OpenAPS will never be allowed to set a temporary basal rate that is more than 4x the current hourly basal rate programmed in a user’s pump, or, if enabled, determined by autotune." = "Dies ist ein weiteres wichtiges OpenAPS-Sicherheitslimit. Die Standardeinstellung (die ebenfalls vermutlich nicht angepasst werden muss) ist 4. Das bedeutet, dass OpenAPS niemals eine temporäre Basalrate festlegen darf, die mehr als das vierfache der aktuellen Stunden-Basalrate ist, die in der Pumpe eines Benutzers programmiert ist. Auch ein aktiviertes Autotune kann diese Grenze nicht überschreiten.";

/* Headline "Autosens Max" */
"Autosens Max" = "Autosens Max";

/* "Autosens Max" */
"This is a multiplier cap for autosens (and autotune) to set a 20% max limit on how high the autosens ratio can be, which in turn determines how high autosens can adjust basals, how low it can adjust ISF, and how low it can set the BG target." = "Dies ist eine Sicherheitsgrenze für Autosens (und Autotune), die besagt, wie hoch Autosens Basalraten anpassen darf und wie niedrig der ISF (Insulin-Sensitivitäts-Faktor) und der BZ-Zielwert eingestellt werden können. Eine Anpassung um max 20% ist erlaubt.";

/* Headline "Autosens Min" */
"Autosens Min" = "Autosens Min";

/* "Autosens Min" */
"The other side of the autosens safety limits, putting a cap on how low autosens can adjust basals, and how high it can adjust ISF and BG targets." = "Die andere Seite der Autosens Sicherheitsgrenzen, indem eine Grenze gesetzt wird, wie niedrig Autosens Basaleinstellung einstellen kann, und wie hoch er ISF und BG Ziele anpassen darf.";

/* Headline "Half Basal Exercise Target" */
"Half Basal Exercise Target" = "Halbes Basal Sportziel";

/* "Half Basal Exercise Target" */
"Set to a number, e.g. 160, which means when temp target is 160 mg/dL and exercise_mode=true, run 50% basal at this level (120 = 75%; 140 = 60%). This can be adjusted, to give you more control over your exercise modes." = "Auf eine Wert setzen, z. B. 160, was bedeutet, wenn das Temp Ziel 160 mg/dL und der exercise_mode=an ist, laufen 50% basal auf diesem Level (120 = 75%; 140 = 60%). Dies kann angepasst werden, um Ihnen mehr Kontrolle über Ihre Übungsmodi zu geben.";

/* Headline "Max COB" */
"Max COB" = "Max COB";

/* "Max COB" */
"The default of maxCOB is 120. (If someone enters more carbs in one or multiple entries, Trio will cap COB to maxCOB and keep it at maxCOB until the carbs entered above maxCOB have shown to be absorbed. Essentially, this just limits UAM as a safety cap against weird COB calculations due to fluky data.)" = "Der Standardwert für maxCOB ist 120. (Wenn jemand in einem oder mehreren Einträgen mehr Kohlenhydrate eingibt, begrenzt Trio den COB-Wert auf maxCOB und hält ihn bei maxCOB, bis die über maxCOB eingegebenen Kohlenhydrate nachweislich absorbiert wurden. Im Wesentlichen dient dies nur der Begrenzung von UAM als Sicherheitskappe gegen merkwürdige COB-Berechnungen aufgrund von fehlerhaften Daten)";

/* Headline "Bolus Snooze DIA Divisor" */
"Bolus Snooze DIA Divisor" = "Bolus DIA Schlummerdivisor";

/* "Bolus Snooze DIA Divisor" */
"Bolus snooze is enacted after you do a meal bolus, so the loop won’t counteract with low temps when you’ve just eaten. The example here and default is 2; so a 3 hour DIA means that bolus snooze will be gradually phased out over 1.5 hours (3DIA/2)." = "Bolus snooze wird nach einem Mahlzeitenbolus gestartet, so dass der Loop nicht konterkariert wird, wenn der BZ einen niedrigen Werten hat und Sie gerade gegessen haben. Beispiel: Standard ist 2; also bedeutet ein 3 Stunden DIA, dass Bolus snooze nach und nach über 1,5 Stunden abgegeben wird (3DIA/2).";

/* Headline "Min 5m Carbimpact" */
"Min 5m Carbimpact" = "Mind. 5 min Kohlenhydratwirkung";

/* "Min 5m Carbimpact" */
"This is a setting for default carb absorption impact per 5 minutes. The default is an expected 8 mg/dL/5min. This affects how fast COB is decayed in situations when carb absorption is not visible in BG deviations. The default of 8 mg/dL/5min corresponds to a minimum carb absorption rate of 24g/hr at a CSF of 4 mg/dL/g." = "Dies ist eine Einstellung für die standardmäßige Kohlenhydrateabsorption pro 5 Minuten. Der Standardwert ist eine erwartete 8 mg/dL/5min. Dies wirkt sich darauf aus, wie schnell COB in Situationen verfällt, in denen die Kohlenhydrateabsorption in Abweichungen nicht sichtbar ist. Der Standardwert von 8 mg/dL/5min entspricht einer minimalen Kohlenstoffabsorptionsrate von 24g/h bei einer CSF von 4 mg/dL/g.";

/* Headline "Autotune ISF Adjustment Fraction" */
"Autotune ISF Adjustment Fraction" = "Autotune ISF Anpassungsprozentsatz";

/* "Autotune ISF Adjustment Fraction" */
"The default of 0.5 for this value keeps autotune ISF closer to pump ISF via a weighted average of fullNewISF and pumpISF. 1.0 allows full adjustment, 0 is no adjustment from pump ISF." = "Der Standardwert von 0,5 für diesen Wert hält den Autotune-ISF näher am Pumpen-ISF über einen gewichteten Durchschnitt von fullNewISF und pumpISF. 1,0 ermöglicht eine vollständige Anpassung, 0 bedeutet keine Anpassung von Pump-ISF.";

/* Headline "Remaining Carbs Fraction" */
"Remaining Carbs Fraction" = "Verbleibender Kohlenhydrat-Bruchteil";

/* "Remaining Carbs Fraction" */
"This is the fraction of carbs we’ll assume will absorb over 4h if we don’t yet see carb absorption." = "Dies ist die maximale Anzahl der geschätzt abgebauten Kohlenhydrate in 4 Stunden, wenn keine Kohlenhydratabbau ersichtlich ist.";

/* Headline "Remaining Carbs Cap" */
"Remaining Carbs Cap" = "Verbleibende Kohlenhydrat-Kappung";

/* "Remaining Carbs Cap" */
"This is the amount of the maximum number of carbs we’ll assume will absorb over 4h if we don’t yet see carb absorption." = "Dies ist die maximale Anzahl der geschätzten abgebauten Kohlenhydrate in 4 Stunden, wenn keine Kohlenhydrat-Resorption ersichtlich ist.";

/* Headline ”Max SMB Basal Minutes" */
"Max SMB Basal Minutes" = "Max. SMB Basal Minuten";

/* ”Max SMB Basal Minutes" */
"Defaults to start at 30. This is the maximum minutes of basal that can be delivered as a single SMB with uncovered COB. This gives the ability to make SMB more aggressive if you choose. It is recommended that the value is set to start at 30, in line with the default, and if you choose to increase this value, do so in no more than 15 minute increments, keeping a close eye on the effects of the changes. It is not recommended to set this value higher than 90 mins, as this may affect the ability for the algorithm to safely zero temp. It is also recommended that pushover is used when setting the value to be greater than default, so that alerts are generated for any predicted lows or highs." = "Standardmäßiger beginn nach 30 Minuten. Dies ist das Maximum von Basalminuten, die als einzelne SMB mit ungedecktem COB geliefert werden können. Dies gibt die Möglichkeit, SMB aggressiver zu machen, wenn Sie es wünschen. Es wird empfohlen, dass der Wert auf 30 beginnt, entsprechend der Standardeinstellung und wenn Sie diesen Wert erhöhen tun Sie dies in höchstens 15 Minuten Schritten unter Beachtung der Auswirkungen der Änderungen. Es wird nicht empfohlen, diesen Wert höher als 90 Minuten zu setzen, da dies die Fähigkeit des Algorithmus beeinflussen kann, sicher Null Zeit zu setzen. Es wird auch empfohlen, dass Pushover verwendet wird, wenn der Wert größer als der Standardwert ist, so dass Warnungen für alle vorausgesagten Tief- oder Höchstwerte generiert werden.";

/* Headline "Max UAM SMB Basal Minutes" */
"Max UAM SMB Basal Minutes" = "Max. UAM SMB Basal Minuten";

/* "Max UAM SMB Basal Minutes" */
"Defaults to start at 30. This is the maximum minutes of basal that can be delivered by UAM as a single SMB when IOB exceeds COB. This gives the ability to make UAM more or less aggressive if you choose. It is recommended that the value is set to start at 30, in line with the default, and if you choose to increase this value, do so in no more than 15 minute increments, keeping a close eye on the effects of the changes. Reducing the value will cause UAM to dose less insulin for each SMB. It is not recommended to set this value higher than 60 mins, as this may affect the ability for the algorithm to safely zero temp. It is also recommended that pushover is used when setting the value to be greater than default, so that alerts are generated for any predicted lows or highs." = "Standardwerte für Start ist 30 Minuten. Dies ist die maximale Basal-Minuten, die von UAM als ein einziges SMB geliefert werden können, wenn IOB den COB übersteigt. Dies gibt die Möglichkeit, UAM mehr oder weniger aggressiv zu machen, wenn Sie es wünschen. Es wird empfohlen, dass der Wert nach 30 Minuten beginnt, entsprechend der Standardeinstellung und wenn Sie diesen Wert erhöhen tun Sie dies in höchstens 15 Minuten Schritten unter Beachtung der Auswirkungen der Änderungen. Eine Verringerung des Wertes führt dazu, dass UAM für jedes SMB weniger Insulin Dosis erhält. Es wird nicht empfohlen, diesen Wert höher als 60 Minuten zu setzen, da dies die Fähigkeit des Algorithmus beeinflussen kann, sicher Null Zeit zu setzen. Es wird auch empfohlen, dass Pushover verwendet wird, wenn der Wert größer als der Standardwert ist, so dass Warnungen für alle vorausgesagten Tief- oder Höchstwerte generiert werden.";

/* Headline "SMB Interval" */
"SMB Interval" = "SMB-Intervall";

/* "SMB Interval" */
"Minimum duration in minutes for new SMB since last SMB or manual bolus" = "Minimale Dauer in Minuten für neue SMBs seit dem letzten SMB oder manuellem Bolus";

/* Headline "Bolus Increment" */
"Bolus Increment" = "Bolus-Erhöhung";

/* "Bolus Increment" */
"Smallest enacted SMB amount. Minimum amount for Omnipod pumps is 0.05 U, whereas for Medtronic pumps it differs for various models, from 0.025 U to 0.10 U. Please check the minimum bolus amount which can be delivered by your pump. The default value is 0.1." = "Kleinste verordnete SMB-Menge. Die Mindestmenge für Omnipod-Pumpen beträgt 0,05 U, während sie bei Medtronic-Pumpen je nach Modell von 0,025 U bis 0,10 U variiert. Bitte prüfen Sie die minimale Bolusmenge, die von Ihrer Pumpe abgegeben werden kann. Der Standardwert ist 0,1.";

/* Headline "Insulin Peak Time" */
"Insulin Peak Time" = "Insulin Wirkhöhepunkt";

/* "Insulin Peak Time" */
"Time of maximum blood glucose lowering effect of insulin, in minutes. Beware: Oref assumes for ultra-rapid (Lyumjev) & rapid-acting (Fiasp) curves minimal (35 & 50 min) and maximal (100 & 120 min) applicable insulinPeakTimes. Using a custom insulinPeakTime outside these bounds will result in issues with Trio, longer loop calculations and possible red loops." = "Benutzerspezifische Zeit des maximalen Wirkungshochs des Insulins. Achtung: Oref wendet für die ultra-rapid (Lyumjev) & rapid-acting (Fiasp) Insulinwirkungs-Kurven Unter- (35 & 50 min) und Obergrenzen (100 & 120 min) an. Falls das benutzerdefinierte Wirkungshoch außerhalb dieser Grenzen liegt, kann es zu Komplikationen mit Trio kommen, langen Loop-Berechnungszeiten und \"red loops\".";

/* Headline "Carbs Req Threshold" */
"Carbs Req Threshold" = "Grenzwert für benötigte Kohlenhydrate";

/* "Carbs Req Threshold" */
"Grams of carbsReq to trigger a pushover. Defaults to 1 (for 1 gram of carbohydrate). Can be increased if you only want to get Pushover for carbsReq at X threshold." = "Benötigte Menge von Kohlenhydraten in Gramm, um einen Pushover auszulösen. Standardmäßig ist 1 Gramm Kohlenhydrate. Dieser Wert kann erhöht werden, wenn Sie nur Pushover bei Überschreiten einer bestimmten Menge benötigter Kohlenhydrate erhalten möchten.";

/* Headline "Noisy CGM Target Multiplier" */
"Noisy CGM Target Multiplier" = "Ungenauer CGM Zielfaktor";

/* "Noisy CGM Target Multiplier" */
"Defaults to 1.3. Increase target by this amount when looping off raw/noisy CGM data" = "Der Standard Wert ist 1.3 Der Zielwert wird um diesen Faktor erhöht, wenn verrauschte CGM Werte vorliegen";

/* Headline "SMB DeliveryRatio" */
"SMB DeliveryRatio" = "SMB Abgabeverhältnis";

/* SMB DeliveryRatio */
"Default value: 0.5 This is another key OpenAPS safety cap, and specifies what share of the total insulin required can be delivered as SMB. Increase this experimental value slowly and with caution." = "Standardwert: 0.5 Dies ist ein weiteres wichtiges OpenAPS Sicherheitslimit und legt fest, welcher Anteil des Gesamtinsulins als SMB geliefert werden kann. Erhöhen Sie diesen experimentellen Wert langsam und mit Vorsicht.";

// Dynamic ISF + CR Settings:
/* Headline "Adjust Dynamic ISF constant" */

"Adjust Dynamic ISF constant" = "Dynamic ISF-Konstante anpassen";

/* Adjust Dynamic ISF constant */
"Adjust Dynamic ISF constant" = "Dynamic ISF-Konstante anpassen";

/* Enable Dynamic ISF, Headline */
"Enable Dynamic ISF" = "Aktiviere Dynamic ISF";

/* Headline "Enable Dynamic ISF" */
"Enable Dynamic ISF" = "Aktiviere Dynamic ISF";

/* Enable Dynamic ISF */
"Calculate a new Insulin Sensitivity Setting (ISF) upon every loop cycle. The new ISF will be based on your current Glucose, total daily dose of insulin (TDD, past 24 hours of all delivered insulin) and an individual Adjustment Factor (recommendation to start with is 0.5 if using Sigmoid Function and 0.8 if not).\n\nAll of the Dynamic ISF and CR adjustments will be limited by your autosens.min/max limits." = "Berechnen Sie bei jedem Loop-Zyklus eine neue Insulinempfindlichkeitseinstellung (ISF). Die neue ISF basiert auf Ihrem aktuellen Blutzucker, der täglichen Gesamtinsulindosis (TDD, alle in den letzten 24 Stunden abgegebenen Insuline) und einem individuellen Anpassungsfaktor (die Empfehlung für den Anfang ist 0,5, wenn Sie die Sigmoid-Funktion verwenden, und 0,8, wenn nicht).\n\nAlle dynamischen ISF- und CR-Anpassungen werden durch Ihre autosens.min/max-Grenzwerte begrenzt.";

/* Headline Enable Dynamic CR */
"Enable Dynamic CR" = "Aktiviere dynamischen CR";

/* Enable Dynamic CR */
"Use Dynamic CR. The dynamic ratio will be used for CR as follows:\n\n When ratio > 1:  dynCR = (newRatio - 1) / 2 + 1.\nWhen ratio < 1: dynCR = CR/dynCR.\n\nDon't use toghether with a high Insulin Fraction (> 2)" = "Nutze Dynamic CR. Das dynamische Verhältnis wird für CR wie folgt verwendet:\n\n Bei Verhältnis > 1: dynCR = (newRatio - 1) / 2 + 1.\nWenn Verhältnis < 1: dynCR = CR/dynCR.\n\nNicht verwenden mit hohem Insulinanteil (> 2)";

/* Enable Dyn ISF */
"Activate Dynamic Sensitivity (ISF)" = "Dynamische Sensibilität (ISF) aktivieren";

/* Enable Dyn CR */
"Activate Dynamic Carb Ratio (CR)" = "Dynamisches Carb Ratio (CR) aktivieren";

/* Headline "Adjust Dynamic ISF constant" */
"Adjust Dynamic ISF constant" = "Dynamic ISF-Konstante anpassen";

/* Adjust Dynamic ISF constant */
"Individual adjustment of the computed dynamic ratios. Default is 0.5. The higher the value, the larger the correction of your ISF/CR will be for a high or a low blood glucose. Maximum/minumum correction is determined by the Autosens min/max settings.\n\nFor Sigmoid function an adjustment factor of 0.4 - 0.5 is recommended to begin with.\n\nFor the logaritmic formula threre is less consensus, but starting around 0.8 is probably appropiate for most adult users. For younger users it's recommended to start even lower when using logaritmic formula, to avoid overly aggressive treatment." = "Individuelle Anpassung der berechneten dynamischen Verhältnisse. Die Voreinstellung ist 0,5. Je höher der Wert, desto größer ist die Korrektur Ihres ISF/CR für einen hohen oder niedrigen Blutzuckerwert. Die maximale/minimale Korrektur wird durch die Min/Max-Einstellungen von Autosens bestimmt.\n\nFür die Sigmoid-Funktion wird für den Anfang ein Anpassungsfaktor von 0,4 - 0,5 empfohlen.\n\nFür die logarithmische Formel gibt es weniger Konsens, aber ein Wert von 0,8 ist wahrscheinlich für die meisten erwachsenen Benutzer angemessen. Für jüngere Anwender wird empfohlen, bei der logaritmischen Formel noch niedriger anzusetzen, um eine zu aggressive Behandlung zu vermeiden.";

/* Headline Use Sigmoid Function */
"Use Sigmoid Function" = "Sigmoid-Funktion verwenden";

/* Which dyn ISF function to use */
"Formula" = "Formel";

/* Extra Safety Features when using dyn ISF */
"Safety" = "Sicherheit";

/* Use Sigmoid Function */
"Use a sigmoid function for ISF (and for CR, when enabled), instead of the default Logarithmic formula. Requires the Dynamic ISF setting to be enabled in settings\n\nThe Adjustment setting adjusts the slope of the curve (Y: Dynamic ratio, X: Blood Glucose). A lower value ==> less steep == less aggressive.\n\nThe autosens.min/max settings determines both the max/min limits for the dynamic ratio AND how much the dynamic ratio is adjusted. If AF is the slope of the curve, the autosens.min/max is the height of the graph, the Y-interval, where Y: dynamic ratio. The curve will always have a sigmoid shape, no matter which autosens.min/max settings are used, meaning these settings have big consequences for the outcome of the computed dynamic ISF. Please be careful setting a too high autosens.max value. With a proper profile ISF setting, you will probably never need it to be higher than 1.5\n\nAn Autosens.max limit > 1.5 is not advisable when using the sigmoid function." = "Verwenden Sie eine sigmoid Funktion für ISF (und für CR, wenn aktiviert), anstelle der Standard-logarithmischen Formel. Erfordert die Aktivierung der dynamischen ISF-Einstellung in den Einstellungen\n\nDie Veränderungsanpassung passt die Neigung der Kurve an (Y: Dynamisches Verhältnis, X: Blutzucker). Ein niedrigerer Wert ==> weniger steil == weniger aggressiv.\n\nDie autosens.min/max Einstellungen bestimmen sowohl die max/min Grenzen für das dynamische Verhältnis UND wie sehr das dynamische Verhältnis angepasst wird. Wenn AF ist der Hang der Kurve, die Autosen. in/max ist die Höhe des Diagramms, das Y-Intervall, wo Y: dynamisches Verhältnis. Die Kurve hat immer eine S-Form, egal welche autosense.min/max Einstellungen verwendet werden, was bedeutet, dass diese Einstellungen große Folgen für das Ergebnis des berechneten dynamischen ISF haben. Bitte sei vorsichtig, einen zu hohen autosens.max Wert zu setzen. Mit einer korrekten Profil-ISF-Einstellung werden Sie wahrscheinlich nie mehr als 1 benötigen.\n\nEin Autosens.max Limit > 1.5 ist nicht ratsam, wenn Sie die sigmoid Funktion benutzen.";

/* Headline Threshold Setting */
<<<<<<< HEAD
"Threshold Setting" = "Grenzwert-Einstellungen";

/* Dynamic ISF Setting Title */
"Minimum Threshold Setting" = "Minimale Grenzwerteinstellung";

/* Minimum Threshold Setting, Part 1 */
"This setting lets you choose a level below which no insulin will be given.\n\nThe threshold is using the largest amount of your threshold setting and the computed threshold:\n\nTarget Glucose - (Target Glucose - 40) / 2\n, here using mg/dl as glucose unit.\n\nFor example, if your Target Glucose is " = "Mit dieser Einstellung können Sie einen Wert wählen, unterhalb dessen kein Insulin verabreicht wird.\n\nDer Schwellenwert ergibt sich aus dem größten Wert Ihrer Schwellenwerteinstellung und dem berechneten Schwellenwert:\n\nZielglukose - (Zielglukose - 40) / 2\n, wobei hier mg/dl als Glukoseeinheit verwendet wird.\n\nWenn Ihr Zielglukose-Wert beispielsweise ";

/* Minimum Threshold Setting, Part 2 */
"the threshold will be " = "der Grenzwert wird sein ";

/* Minimum Threshold Setting, Part 3 */
"unless your threshold setting is set higher:" = "es sei denn, Sie haben einen höheren Grenzwert eingestellt:";

/* Threshold Table Columns Title */
"Setting" = "Einstellung";

/* Threshold Table Columns Title */
"Threshold" = "Grenzwert";

/* Header */
"Calculator settings" = "Berechnungseinstellungen";

/* Bolus Calculator Setting */
"Use alternate Bolus Calculator" = "Alternativer Bolusrechner verwenden";

/* Bolus Calculator Setting */
"Fatty Meals" = "Fettige Mahlzeit";

/* Bolus Calculator Setting */
"Apply factor for fatty meals" = "Faktor für fette Mahlzeiten anwenden";

/* Bolus Calculator Footer */
"The new alternate bolus calculator is another approach to the default bolus calculator in iAPS. If the toggle is on you use this bolus calculator and not the original iAPS calculator. At the end of the calculation a custom factor is applied as it is supposed to be when using smbs (default 0.8).\n\nYou can also add the option in your bolus calculator to apply another (!) customizable factor at the end of the calculation which could be useful for fatty meals, e.g Pizza (default 0.7)." = "Der neue alternative Bolusrechner ist ein anderer Ansatz als der Standard-Bolusrechner in iAPS. Wenn die Umschaltfunktion aktiviert ist, wird dieser Bolusrechner und nicht der ursprüngliche iAPS-Rechner verwendet. Am Ende der Berechnung wird ein benutzerdefinierter Faktor angewandt, wie es bei der Verwendung von smbs der Fall sein sollte (Standardwert 0,8).\n\nSie können in Ihrem Bolusrechner auch die Option hinzufügen, am Ende der Berechnung einen weiteren (!) benutzerdefinierten Faktor anzuwenden, der für fetthaltige Mahlzeiten, z. B. Pizza, nützlich sein könnte (Standardwert 0,7).";

/* UI/UX option */
"Display Predictions" = "Prognosen anzeigen";

/* UI/UX option */
"Smaller iPhone Screens" = "Kleinere iPhone Bildschirme";

/* UI/UX option */
"Display and allow Fat and Protein entries" = "Fett- und Proteineinträge anzeigen und erlauben";

/* UI/UX option */
"Add Meal View settings " = "Mahlzeitansicht Einstellungen hinzufügen ";

/* UI/UX option */
"Display Temp Targets Button" = "Temp Zielknopf anzeigen";

/* UI/UX option */
"Home View Button Panel " = "Home-Schaltflächenleiste ";

/* UI/UX title */
"Home Chart settings " = "Home-Chart Einstellungen ";

/* UI/UX title */
"Statistics settings " = "Statistik-Einstellungen ";

/* UI/UX title */
"Override HbA1c Unit" = "HbA1c-Einheit überschreiben";

/* UI/UX option */
"In case you're using both profiles and temp targets" = "Falls Sie sowohl Profile als auch temporäre Ziele verwenden";

/* UI/UX option */
"Always Color Glucose Value (green, yellow etc)" = "Farbe Glukosewert immer (grün, gelb etc.)";

/* UI/UX option */
"Header settings" = "Header-Einstellungen";
/* UI/UX option */
"Normally glucose is colored red only when over or under your notification limits for high/low" = "Normalerweise ist die Glukose nur rot wenn sie über oder unter Ihren Benachrichtigungsgrenzen für hoch/niedrig ist";

/* UI/UX option */
"Horizontal Scroll View Visible hours" = "Horizontale Scroll-Ansicht sichtbare Stunden";

/* UI/UX option */
"Display Time Interval Setting Button" = "Anzeigeintervall Einstellungs-Button";

/* Setting title */
"Bolus Calculator" = "Bolus-Rechner";

/* Setting title */
"Dynamic ISF" = "Dynamischer ISF";

/* Notification option */
"Live Activity" = "Live-Aktivitäten";

/* Notification option */
"Live activity displays blood glucose live on the lock screen and on the dynamic island (if available)" = "Die Live-Aktivität zeigt die Blutzucker live auf dem Sperrbildschirm und auf der dynamischen Insel (falls verfügbar)";

/* Notification option */
"Show Live activity" = "Live Aktivitäten anzeigen";

/* Live Activity Footer */
"Live activity displays blood glucose live on the lock screen and on the dynamic island (if available)" = "Die Live-Aktivität zeigt die Blutzucker live auf dem Sperrbildschirm und auf der dynamischen Insel (falls verfügbar)";

/* Live Activity Footer when off */
"Live activities are turned OFF in system settings. To enable live activities, go to Settings app -> iAPS -> Turn live Activities ON.\n\n" = "Live-Aktivitäten werden in den Systemeinstellungen AUS aktiviert. Um Live-Aktivitäten zu aktivieren, gehen Sie zu Einstellungen -> iAPS -> Live-Aktivitäten einschalten.\n\n";
=======
"Minimum Safety Threshold (mg/dL)" = "Minimum Safety Threshold (mg/dL)";

/* Minimum Safety Threshold */
"All insulin will be suspended if your glucose is predicted to drop below the safety threshold.\n\nMust be set between 60-120 mg/dL.\nTo convert from mmol/L, multiply by 18.\n\nNote: Basal may be resumed if there's negative IOB and glucose is rising faster than predicted." = "All insulin will be suspended if your glucose is predicted to drop below the safety threshold.\n\nMust be set between 60-120 mg/dL.\nTo convert from mmol/L, multiply by 18.\n\nNote: Basal may be resumed if there's negative IOB and glucose is rising faster than predicted.";

/* Header */
"Calculator settings" = "Berechnungseinstellungen";

/* UI/UX option */
"Display Predictions" = "Prognosen anzeigen";

/* UI/UX option */
"Smaller iPhone Screens" = "Kleinere iPhone Bildschirme";

/* UI/UX option */
"Display and allow Fat and Protein entries" = "Fett- und Proteineinträge anzeigen und erlauben";

/* UI/UX option */
"Add Meal View settings " = "Mahlzeitansicht Einstellungen hinzufügen ";

/* UI/UX option */
"Display Temp Targets Button" = "Temp Zielknopf anzeigen";

/* UI/UX option */
"Home View Button Panel " = "Home-Schaltflächenleiste ";

/* UI/UX option */
"In case you're using both profiles and temp targets" = "Falls Sie sowohl Profile als auch temporäre Ziele verwenden";

/* UI/UX option */
"Always Color Glucose Value (green, yellow etc)" = "Farbe Glukosewert immer (grün, gelb etc.)";

/* UI/UX option */
"Header settings" = "Header-Einstellungen";
/* UI/UX option */
"Normally glucose is colored red only when over or under your notification limits for high/low" = "Normalerweise ist die Glukose nur rot wenn sie über oder unter Ihren Benachrichtigungsgrenzen für hoch/niedrig ist";

/* UI/UX option */
"Horizontal Scroll View Visible hours" = "Horizontale Scroll-Ansicht sichtbare Stunden";

/* Notification option */
"Live Activity" = "Live-Aktivitäten";

/* Notification option */
"Live activity displays blood glucose live on the lock screen and on the dynamic island (if available)" = "Die Live-Aktivität zeigt die Blutzucker live auf dem Sperrbildschirm und auf der dynamischen Insel (falls verfügbar)";

/* Notification option */
"Show live activity" = "Live Aktivitäten anzeigen";
>>>>>>> 9672da25

/* Headline "Weighted Average of TDD. Weight of past 24 hours:" */
"Weighted Average of TDD. Weight of past 24 hours:" = "Gewichteter Durchschnitt von TDD. Gewichtung von 24 Stunden:";

/* Weight of past 24 hours of insulin */
"Has to be > 0 and <= 1.\nDefault is 0.65 (65 %) * TDD. The rest will be from average of total data (up to 14 days) of all TDD calculations (35 %). To only use past 24 hours, set this to 1.\n\nTo avoid sudden fluctuations, for instance after a big meal, an average of the past 2 hours of TDD calculations is used instead of just the current TDD (past 24 hours at this moment)." = "Muss > 0 und <= 1 sein.\nStandard ist 0.65 (65 %) * TDD. Der Rest wird von den durchschnittlichen Gesamtdaten (bis zu 14 Tage) aller TDD-Berechnungen (35 %). Um nur die letzten 24 Stunden zu verwenden, setzen Sie dies auf 1.\n\nUm plötzliche Schwankungen zu vermeiden, zum Beispiel nach einer großen Mahlzeit, wird ein Durchschnittswert der letzten 2 Stunden TDD-Berechnungen anstelle der aktuellen TDD verwendet (derzeit 24 Stunden) verwendet.";

/* Headline "Adjust basal" */
"Adjust basal" = "Basal anpassen";

/* Enable adjustment of basal profile */
"Enable adjustment of basal based on the ratio of current TDD / 7 day average TDD" = "Anpassung der Basisdaten nach dem Verhältnis der aktuellen TDD / 7 Tage Durchschnitts-TDD aktivieren";

/* Headline "Max Delta-BG Threshold SMB" */
"Max Delta-BG Threshold SMB" = "Max. Delta-BG-Grenzwert SMB";

/* Max Delta-BG Threshold SMB */
"Defaults to 0.2 (20%). Maximum positive percentual change of BG level to use SMB, above that will disable SMB. Hardcoded cap of 40%. For UAM fully-closed-loop 30% is advisable. Observe in log and popup (maxDelta 27 > 20% of BG 100 - disabling SMB!)." = "Standard ist 0.2 (20%). Maximal positive prozentuale Änderung des BG-Levels, um SMB zu verwenden, darüber wird SMB deaktiviert. Hardcodierte Obergrenze von 40%. Für fully-closed-Loop UAM sind 30% ratsam. Beobachte in Log und Popup (maxDelta 27 > 20% BG 100 - Deaktivieren von SMB!).";

/* Headline "... When Blood Glucose Is Over (mg/dl):" */
"... When Blood Glucose Is Over (mg/dl):" = "... wenn Blutzucker über liegt (mg/dl):";

/* ... When Blood Glucose Is Over (mg/dl): */
"Set the value enableSMB_high_bg will compare against to enable SMB. If BG > than this value, SMBs should enable." = "Legen Sie den Wert fest, mit dem enableSMB_high_bg verglichen wird, um SMB zu aktivieren. Wenn BG > diesen Wert überschreitet, sollten SMBs aktiviert sein.";

/* Headline "Enable SMB With High BG" */
"Enable SMB With High BG" = "Aktiviere SMB mit hohem BG";

/* "Enable SMB With High BG" */
"Enable SMBs when a high BG is detected, based on the high BG target (adjusted or profile)" = "SMBs aktivieren, wenn ein hoher BG erkannt wird, basierend auf dem hohen BG Ziel (angepasst oder Profil)";

/* Headline "Dynamic settings" */
"Dynamic settings" = "Dynamische Einstellungen";

/* Insulin curve */
"Insulin curve" = "Insulinkurve";

/* Headline "Adjustment Factor" */
"Adjustment Factor" = "Korrekturfaktor";

/* Menu */
"Menu" = "Menü";<|MERGE_RESOLUTION|>--- conflicted
+++ resolved
@@ -4,11 +4,7 @@
 */
 /* -------------------------------- */
 /* Bolus screen when adding insulin */
-<<<<<<< HEAD
-"Add insulin without actually bolusing" = "Insulin erfassen ohne tatsächliche Bolusabgabe";
-=======
 "Add insulin without actually bolusing" = "Insulin ohne Bolusabgabe erfassen";
->>>>>>> 9672da25
 
 /* Add insulin from source outside of pump */
 "Add %@ without bolusing" = "Hinzufügen von %@ ohne Bolusabgabe";
@@ -21,11 +17,7 @@
 "Continue without bolus" = "Ohne Bolusabgabe fortfahren";
 
 /* Alert when adding large amount without bolusing */
-<<<<<<< HEAD
-"\nAmount is more than your Max Bolus setting! \nAre you sure you want to add " = "\nEingegebener Bolus ist größer als Max Bolus Einstellung! \nTrotzdem hinzufügen? ";
-=======
 "\nAmount is more than your Max Bolus setting! \nAre you sure you want to add " = "\nEingegebener Bolus ist größer als Max Bolus Einstellung! Sind Sie sicher, dass er hinzugefügt werden soll ";
->>>>>>> 9672da25
 
 /* Header */
 "Enact Bolus" = "Bolus abgeben";
@@ -76,21 +68,13 @@
 "Add Meal" = "Mahlzeit hinzufügen";
 
 /* Bolus View Bolus Summary Header */
-<<<<<<< HEAD
-"Bolus Summary" = "Bolus-Zusammenfassung";
-=======
 "Bolus Summary" = "Bolusübersicht";
->>>>>>> 9672da25
 
 /* For the  Bolus View pop-up */
 "Calculations" = "Berechnungen";
 
 /* For the  Bolus View pop-up */
-<<<<<<< HEAD
-"Fatty Meal" = "Fettige Mahlzeit";
-=======
 "Fatty Meal" = "Fette Mahlzeit";
->>>>>>> 9672da25
 
 /* For the  Bolus View pop-up */
 "Full Bolus" = "Voller Bolus";
@@ -99,11 +83,7 @@
 "Fraction" = "Fraktion";
 
 /* For the  Bolus View pop-up */
-<<<<<<< HEAD
-"Fatty Meal Factor" = "Faktor für fettige Mahlzeit";
-=======
 "Fatty Meal Factor" = "Fettspeise Faktor";
->>>>>>> 9672da25
 
 /* For the  Bolus View pop-up */
 "Result" = "Ergebnis";
@@ -672,12 +652,9 @@
 
 /* Delete insulin from pump history and Nightscout */
 "Delete Insulin?" = "Insulin löschen?";
-<<<<<<< HEAD
-=======
 
 /* Delete insulin from pump history and Nightscout */
 "Delete Insulin?" = "Delete Insulin?";
->>>>>>> 9672da25
 
 /* Treatments list */
 "Treatments" = "Behandlungen";
@@ -2166,42 +2143,14 @@
 "Use a sigmoid function for ISF (and for CR, when enabled), instead of the default Logarithmic formula. Requires the Dynamic ISF setting to be enabled in settings\n\nThe Adjustment setting adjusts the slope of the curve (Y: Dynamic ratio, X: Blood Glucose). A lower value ==> less steep == less aggressive.\n\nThe autosens.min/max settings determines both the max/min limits for the dynamic ratio AND how much the dynamic ratio is adjusted. If AF is the slope of the curve, the autosens.min/max is the height of the graph, the Y-interval, where Y: dynamic ratio. The curve will always have a sigmoid shape, no matter which autosens.min/max settings are used, meaning these settings have big consequences for the outcome of the computed dynamic ISF. Please be careful setting a too high autosens.max value. With a proper profile ISF setting, you will probably never need it to be higher than 1.5\n\nAn Autosens.max limit > 1.5 is not advisable when using the sigmoid function." = "Verwenden Sie eine sigmoid Funktion für ISF (und für CR, wenn aktiviert), anstelle der Standard-logarithmischen Formel. Erfordert die Aktivierung der dynamischen ISF-Einstellung in den Einstellungen\n\nDie Veränderungsanpassung passt die Neigung der Kurve an (Y: Dynamisches Verhältnis, X: Blutzucker). Ein niedrigerer Wert ==> weniger steil == weniger aggressiv.\n\nDie autosens.min/max Einstellungen bestimmen sowohl die max/min Grenzen für das dynamische Verhältnis UND wie sehr das dynamische Verhältnis angepasst wird. Wenn AF ist der Hang der Kurve, die Autosen. in/max ist die Höhe des Diagramms, das Y-Intervall, wo Y: dynamisches Verhältnis. Die Kurve hat immer eine S-Form, egal welche autosense.min/max Einstellungen verwendet werden, was bedeutet, dass diese Einstellungen große Folgen für das Ergebnis des berechneten dynamischen ISF haben. Bitte sei vorsichtig, einen zu hohen autosens.max Wert zu setzen. Mit einer korrekten Profil-ISF-Einstellung werden Sie wahrscheinlich nie mehr als 1 benötigen.\n\nEin Autosens.max Limit > 1.5 ist nicht ratsam, wenn Sie die sigmoid Funktion benutzen.";
 
 /* Headline Threshold Setting */
-<<<<<<< HEAD
-"Threshold Setting" = "Grenzwert-Einstellungen";
-
-/* Dynamic ISF Setting Title */
-"Minimum Threshold Setting" = "Minimale Grenzwerteinstellung";
-
-/* Minimum Threshold Setting, Part 1 */
-"This setting lets you choose a level below which no insulin will be given.\n\nThe threshold is using the largest amount of your threshold setting and the computed threshold:\n\nTarget Glucose - (Target Glucose - 40) / 2\n, here using mg/dl as glucose unit.\n\nFor example, if your Target Glucose is " = "Mit dieser Einstellung können Sie einen Wert wählen, unterhalb dessen kein Insulin verabreicht wird.\n\nDer Schwellenwert ergibt sich aus dem größten Wert Ihrer Schwellenwerteinstellung und dem berechneten Schwellenwert:\n\nZielglukose - (Zielglukose - 40) / 2\n, wobei hier mg/dl als Glukoseeinheit verwendet wird.\n\nWenn Ihr Zielglukose-Wert beispielsweise ";
-
-/* Minimum Threshold Setting, Part 2 */
-"the threshold will be " = "der Grenzwert wird sein ";
-
-/* Minimum Threshold Setting, Part 3 */
-"unless your threshold setting is set higher:" = "es sei denn, Sie haben einen höheren Grenzwert eingestellt:";
-
-/* Threshold Table Columns Title */
-"Setting" = "Einstellung";
-
-/* Threshold Table Columns Title */
-"Threshold" = "Grenzwert";
+"Minimum Safety Threshold (mg/dL)" = "Minimum Safety Threshold (mg/dL)";
+
+/* Minimum Safety Threshold */
+"All insulin will be suspended if your glucose is predicted to drop below the safety threshold.\n\nMust be set between 60-120 mg/dL.\nTo convert from mmol/L, multiply by 18.\n\nNote: Basal may be resumed if there's negative IOB and glucose is rising faster than predicted." = "All insulin will be suspended if your glucose is predicted to drop below the safety threshold.\n\nMust be set between 60-120 mg/dL.\nTo convert from mmol/L, multiply by 18.\n\nNote: Basal may be resumed if there's negative IOB and glucose is rising faster than predicted.";
 
 /* Header */
 "Calculator settings" = "Berechnungseinstellungen";
 
-/* Bolus Calculator Setting */
-"Use alternate Bolus Calculator" = "Alternativer Bolusrechner verwenden";
-
-/* Bolus Calculator Setting */
-"Fatty Meals" = "Fettige Mahlzeit";
-
-/* Bolus Calculator Setting */
-"Apply factor for fatty meals" = "Faktor für fette Mahlzeiten anwenden";
-
-/* Bolus Calculator Footer */
-"The new alternate bolus calculator is another approach to the default bolus calculator in iAPS. If the toggle is on you use this bolus calculator and not the original iAPS calculator. At the end of the calculation a custom factor is applied as it is supposed to be when using smbs (default 0.8).\n\nYou can also add the option in your bolus calculator to apply another (!) customizable factor at the end of the calculation which could be useful for fatty meals, e.g Pizza (default 0.7)." = "Der neue alternative Bolusrechner ist ein anderer Ansatz als der Standard-Bolusrechner in iAPS. Wenn die Umschaltfunktion aktiviert ist, wird dieser Bolusrechner und nicht der ursprüngliche iAPS-Rechner verwendet. Am Ende der Berechnung wird ein benutzerdefinierter Faktor angewandt, wie es bei der Verwendung von smbs der Fall sein sollte (Standardwert 0,8).\n\nSie können in Ihrem Bolusrechner auch die Option hinzufügen, am Ende der Berechnung einen weiteren (!) benutzerdefinierten Faktor anzuwenden, der für fetthaltige Mahlzeiten, z. B. Pizza, nützlich sein könnte (Standardwert 0,7).";
-
 /* UI/UX option */
 "Display Predictions" = "Prognosen anzeigen";
 
@@ -2219,15 +2168,6 @@
 
 /* UI/UX option */
 "Home View Button Panel " = "Home-Schaltflächenleiste ";
-
-/* UI/UX title */
-"Home Chart settings " = "Home-Chart Einstellungen ";
-
-/* UI/UX title */
-"Statistics settings " = "Statistik-Einstellungen ";
-
-/* UI/UX title */
-"Override HbA1c Unit" = "HbA1c-Einheit überschreiben";
 
 /* UI/UX option */
 "In case you're using both profiles and temp targets" = "Falls Sie sowohl Profile als auch temporäre Ziele verwenden";
@@ -2243,15 +2183,6 @@
 /* UI/UX option */
 "Horizontal Scroll View Visible hours" = "Horizontale Scroll-Ansicht sichtbare Stunden";
 
-/* UI/UX option */
-"Display Time Interval Setting Button" = "Anzeigeintervall Einstellungs-Button";
-
-/* Setting title */
-"Bolus Calculator" = "Bolus-Rechner";
-
-/* Setting title */
-"Dynamic ISF" = "Dynamischer ISF";
-
 /* Notification option */
 "Live Activity" = "Live-Aktivitäten";
 
@@ -2259,63 +2190,7 @@
 "Live activity displays blood glucose live on the lock screen and on the dynamic island (if available)" = "Die Live-Aktivität zeigt die Blutzucker live auf dem Sperrbildschirm und auf der dynamischen Insel (falls verfügbar)";
 
 /* Notification option */
-"Show Live activity" = "Live Aktivitäten anzeigen";
-
-/* Live Activity Footer */
-"Live activity displays blood glucose live on the lock screen and on the dynamic island (if available)" = "Die Live-Aktivität zeigt die Blutzucker live auf dem Sperrbildschirm und auf der dynamischen Insel (falls verfügbar)";
-
-/* Live Activity Footer when off */
-"Live activities are turned OFF in system settings. To enable live activities, go to Settings app -> iAPS -> Turn live Activities ON.\n\n" = "Live-Aktivitäten werden in den Systemeinstellungen AUS aktiviert. Um Live-Aktivitäten zu aktivieren, gehen Sie zu Einstellungen -> iAPS -> Live-Aktivitäten einschalten.\n\n";
-=======
-"Minimum Safety Threshold (mg/dL)" = "Minimum Safety Threshold (mg/dL)";
-
-/* Minimum Safety Threshold */
-"All insulin will be suspended if your glucose is predicted to drop below the safety threshold.\n\nMust be set between 60-120 mg/dL.\nTo convert from mmol/L, multiply by 18.\n\nNote: Basal may be resumed if there's negative IOB and glucose is rising faster than predicted." = "All insulin will be suspended if your glucose is predicted to drop below the safety threshold.\n\nMust be set between 60-120 mg/dL.\nTo convert from mmol/L, multiply by 18.\n\nNote: Basal may be resumed if there's negative IOB and glucose is rising faster than predicted.";
-
-/* Header */
-"Calculator settings" = "Berechnungseinstellungen";
-
-/* UI/UX option */
-"Display Predictions" = "Prognosen anzeigen";
-
-/* UI/UX option */
-"Smaller iPhone Screens" = "Kleinere iPhone Bildschirme";
-
-/* UI/UX option */
-"Display and allow Fat and Protein entries" = "Fett- und Proteineinträge anzeigen und erlauben";
-
-/* UI/UX option */
-"Add Meal View settings " = "Mahlzeitansicht Einstellungen hinzufügen ";
-
-/* UI/UX option */
-"Display Temp Targets Button" = "Temp Zielknopf anzeigen";
-
-/* UI/UX option */
-"Home View Button Panel " = "Home-Schaltflächenleiste ";
-
-/* UI/UX option */
-"In case you're using both profiles and temp targets" = "Falls Sie sowohl Profile als auch temporäre Ziele verwenden";
-
-/* UI/UX option */
-"Always Color Glucose Value (green, yellow etc)" = "Farbe Glukosewert immer (grün, gelb etc.)";
-
-/* UI/UX option */
-"Header settings" = "Header-Einstellungen";
-/* UI/UX option */
-"Normally glucose is colored red only when over or under your notification limits for high/low" = "Normalerweise ist die Glukose nur rot wenn sie über oder unter Ihren Benachrichtigungsgrenzen für hoch/niedrig ist";
-
-/* UI/UX option */
-"Horizontal Scroll View Visible hours" = "Horizontale Scroll-Ansicht sichtbare Stunden";
-
-/* Notification option */
-"Live Activity" = "Live-Aktivitäten";
-
-/* Notification option */
-"Live activity displays blood glucose live on the lock screen and on the dynamic island (if available)" = "Die Live-Aktivität zeigt die Blutzucker live auf dem Sperrbildschirm und auf der dynamischen Insel (falls verfügbar)";
-
-/* Notification option */
 "Show live activity" = "Live Aktivitäten anzeigen";
->>>>>>> 9672da25
 
 /* Headline "Weighted Average of TDD. Weight of past 24 hours:" */
 "Weighted Average of TDD. Weight of past 24 hours:" = "Gewichteter Durchschnitt von TDD. Gewichtung von 24 Stunden:";
