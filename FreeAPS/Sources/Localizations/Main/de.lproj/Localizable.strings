--- conflicted
+++ resolved
@@ -834,30 +834,6 @@
 "Also add source info" = "Füge auch Quellinformationen hinzu";
 
 /* */
-<<<<<<< HEAD
-"Also add source info" = "Also add source info";
-
-/* */
-"Carbs Required Threshold" = "Carbs Required Threshold";
-
-/* */
-"Carbs required: %d g" = "Carbs required: %d g";
-
-/* */
-"To prevent LOW required %d g of carbs" = "To prevent LOW required %d g of carbs";
-
-/* */
-"FreeAPS X not active" = "FreeAPS X not active";
-
-/* */
-"Last loop was more then %d min ago" = "Last loop was more then %d min ago";
-
-/* Glucose badge */
-"Show glucose on the app badge" = "Show glucose on the app badge";
-
-/* */
-"Backfill glucose" = "Backfill glucose";
-=======
 "Carbs Required Threshold" = "Grenzwert für benötigte Kohlenhydrate";
 
 /* */
@@ -868,7 +844,6 @@
 
 /* */
 "FreeAPS X not active" = "FreeAPS X ist nicht aktiv";
->>>>>>> 885d3fbe
 
 /* */
 "Last loop was more then %d min ago" = "Letzter Loop vor mehr als %d Minuten";
