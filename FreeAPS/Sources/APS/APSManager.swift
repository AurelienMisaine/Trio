import Combine
import Foundation
import LoopKit
import LoopKitUI
import SwiftDate
import Swinject

protocol APSManager {
    func heartbeat(date: Date, force: Bool)
    func autotune() -> AnyPublisher<Autotune?, Never>
    func enactBolus(amount: Double, isSMB: Bool)
    var pumpManager: PumpManagerUI? { get set }
    var pumpDisplayState: CurrentValueSubject<PumpDisplayState?, Never> { get }
    var pumpName: CurrentValueSubject<String, Never> { get }
    var isLooping: CurrentValueSubject<Bool, Never> { get }
    var lastLoopDate: Date { get }
    var lastLoopDateSubject: PassthroughSubject<Date, Never> { get }
    var bolusProgress: CurrentValueSubject<Decimal?, Never> { get }
    var pumpExpiresAtDate: CurrentValueSubject<Date?, Never> { get }
    func enactTempBasal(rate: Double, duration: TimeInterval)
    func makeProfiles() -> AnyPublisher<Bool, Never>
    func determineBasal() -> AnyPublisher<Bool, Never>
    func determineBasalSync()
    func roundBolus(amount: Decimal) -> Decimal
    var lastError: CurrentValueSubject<Error?, Never> { get }
    func cancelBolus()
    func enactAnnouncement(_ announcement: Announcement)
}

enum APSError: LocalizedError {
    case pumpError(Error)
    case invalidPumpState(message: String)
    case glucoseError(message: String)
    case apsError(message: String)
    case deviceSyncError(message: String)

    var errorDescription: String? {
        switch self {
        case let .pumpError(error):
            return "Pump error: \(error.localizedDescription)"
        case let .invalidPumpState(message):
            return "Error: Invalid Pump State: \(message)"
        case let .glucoseError(message):
            return "Error: Invalid glucose: \(message)"
        case let .apsError(message):
            return "APS error: \(message)"
        case let .deviceSyncError(message):
            return "Sync error: \(message)"
        }
    }
}

final class BaseAPSManager: APSManager, Injectable {
    private let processQueue = DispatchQueue(label: "BaseAPSManager.processQueue")
    @Injected() private var storage: FileStorage!
    @Injected() private var pumpHistoryStorage: PumpHistoryStorage!
    @Injected() private var glucoseStorage: GlucoseStorage!
    @Injected() private var tempTargetsStorage: TempTargetsStorage!
    @Injected() private var carbsStorage: CarbsStorage!
    @Injected() private var announcementsStorage: AnnouncementsStorage!
    @Injected() private var deviceDataManager: DeviceDataManager!
    @Injected() private var nightscout: NightscoutManager!
    @Injected() private var settingsManager: SettingsManager!
    @Injected() private var broadcaster: Broadcaster!
    @Persisted(key: "lastAutotuneDate") private var lastAutotuneDate = Date()
    @Persisted(key: "lastLoopDate") var lastLoopDate: Date = .distantPast {
        didSet {
            lastLoopDateSubject.send(lastLoopDate)
        }
    }

    private var openAPS: OpenAPS!

    private var lifetime = Lifetime()

    var pumpManager: PumpManagerUI? {
        get { deviceDataManager.pumpManager }
        set { deviceDataManager.pumpManager = newValue }
    }

    let isLooping = CurrentValueSubject<Bool, Never>(false)
    let lastLoopDateSubject = PassthroughSubject<Date, Never>()
    let lastError = CurrentValueSubject<Error?, Never>(nil)

    let bolusProgress = CurrentValueSubject<Decimal?, Never>(nil)

    var pumpDisplayState: CurrentValueSubject<PumpDisplayState?, Never> {
        deviceDataManager.pumpDisplayState
    }

    var pumpName: CurrentValueSubject<String, Never> {
        deviceDataManager.pumpName
    }

    var pumpExpiresAtDate: CurrentValueSubject<Date?, Never> {
        deviceDataManager.pumpExpiresAtDate
    }

    var settings: FreeAPSSettings {
        get { settingsManager.settings }
        set { settingsManager.settings = newValue }
    }

    init(resolver: Resolver) {
        injectServices(resolver)
        openAPS = OpenAPS(storage: storage)
        subscribe()
        lastLoopDateSubject.send(lastLoopDate)
    }

    private func subscribe() {
        deviceDataManager.recommendsLoop
            .receive(on: processQueue)
            .sink { [weak self] in
                self?.loop()
            }
            .store(in: &lifetime)
        pumpManager?.addStatusObserver(self, queue: processQueue)

        deviceDataManager.errorSubject
            .receive(on: processQueue)
            .map { APSError.pumpError($0) }
            .sink {
                self.processError($0)
            }
            .store(in: &lifetime)

        deviceDataManager.bolusTrigger
            .receive(on: processQueue)
            .sink { bolusing in
                if bolusing {
                    self.createBolusReporter()
                } else {
                    self.clearBolusReporter()
                }
            }
            .store(in: &lifetime)
    }

    func heartbeat(date: Date, force: Bool) {
        deviceDataManager.heartbeat(date: date, force: force)
    }

    private func loop() {
        guard !isLooping.value else {
            warning(.apsManager, "Already looping, skip")
            return
        }

        debug(.apsManager, "Starting loop")
        isLooping.send(true)
        determineBasal()
            .sink { [weak self] ok in
                guard let self = self else { return }

                if ok {
                    self.nightscout.uploadStatus()
                    if self.settings.closedLoop {
                        self.enactSuggested()
                    } else {
                        self.isLooping.send(false)
                        self.lastLoopDate = Date()
                    }
                } else {
                    self.isLooping.send(false)
                }
            }.store(in: &lifetime)
    }

    private func verifyStatus() -> Bool {
        guard let pump = pumpManager else {
            debug(.apsManager, "Pump is not set")
            processError(APSError.invalidPumpState(message: "Pump not set"))
            return false
        }
        let status = pump.status.pumpStatus

        guard !status.bolusing else {
            debug(.apsManager, "Pump is bolusing")
            processError(APSError.invalidPumpState(message: "Pump is bolusing"))
            return false
        }

        guard !status.suspended else {
            debug(.apsManager, "Pump suspended")
            processError(APSError.invalidPumpState(message: "Pump suspended"))
            return false
        }

        let reservoir = storage.retrieve(OpenAPS.Monitor.reservoir, as: Decimal.self) ?? 100
        guard reservoir > 0 else {
            debug(.apsManager, "Reservoir is empty")
            processError(APSError.invalidPumpState(message: "Reservoir is empty"))
            return false
        }

        return true
    }

    private func autosens() -> AnyPublisher<Bool, Never> {
        guard let autosens = storage.retrieve(OpenAPS.Settings.autosense, as: Autosens.self),
              (autosens.timestamp ?? .distantPast).addingTimeInterval(30.minutes.timeInterval) > Date()
        else {
            return openAPS.autosense()
                .map { $0 != nil }
                .eraseToAnyPublisher()
        }

        return Just(false).eraseToAnyPublisher()
    }

    func determineBasal() -> AnyPublisher<Bool, Never> {
        debug(.apsManager, "Start determine basal")
        guard let glucose = storage.retrieve(OpenAPS.Monitor.glucose, as: [BloodGlucose].self), glucose.isNotEmpty else {
            debug(.apsManager, "Not enough glucose data")
            processError(APSError.glucoseError(message: "Not enough glucose data"))
            return Just(false).eraseToAnyPublisher()
        }

        let lastGlucoseDate = glucoseStorage.lastGlucoseDate()
        guard lastGlucoseDate >= Date().addingTimeInterval(-12.minutes.timeInterval) else {
            debug(.apsManager, "Glucose data is stale")
            processError(APSError.glucoseError(message: "Glucose data is stale"))
            return Just(false).eraseToAnyPublisher()
        }

        guard glucoseStorage.isGlucoseNotFlat() else {
            debug(.apsManager, "Glucose data is too flat")
            processError(APSError.glucoseError(message: "Glucose data is too flat"))
            return Just(false).eraseToAnyPublisher()
        }

        let now = Date()
        let temp = currentTemp(date: now)

        let mainPublisher = makeProfiles()
            .flatMap { _ in self.autosens() }
            .flatMap { _ in self.dailyAutotune() }
            .flatMap { _ in self.openAPS.determineBasal(currentTemp: temp, clock: now) }
            .map { suggestion -> Bool in
                if let suggestion = suggestion {
                    DispatchQueue.main.async {
                        self.broadcaster.notify(SuggestionObserver.self, on: .main) {
                            $0.suggestionDidUpdate(suggestion)
                        }
                    }
                }

                return suggestion != nil
            }
            .eraseToAnyPublisher()

        if temp.duration == 0,
           settings.closedLoop,
           settingsManager.preferences.unsuspendIfNoTemp,
           let pump = pumpManager,
           pump.status.pumpStatus.suspended
        {
            return pump.resumeDelivery()
                .flatMap { _ in mainPublisher }
                .replaceError(with: false)
                .eraseToAnyPublisher()
        }

        return mainPublisher
    }

    func determineBasalSync() {
        determineBasal().cancellable().store(in: &lifetime)
    }

    func makeProfiles() -> AnyPublisher<Bool, Never> {
        openAPS.makeProfiles(useAutotune: settings.useAutotune)
            .map { tunedProfile in
                if let basalProfile = tunedProfile?.basalProfile {
                    self.processQueue.async {
                        self.broadcaster.notify(BasalProfileObserver.self, on: self.processQueue) {
                            $0.basalProfileDidChange(basalProfile)
                        }
                    }
                }

                return tunedProfile != nil
            }
            .eraseToAnyPublisher()
    }

    func roundBolus(amount: Decimal) -> Decimal {
        guard let pump = pumpManager else { return amount }
        let rounded = Decimal(pump.roundToSupportedBolusVolume(units: Double(amount)))
<<<<<<< HEAD
        let maxBolus = Decimal(pump.roundToSupportedBolusVolume(units: Double(settingsManager.pumpSettings.maxBolus)))
=======
        let maxBolus = Decimal(pump.roundToSupportedBolusVolume(units: Double(settingsManager.pumpSettings.maxBolus))) 
>>>>>>> 885d3fbe
        return min(rounded, maxBolus)
    }

    private var bolusReporter: DoseProgressReporter?

    func enactBolus(amount: Double, isSMB: Bool) {
        guard let pump = pumpManager, verifyStatus() else { return }

        let roundedAmout = pump.roundToSupportedBolusVolume(units: amount)

        debug(.apsManager, "Enact bolus \(roundedAmout), manual \(!isSMB)")

        pump.enactBolus(units: roundedAmout, automatic: isSMB).sink { completion in
            if case let .failure(error) = completion {
                warning(.apsManager, "Bolus failed with error: \(error.localizedDescription)")
                self.processError(APSError.pumpError(error))
            } else {
                debug(.apsManager, "Bolus succeeded")
                if !isSMB {
                    self.determineBasal().sink { _ in }.store(in: &self.lifetime)
                }
                self.bolusProgress.send(0)
            }
        } receiveValue: { _ in }
            .store(in: &lifetime)
    }

    func cancelBolus() {
        guard let pump = pumpManager, pump.status.pumpStatus.bolusing else { return }
        debug(.apsManager, "Cancel bolus")
        pump.cancelBolus().sink { completion in
            if case let .failure(error) = completion {
                debug(.apsManager, "Bolus cancellation failed with error: \(error.localizedDescription)")
                self.processError(APSError.pumpError(error))
            } else {
                debug(.apsManager, "Bolus cancelled")
            }

            self.bolusReporter?.removeObserver(self)
            self.bolusReporter = nil
            self.bolusProgress.send(nil)
        } receiveValue: { _ in }
            .store(in: &lifetime)
    }

    func enactTempBasal(rate: Double, duration: TimeInterval) {
        guard let pump = pumpManager, verifyStatus() else { return }
        debug(.apsManager, "Enact temp basal \(rate) - \(duration)")

        let roundedAmout = pump.roundToSupportedBasalRate(unitsPerHour: rate)
        pump.enactTempBasal(unitsPerHour: roundedAmout, for: duration) { result in
            switch result {
            case .success:
                debug(.apsManager, "Temp Basal succeeded")
                let temp = TempBasal(duration: Int(duration / 60), rate: Decimal(rate), temp: .absolute, timestamp: Date())
                self.storage.save(temp, as: OpenAPS.Monitor.tempBasal)
            case let .failure(error):
                debug(.apsManager, "Temp Basal failed with error: \(error.localizedDescription)")
                self.processError(APSError.pumpError(error))
            }
        }
    }

    func dailyAutotune() -> AnyPublisher<Bool, Never> {
        guard settings.useAutotune else {
            return Just(false).eraseToAnyPublisher()
        }

        let now = Date()

        guard lastAutotuneDate.isBeforeDate(now, granularity: .day) else {
            return Just(false).eraseToAnyPublisher()
        }
        lastAutotuneDate = now

        return autotune().map { $0 != nil }.eraseToAnyPublisher()
    }

    func autotune() -> AnyPublisher<Autotune?, Never> {
        openAPS.autotune().eraseToAnyPublisher()
    }

    func enactAnnouncement(_ announcement: Announcement) {
        guard let action = announcement.action else {
            warning(.apsManager, "Invalid Announcement action")
            return
        }

        guard let pump = pumpManager else {
            warning(.apsManager, "Pump is not set")
            return
        }

        debug(.apsManager, "Start enact announcement: \(action)")

        switch action {
        case let .bolus(amount):
            guard verifyStatus() else {
                return
            }
            let roundedAmount = pump.roundToSupportedBolusVolume(units: Double(amount))
            pump.enactBolus(units: roundedAmount, automatic: false) { result in
                switch result {
                case .success:
                    debug(.apsManager, "Announcement Bolus succeeded")
                    self.announcementsStorage.storeAnnouncements([announcement], enacted: true)
                    self.bolusProgress.send(0)
                case let .failure(error):
                    warning(.apsManager, "Announcement Bolus failed with error: \(error.localizedDescription)")
                }
            }
        case let .pump(pumpAction):
            switch pumpAction {
            case .suspend:
                guard verifyStatus(), !pump.status.pumpStatus.suspended else {
                    return
                }
                pump.suspendDelivery { error in
                    if let error = error {
                        debug(.apsManager, "Pump not suspended by Announcement: \(error.localizedDescription)")
                    } else {
                        debug(.apsManager, "Pump suspended by Announcement")
                        self.announcementsStorage.storeAnnouncements([announcement], enacted: true)
                        self.nightscout.uploadStatus()
                    }
                }
            case .resume:
                guard pump.status.pumpStatus.suspended else {
                    return
                }
                pump.resumeDelivery { error in
                    if let error = error {
                        warning(.apsManager, "Pump not resumed by Announcement: \(error.localizedDescription)")
                    } else {
                        debug(.apsManager, "Pump resumed by Announcement")
                        self.announcementsStorage.storeAnnouncements([announcement], enacted: true)
                        self.nightscout.uploadStatus()
                    }
                }
            }
        case let .looping(closedLoop):
            settings.closedLoop = closedLoop
            debug(.apsManager, "Closed loop \(closedLoop) by Announcement")
            announcementsStorage.storeAnnouncements([announcement], enacted: true)
        case let .tempbasal(rate, duration):
            guard verifyStatus(), !settings.closedLoop else {
                return
            }
            let roundedRate = pump.roundToSupportedBasalRate(unitsPerHour: Double(rate))
            pump.enactTempBasal(unitsPerHour: roundedRate, for: TimeInterval(duration) * 60) { result in
                switch result {
                case .success:
                    debug(.apsManager, "Announcement TempBasal succeeded")
                    self.announcementsStorage.storeAnnouncements([announcement], enacted: true)
                case let .failure(error):
                    warning(.apsManager, "Announcement TempBasal failed with error: \(error.localizedDescription)")
                }
            }
        }
    }

    private func currentTemp(date: Date) -> TempBasal {
        let defaultTemp = { () -> TempBasal in
            guard let temp = storage.retrieve(OpenAPS.Monitor.tempBasal, as: TempBasal.self) else {
                return TempBasal(duration: 0, rate: 0, temp: .absolute, timestamp: Date())
            }
            let delta = Int((date.timeIntervalSince1970 - temp.timestamp.timeIntervalSince1970) / 60)
            let duration = max(0, temp.duration - delta)
            return TempBasal(duration: duration, rate: temp.rate, temp: .absolute, timestamp: date)
        }()

        guard let state = pumpManager?.status.basalDeliveryState else { return defaultTemp }
        switch state {
        case .active:
            return TempBasal(duration: 0, rate: 0, temp: .absolute, timestamp: date)
        case let .tempBasal(dose):
            let rate = Decimal(dose.unitsPerHour)
            let durationMin = max(0, Int((dose.endDate.timeIntervalSince1970 - date.timeIntervalSince1970) / 60))
            return TempBasal(duration: durationMin, rate: rate, temp: .absolute, timestamp: date)
        default:
            return defaultTemp
        }
    }

    private func enactSuggested() {
        guard let suggested = storage.retrieve(OpenAPS.Enact.suggested, as: Suggestion.self) else {
            isLooping.send(false)
            warning(.apsManager, "Suggestion not found")
            processError(APSError.apsError(message: "Suggestion not found"))
            return
        }

        guard Date().timeIntervalSince(suggested.deliverAt ?? .distantPast) < Config.eхpirationInterval else {
            isLooping.send(false)
            warning(.apsManager, "Suggestion expired")
            processError(APSError.apsError(message: "Suggestion expired"))
            return
        }

        guard let pump = pumpManager else {
            isLooping.send(false)
            warning(.apsManager, "Pump not set")
            processError(APSError.invalidPumpState(message: "Pump not set"))
            return
        }

        let basalPublisher: AnyPublisher<Void, Error> = Deferred { () -> AnyPublisher<Void, Error> in
            guard let rate = suggested.rate, let duration = suggested.duration, self.verifyStatus() else {
                return Just(()).setFailureType(to: Error.self)
                    .eraseToAnyPublisher()
            }
            return pump.enactTempBasal(unitsPerHour: Double(rate), for: TimeInterval(duration * 60)).map { _ in
                let temp = TempBasal(duration: duration, rate: rate, temp: .absolute, timestamp: Date())
                self.storage.save(temp, as: OpenAPS.Monitor.tempBasal)
                return ()
            }
            .eraseToAnyPublisher()
        }.eraseToAnyPublisher()

        let bolusPublisher: AnyPublisher<Void, Error> = Deferred { () -> AnyPublisher<Void, Error> in
            guard let units = suggested.units, self.verifyStatus() else {
                return Just(()).setFailureType(to: Error.self)
                    .eraseToAnyPublisher()
            }
            return pump.enactBolus(units: Double(units), automatic: true).map { _ in
                self.bolusProgress.send(0)
                return ()
            }
            .eraseToAnyPublisher()
        }.eraseToAnyPublisher()

        basalPublisher
            .flatMap { bolusPublisher }
            .sink { [weak self] completion in
                if case let .failure(error) = completion {
                    warning(.apsManager, "Loop failed with error: \(error.localizedDescription)")
                    self?.reportEnacted(suggestion: suggested, received: false)
                    self?.processError(APSError.pumpError(error))
                } else {
                    self?.reportEnacted(suggestion: suggested, received: true)
                }
                self?.isLooping.send(false)
            } receiveValue: {
                debug(.apsManager, "Loop succeeded")
                self.lastError.send(nil)
                self.lastLoopDate = Date()
            }.store(in: &lifetime)
    }

    private func reportEnacted(suggestion: Suggestion, received: Bool) {
        if suggestion.deliverAt != nil {
            var enacted = suggestion
            enacted.timestamp = Date()
            enacted.recieved = received
            storage.save(enacted, as: OpenAPS.Enact.enacted)
            debug(.apsManager, "Suggestion enacted")
            DispatchQueue.main.async {
                self.broadcaster.notify(EnactedSuggestionObserver.self, on: .main) {
                    $0.enactedSuggestionDidUpdate(enacted)
                }
            }
            nightscout.uploadStatus()
        }
    }

    private func processError(_ error: Error) {
        warning(.apsManager, "\(error.localizedDescription)")
        lastError.send(error)
    }

    private func createBolusReporter() {
        bolusReporter = pumpManager?.createBolusProgressReporter(reportingOn: processQueue)
        bolusReporter?.addObserver(self)
    }

    private func clearBolusReporter() {
        bolusReporter?.removeObserver(self)
        bolusReporter = nil
        processQueue.asyncAfter(deadline: .now() + 1) {
            self.bolusProgress.send(nil)
        }
    }
}

private extension PumpManager {
    func enactTempBasal(unitsPerHour: Double, for duration: TimeInterval) -> AnyPublisher<DoseEntry, Error> {
        Future { promise in
            self.enactTempBasal(unitsPerHour: unitsPerHour, for: duration) { result in
                switch result {
                case let .success(dose):
                    promise(.success(dose))
                case let .failure(error):
                    promise(.failure(error))
                }
            }
        }.eraseToAnyPublisher()
    }

    func enactBolus(units: Double, automatic: Bool) -> AnyPublisher<DoseEntry, Error> {
        Future { promise in
            self.enactBolus(units: units, automatic: automatic) { result in
                switch result {
                case let .success(dose):
                    promise(.success(dose))
                case let .failure(error):
                    promise(.failure(error))
                }
            }
        }.eraseToAnyPublisher()
    }

    func cancelBolus() -> AnyPublisher<DoseEntry?, Error> {
        Future { promise in
            self.cancelBolus { result in
                switch result {
                case let .success(dose):
                    promise(.success(dose))
                case let .failure(error):
                    promise(.failure(error))
                }
            }
        }
        .eraseToAnyPublisher()
    }

    func suspendDelivery() -> AnyPublisher<Void, Error> {
        Future { promise in
            self.suspendDelivery { error in
                if let error = error {
                    promise(.failure(error))
                } else {
                    promise(.success(()))
                }
            }
        }.eraseToAnyPublisher()
    }

    func resumeDelivery() -> AnyPublisher<Void, Error> {
        Future { promise in
            self.resumeDelivery { error in
                if let error = error {
                    promise(.failure(error))
                } else {
                    promise(.success(()))
                }
            }
        }.eraseToAnyPublisher()
    }
}

extension BaseAPSManager: PumpManagerStatusObserver {
    func pumpManager(_: PumpManager, didUpdate status: PumpManagerStatus, oldStatus _: PumpManagerStatus) {
        let percent = Int((status.pumpBatteryChargeRemaining ?? 1) * 100)
        let battery = Battery(
            percent: percent,
            voltage: nil,
            string: percent > 10 ? .normal : .low,
            display: status.pumpBatteryChargeRemaining != nil
        )
        storage.save(battery, as: OpenAPS.Monitor.battery)
        storage.save(status.pumpStatus, as: OpenAPS.Monitor.status)
    }
}

extension BaseAPSManager: DoseProgressObserver {
    func doseProgressReporterDidUpdate(_ doseProgressReporter: DoseProgressReporter) {
        bolusProgress.send(Decimal(doseProgressReporter.progress.percentComplete))
        if doseProgressReporter.progress.isComplete {
            clearBolusReporter()
        }
    }
}

extension PumpManagerStatus {
    var pumpStatus: PumpStatus {
        let bolusing = bolusState != .noBolus
        let suspended = basalDeliveryState?.isSuspended ?? true
        let type = suspended ? StatusType.suspended : (bolusing ? .bolusing : .normal)
        return PumpStatus(status: type, bolusing: bolusing, suspended: suspended, timestamp: Date())
    }
}<|MERGE_RESOLUTION|>--- conflicted
+++ resolved
@@ -288,11 +288,7 @@
     func roundBolus(amount: Decimal) -> Decimal {
         guard let pump = pumpManager else { return amount }
         let rounded = Decimal(pump.roundToSupportedBolusVolume(units: Double(amount)))
-<<<<<<< HEAD
-        let maxBolus = Decimal(pump.roundToSupportedBolusVolume(units: Double(settingsManager.pumpSettings.maxBolus)))
-=======
         let maxBolus = Decimal(pump.roundToSupportedBolusVolume(units: Double(settingsManager.pumpSettings.maxBolus))) 
->>>>>>> 885d3fbe
         return min(rounded, maxBolus)
     }
 
