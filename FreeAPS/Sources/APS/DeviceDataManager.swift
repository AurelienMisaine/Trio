--- conflicted
+++ resolved
@@ -99,8 +99,6 @@
     }
 
     func heartbeat(date: Date) {
-<<<<<<< HEAD
-=======
         guard pumpUpdateCancellable == nil else {
             warning(.deviceManager, "Pump updating already in progress")
             return
@@ -108,7 +106,6 @@
 
         func update(_: Future<Bool, Never>.Promise?) {}
 
->>>>>>> 72f67a48
         processQueue.safeSync {
             lastHeartBeatTime = date
             updatePumpData()
