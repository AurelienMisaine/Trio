--- conflicted
+++ resolved
@@ -411,7 +411,8 @@
             // Fetch data for the past two hours
             let twoHoursArray = uniqueEvents.filter { ($0["timestamp"] as? Date ?? Date()) >= twoHoursAgo }
             var nrOfIndices = twoHoursArray.count
-            let totalAmount = twoHoursArray.compactMap { ($0["totalDailyDose"] as? NSDecimalNumber)?.decimalValue }.reduce(0, +)
+            let totalAmount = twoHoursArray.compactMap { ($0["totalDailyDose"] as? NSDecimalNumber)?.decimalValue }
+                .reduce(0, +)
 
             var useOverride = overrideArray.first?.enabled ?? false
             var overridePercentage = Decimal(overrideArray.first?.percentage ?? 100)
@@ -483,7 +484,6 @@
                 }
             }
 
-<<<<<<< HEAD
             // Prepare Oref2 variables
             let averages = Oref2_variables(
                 average_total_data: currentTDD > 0 ? average14 : 0,
@@ -503,6 +503,9 @@
                 isfAndCr: overrideArray.first?.isfAndCr ?? false,
                 isf: overrideArray.first?.isf ?? false,
                 cr: overrideArray.first?.cr ?? false,
+                smbIsScheduledOff: overrideArray.first?.smbIsScheduledOff ?? false,
+                start: (overrideArray.first?.start ?? 0) as Decimal,
+                end: (overrideArray.first?.end ?? 0) as Decimal,
                 smbMinutes: overrideArray.first?.smbMinutes?.decimalValue ?? smbMinutes,
                 uamMinutes: overrideArray.first?.uamMinutes?.decimalValue ?? uamMinutes
             )
@@ -510,66 +513,6 @@
             // Save and return the Oref2 variables
             self.storage.save(averages, as: OpenAPS.Monitor.oref2_variables)
             return self.loadFileFromStorage(name: Monitor.oref2_variables)
-=======
-            if currentTDD > 0 {
-                let averages = Oref2_variables(
-                    average_total_data: average14,
-                    weightedAverage: weighted_average,
-                    past2hoursAverage: average2hours,
-                    date: Date(),
-                    isEnabled: temptargetActive,
-                    presetActive: isPercentageEnabled,
-                    overridePercentage: overridePercentage,
-                    useOverride: useOverride,
-                    duration: duration,
-                    unlimited: unlimited,
-                    hbt: hbt_,
-                    overrideTarget: overrideTarget,
-                    smbIsOff: disableSMBs,
-                    advancedSettings: overrideArray.first?.advancedSettings ?? false,
-                    isfAndCr: overrideArray.first?.isfAndCr ?? false,
-                    isf: overrideArray.first?.isf ?? false,
-                    cr: overrideArray.first?.cr ?? false,
-                    smbIsScheduledOff: overrideArray.first?.smbIsScheduledOff ?? false,
-                    start: (overrideArray.first?.start ?? 0) as Decimal,
-                    end: (overrideArray.first?.end ?? 0) as Decimal,
-                    smbMinutes: (overrideArray.first?.smbMinutes ?? smbMinutes) as Decimal,
-                    uamMinutes: (overrideArray.first?.uamMinutes ?? uamMinutes) as Decimal
-                )
-
-                self.storage.save(averages, as: OpenAPS.Monitor.oref2_variables)
-
-                return self.loadFileFromStorage(name: Monitor.oref2_variables)
-
-            } else {
-                let averages = Oref2_variables(
-                    average_total_data: 0,
-                    weightedAverage: 1,
-                    past2hoursAverage: 0,
-                    date: Date(),
-                    isEnabled: temptargetActive,
-                    presetActive: isPercentageEnabled,
-                    overridePercentage: overridePercentage,
-                    useOverride: useOverride,
-                    duration: duration,
-                    unlimited: unlimited,
-                    hbt: hbt_,
-                    overrideTarget: overrideTarget,
-                    smbIsOff: disableSMBs,
-                    advancedSettings: overrideArray.first?.advancedSettings ?? false,
-                    isfAndCr: overrideArray.first?.isfAndCr ?? false,
-                    isf: overrideArray.first?.isf ?? false,
-                    cr: overrideArray.first?.cr ?? false,
-                    smbIsScheduledOff: overrideArray.first?.smbIsScheduledOff ?? false,
-                    start: (overrideArray.first?.start ?? 0) as Decimal,
-                    end: (overrideArray.first?.end ?? 0) as Decimal,
-                    smbMinutes: (overrideArray.first?.smbMinutes ?? smbMinutes) as Decimal,
-                    uamMinutes: (overrideArray.first?.uamMinutes ?? uamMinutes) as Decimal
-                )
-                self.storage.save(averages, as: OpenAPS.Monitor.oref2_variables)
-                return self.loadFileFromStorage(name: Monitor.oref2_variables)
-            }
->>>>>>> dc1107f6
         }
     }
 
