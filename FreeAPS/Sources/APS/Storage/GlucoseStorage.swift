import Foundation
import SwiftDate
import Swinject

protocol GlucoseStorage {
    func storeGlucose(_ glucose: [BloodGlucose])
    func recent() -> [BloodGlucose]
    func syncDate() -> Date
    func filterTooFrequentGlucose(_ glucose: [BloodGlucose], at: Date) -> [BloodGlucose]
    func lastGlucoseDate() -> Date
    func isGlucoseFresh() -> Bool
    func isGlucoseNotFlat() -> Bool
}

final class BaseGlucoseStorage: GlucoseStorage, Injectable {
    private let processQueue = DispatchQueue(label: "BaseGlucoseStorage.processQueue")
    @Injected() private var storage: FileStorage!
    @Injected() private var broadcaster: Broadcaster!

    private enum Config {
        static let filterTime: TimeInterval = 2.75 * 60 // Test to see if this works with Libre 2 or not... Before edit this was 4.75
    }

    init(resolver: Resolver) {
        injectServices(resolver)
    }

    func storeGlucose(_ glucose: [BloodGlucose]) {
        processQueue.sync {
            let file = OpenAPS.Monitor.glucose
            self.storage.transaction { storage in
                storage.append(glucose, to: file, uniqBy: \.dateString)
                let uniqEvents = storage.retrieve(file, as: [BloodGlucose].self)?
                    .filter { $0.dateString.addingTimeInterval(1.days.timeInterval) > Date() }
                    .sorted { $0.dateString > $1.dateString } ?? []
                let glucose = Array(uniqEvents)
                storage.save(glucose, as: file)

                DispatchQueue.main.async {
                    self.broadcaster.notify(GlucoseObserver.self, on: .main) {
                        $0.glucoseDidUpdate(glucose.reversed())
                    }
                }
            }
        }
    }

    func syncDate() -> Date {
        guard let events = storage.retrieve(OpenAPS.Monitor.glucose, as: [BloodGlucose].self),
              let recent = events.first
        else {
            return Date().addingTimeInterval(-1.days.timeInterval)
        }
        return recent.dateString
    }

    func recent() -> [BloodGlucose] {
        storage.retrieve(OpenAPS.Monitor.glucose, as: [BloodGlucose].self)?.reversed() ?? []
    }

    func lastGlucoseDate() -> Date {
        recent().last?.dateString ?? .distantPast
    }

    func isGlucoseFresh() -> Bool {
        Date().timeIntervalSince(lastGlucoseDate()) <= Config.filterTime
    }

    func filterTooFrequentGlucose(_ glucose: [BloodGlucose], at date: Date) -> [BloodGlucose] {
        var lastDate = date
        var filtered: [BloodGlucose] = []

        for entry in glucose.reversed() {
            guard entry.dateString.addingTimeInterval(-Config.filterTime) > lastDate else {
                continue
            }
            filtered.append(entry)
            lastDate = entry.dateString
        }

        return filtered
    }

    func isGlucoseNotFlat() -> Bool {
        let last5 = recent().suffix(5)
        guard last5.count == 5 else { return true }

        return Array(
<<<<<<< HEAD
            last5
                .compactMap { $0.filtered ?? Decimal($0.sgv ?? 0) }
=======
            last3
                .compactMap { $0.filtered ?? 0 }
>>>>>>> 9de5e238
                .filter { $0 != 0 }
                .uniqued()
        ).count != 1
    }
}

protocol GlucoseObserver {
    func glucoseDidUpdate(_ glucose: [BloodGlucose])
}<|MERGE_RESOLUTION|>--- conflicted
+++ resolved
@@ -86,13 +86,8 @@
         guard last5.count == 5 else { return true }
 
         return Array(
-<<<<<<< HEAD
             last5
-                .compactMap { $0.filtered ?? Decimal($0.sgv ?? 0) }
-=======
-            last3
-                .compactMap { $0.filtered ?? 0 }
->>>>>>> 9de5e238
+            compactMap { $0.filtered ?? 0 }
                 .filter { $0 != 0 }
                 .uniqued()
         ).count != 1
