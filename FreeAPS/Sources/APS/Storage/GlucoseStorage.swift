import Foundation
import SwiftDate
import Swinject

protocol GlucoseStorage {
    func storeGlucose(_ glucose: [BloodGlucose])
    func removeGlucose(ids: [String])
    func recent() -> [BloodGlucose]
    func syncDate() -> Date
    func filterTooFrequentGlucose(_ glucose: [BloodGlucose], at: Date) -> [BloodGlucose]
    func lastGlucoseDate() -> Date
    func isGlucoseFresh() -> Bool
    func isGlucoseNotFlat() -> Bool
    func nightscoutGlucoseNotUploaded() -> [BloodGlucose]
    var alarm: GlucoseAlarm? { get }
}

final class BaseGlucoseStorage: GlucoseStorage, Injectable {
    private let processQueue = DispatchQueue(label: "BaseGlucoseStorage.processQueue")
    @Injected() private var storage: FileStorage!
    @Injected() private var broadcaster: Broadcaster!
    @Injected() private var settingsManager: SettingsManager!

    private enum Config {
        static let filterTime: TimeInterval = 4.5 * 60
    }

    init(resolver: Resolver) {
        injectServices(resolver)
    }

    func storeGlucose(_ glucose: [BloodGlucose]) {
        processQueue.sync {
            let file = OpenAPS.Monitor.glucose
            self.storage.transaction { storage in
                storage.append(glucose, to: file, uniqBy: \.dateString)
                let uniqEvents = storage.retrieve(file, as: [BloodGlucose].self)?
                    .filter { $0.dateString.addingTimeInterval(1.days.timeInterval) > Date() }
                    .sorted { $0.dateString > $1.dateString } ?? []
                let glucose = Array(uniqEvents)
                storage.save(glucose, as: file)

                DispatchQueue.main.async {
                    self.broadcaster.notify(GlucoseObserver.self, on: .main) {
                        $0.glucoseDidUpdate(glucose.reversed())
                    }
                }
            }
        }
    }

    func removeGlucose(ids: [String]) {
        processQueue.sync {
            let file = OpenAPS.Monitor.glucose
            self.storage.transaction { storage in
                let bgInStorage = storage.retrieve(file, as: [BloodGlucose].self)
                let filteredBG = bgInStorage?.filter { !ids.contains($0.id) } ?? []
<<<<<<< HEAD
                storage.save(filteredBG, as: file)

                DispatchQueue.main.async {
                    self.broadcaster.notify(GlucoseObserver.self, on: .main) {
                        $0.glucoseDidUpdate(filteredBG.reversed())
                    }
                }
            }
        }
    }

    func removeGlucose(byID id: String) {
        processQueue.sync {
            let file = OpenAPS.Monitor.glucose
            self.storage.transaction { storage in
                let bgInStorage = storage.retrieve(file, as: [BloodGlucose].self)
                let filteredBG = bgInStorage?.filter { $0.id != id } ?? []
=======
                guard bgInStorage != filteredBG else { return }
>>>>>>> 5c7132f5
                storage.save(filteredBG, as: file)

                DispatchQueue.main.async {
                    self.broadcaster.notify(GlucoseObserver.self, on: .main) {
                        $0.glucoseDidUpdate(filteredBG.reversed())
                    }
                }
            }
        }
    }

    func syncDate() -> Date {
        guard let events = storage.retrieve(OpenAPS.Monitor.glucose, as: [BloodGlucose].self),
              let recent = events.first
        else {
            return Date().addingTimeInterval(-1.days.timeInterval)
        }
        return recent.dateString
    }

    func recent() -> [BloodGlucose] {
        storage.retrieve(OpenAPS.Monitor.glucose, as: [BloodGlucose].self)?.reversed() ?? []
    }

    func lastGlucoseDate() -> Date {
        recent().last?.dateString ?? .distantPast
    }

    func isGlucoseFresh() -> Bool {
        Date().timeIntervalSince(lastGlucoseDate()) <= Config.filterTime
    }

    func filterTooFrequentGlucose(_ glucose: [BloodGlucose], at date: Date) -> [BloodGlucose] {
        var lastDate = date
        var filtered: [BloodGlucose] = []

        for entry in glucose.reversed() {
            guard entry.dateString.addingTimeInterval(-Config.filterTime) > lastDate else {
                continue
            }
            filtered.append(entry)
            lastDate = entry.dateString
        }

        return filtered
    }

    func isGlucoseNotFlat() -> Bool {
        let last3 = recent().suffix(3)
        guard last3.count == 3 else { return true }

        return Array(
            last3
                .compactMap { $0.filtered ?? 0 }
                .filter { $0 != 0 }
                .uniqued()
        ).count != 1
    }

    func nightscoutGlucoseNotUploaded() -> [BloodGlucose] {
        let uploaded = storage.retrieve(OpenAPS.Nightscout.uploadedGlucose, as: [BloodGlucose].self) ?? []
        let recentGlucose = recent()

        return Array(Set(recentGlucose).subtracting(Set(uploaded)))
    }

    var alarm: GlucoseAlarm? {
        guard let glucose = recent().last, glucose.dateString.addingTimeInterval(20.minutes.timeInterval) > Date(),
              let glucoseValue = glucose.glucose else { return nil }

        if Decimal(glucoseValue) < settingsManager.settings.lowGlucose {
            return .low
        }

        if Decimal(glucoseValue) > settingsManager.settings.highGlucose {
            return .high
        }

        return nil
    }
}

protocol GlucoseObserver {
    func glucoseDidUpdate(_ glucose: [BloodGlucose])
}

enum GlucoseAlarm {
    case high
    case low

    var displayName: String {
        switch self {
        case .high:
            return NSLocalizedString("LOWALERT!", comment: "LOWALERT!")
        case .low:
            return NSLocalizedString("HIGHALERT!", comment: "HIGHALERT!")
        }
    }
}<|MERGE_RESOLUTION|>--- conflicted
+++ resolved
@@ -55,27 +55,7 @@
             self.storage.transaction { storage in
                 let bgInStorage = storage.retrieve(file, as: [BloodGlucose].self)
                 let filteredBG = bgInStorage?.filter { !ids.contains($0.id) } ?? []
-<<<<<<< HEAD
-                storage.save(filteredBG, as: file)
-
-                DispatchQueue.main.async {
-                    self.broadcaster.notify(GlucoseObserver.self, on: .main) {
-                        $0.glucoseDidUpdate(filteredBG.reversed())
-                    }
-                }
-            }
-        }
-    }
-
-    func removeGlucose(byID id: String) {
-        processQueue.sync {
-            let file = OpenAPS.Monitor.glucose
-            self.storage.transaction { storage in
-                let bgInStorage = storage.retrieve(file, as: [BloodGlucose].self)
-                let filteredBG = bgInStorage?.filter { $0.id != id } ?? []
-=======
                 guard bgInStorage != filteredBG else { return }
->>>>>>> 5c7132f5
                 storage.save(filteredBG, as: file)
 
                 DispatchQueue.main.async {
