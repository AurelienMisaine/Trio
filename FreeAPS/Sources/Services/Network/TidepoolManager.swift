--- conflicted
+++ resolved
@@ -124,12 +124,7 @@
             }
         }.store(in: &subscriptions)
 
-<<<<<<< HEAD
-        // TODO: this is currently done in FetchGlucoseManager and forced there inside a background task.
-        // leave it there, or move it here? not sure…
-=======
         // This works only for manual Glucose
->>>>>>> 1b730fb9
         coreDataPublisher?.filterByEntityName("GlucoseStored").sink { [weak self] _ in
             guard let self = self else { return }
             Task { [weak self] in
