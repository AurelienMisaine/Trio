import Combine
import CoreData
import Foundation
import Swinject
import WatchConnectivity

protocol WatchManager {}

final class BaseWatchManager: NSObject, WatchManager, Injectable {
    private let session: WCSession
    private var state = WatchState()
    private let processQueue = DispatchQueue(label: "BaseWatchManager.processQueue")

    @Injected() private var broadcaster: Broadcaster!
    @Injected() private var settingsManager: SettingsManager!
    @Injected() private var apsManager: APSManager!
    @Injected() private var storage: FileStorage!
    @Injected() private var carbsStorage: CarbsStorage!
    @Injected() private var tempTargetsStorage: TempTargetsStorage!
    @Injected() private var garmin: GarminManager!
    @Injected() private var glucoseStorage: GlucoseStorage!

    private var glucoseFormatter: NumberFormatter {
        let formatter = NumberFormatter()
        formatter.numberStyle = .decimal
        formatter.maximumFractionDigits = 0
        if settingsManager.settings.units == .mmolL {
            formatter.minimumFractionDigits = 1
            formatter.maximumFractionDigits = 1
        }
        formatter.roundingMode = .halfUp
        return formatter
    }

    private var eventualFormatter: NumberFormatter {
        let formatter = NumberFormatter()
        formatter.numberStyle = .decimal
        formatter.maximumFractionDigits = 1
        return formatter
    }

    private var deltaFormatter: NumberFormatter {
        let formatter = NumberFormatter()
        formatter.numberStyle = .decimal
        formatter.maximumFractionDigits = settingsManager.settings.units == .mmolL ? 1 : 0
        formatter.positivePrefix = "+"
        formatter.negativePrefix = "-"
        return formatter
    }

    private var targetFormatter: NumberFormatter {
        let formatter = NumberFormatter()
        formatter.numberStyle = .decimal
        formatter.maximumFractionDigits = 1
        return formatter
    }

    let context = CoreDataStack.shared.newTaskContext()
    let viewContext = CoreDataStack.shared.persistentContainer.viewContext

    private var coreDataPublisher: AnyPublisher<Set<NSManagedObject>, Never>?
    private var subscriptions = Set<AnyCancellable>()

    private var lifetime = Lifetime()

    init(resolver: Resolver, session: WCSession = .default) {
        self.session = session
        super.init()
        injectServices(resolver)
        registerHandlers()
        registerSubscribers()

        coreDataPublisher =
            changedObjectsOnManagedObjectContextDidSavePublisher()
                .receive(on: DispatchQueue.global(qos: .background))
                .share()
                .eraseToAnyPublisher()

        Task {
            await configureState()
        }

        if WCSession.isSupported() {
            session.delegate = self
            session.activate()
        }

        broadcaster.register(SettingsObserver.self, observer: self)
        broadcaster.register(PumpHistoryObserver.self, observer: self)
        broadcaster.register(PumpSettingsObserver.self, observer: self)
        broadcaster.register(BasalProfileObserver.self, observer: self)
        broadcaster.register(TempTargetsObserver.self, observer: self)
        broadcaster.register(CarbsObserver.self, observer: self)
        broadcaster.register(PumpBatteryObserver.self, observer: self)
        broadcaster.register(PumpReservoirObserver.self, observer: self)
        garmin.stateRequet = { [weak self] () -> Data in
            guard let self = self, let data = try? JSONEncoder().encode(self.state) else {
                warning(.service, "Cannot encode watch state")
                return Data()
            }
            return data
        }
    }

    private func registerSubscribers() {
        glucoseStorage.updatePublisher
            .receive(on: DispatchQueue.global(qos: .background))
            .sink { [weak self] _ in
                guard let self = self else { return }
                Task {
                    await self.configureState()
                }
            }
            .store(in: &subscriptions)
    }

    private func registerHandlers() {
        coreDataPublisher?.filterByEntityName("OrefDetermination").sink { [weak self] _ in
            guard let self = self else { return }
            Task {
                await self.configureState()
            }
        }.store(in: &subscriptions)

        coreDataPublisher?.filterByEntityName("OverrideStored").sink { [weak self] _ in
            guard let self = self else { return }
            Task {
                await self.configureState()
            }
        }.store(in: &subscriptions)

        // Observes Deletion of Glucose Objects
        coreDataPublisher?.filterByEntityName("GlucoseStored").sink { [weak self] _ in
            guard let self = self else { return }
            Task {
                await self.configureState()
            }
        }.store(in: &subscriptions)
    }

    private func fetchlastDetermination() async -> [NSManagedObjectID] {
        let results = await CoreDataStack.shared.fetchEntitiesAsync(
            ofType: OrefDetermination.self,
            onContext: context,
            predicate: NSPredicate.enactedDetermination,
            key: "timestamp",
            ascending: false,
            fetchLimit: 1
        )

        return await context.perform {
            guard let fetchedResults = results as? [OrefDetermination] else { return [] }

            return fetchedResults.map(\.objectID)
        }
    }

    private func fetchLatestOverride() async -> NSManagedObjectID? {
        let results = await CoreDataStack.shared.fetchEntitiesAsync(
            ofType: OverrideStored.self,
            onContext: context,
            predicate: NSPredicate.predicateForOneDayAgo,
            key: "date",
            ascending: false,
            fetchLimit: 1,
            propertiesToFetch: ["enabled", "percentage", "objectID"]
        )

        return await context.perform {
            guard let fetchedResults = results as? [[String: Any]] else { return nil }

            return fetchedResults.compactMap { $0["objectID"] as? NSManagedObjectID }.first
        }
    }

    private func fetchGlucose() async -> [NSManagedObjectID] {
        let results = await CoreDataStack.shared.fetchEntitiesAsync(
            ofType: GlucoseStored.self,
            onContext: context,
            predicate: NSPredicate.predicateFor120MinAgo,
            key: "date",
            ascending: false,
            fetchLimit: 24,
            batchSize: 12
        )

        return await context.perform {
            guard let glucoseResults = results as? [GlucoseStored] else {
                return []
            }

            return glucoseResults.map(\.objectID)
        }
    }

    @MainActor private func configureState() async {
        let glucoseValuesIds = await fetchGlucose()
        async let getLatestDeterminationIds = fetchlastDetermination()
        async let getlatestOverrideId = fetchLatestOverride()

        let latestOverrideId = await getlatestOverrideId

        guard let lastDeterminationId = await getLatestDeterminationIds.first else {
            debugPrint("\(DebuggingIdentifiers.failed) \(#file) \(#function) Failed to get last Determination")
            return
        }

        do {
            let glucoseValues: [GlucoseStored] = await CoreDataStack.shared
                .getNSManagedObject(with: glucoseValuesIds, context: viewContext)
            let lastDetermination = try viewContext.existingObject(with: lastDeterminationId) as? OrefDetermination
            let recommendedInsulin = await newBolusCalc(
                glucoseIds: glucoseValuesIds,
                determinationId: lastDeterminationId
            )

            var latestOverride: OverrideStored?
            if let id = latestOverrideId {
                latestOverride = try viewContext.existingObject(with: id) as? OverrideStored
            }

            await MainActor.run { [weak self] in
                guard let self = self else { return }

                if let firstGlucoseValue = glucoseValues.first {
                    let value = self.settingsManager.settings.units == .mgdL
                        ? Decimal(firstGlucoseValue.glucose)
                        : Decimal(firstGlucoseValue.glucose).asMmolL

                    self.state.glucose = self.glucoseFormatter.string(from: value as NSNumber)
                    self.state.trend = firstGlucoseValue.directionEnum?.symbol

                    let delta = glucoseValues.count >= 2
                        ? Decimal(firstGlucoseValue.glucose) - Decimal(glucoseValues.dropFirst().first?.glucose ?? 0)
                        : 0
                    let deltaConverted = self.settingsManager.settings.units == .mgdL ? delta : delta.asMmolL
                    self.state.delta = self.deltaFormatter.string(from: deltaConverted as NSNumber)
                    self.state.trendRaw = firstGlucoseValue.direction
                    self.state.glucoseDate = firstGlucoseValue.date
                }

                self.state.lastLoopDate = lastDetermination?.timestamp
                self.state.lastLoopDateInterval = self.state.lastLoopDate.map {
                    guard $0.timeIntervalSince1970 > 0 else { return 0 }
                    return UInt64($0.timeIntervalSince1970)
                }
                self.state.bolusIncrement = self.settingsManager.preferences.bolusIncrement
                self.state.maxCOB = self.settingsManager.preferences.maxCOB
                self.state.maxBolus = self.settingsManager.pumpSettings.maxBolus
                self.state.carbsRequired = lastDetermination?.carbsRequired as? Decimal

//                var insulinRequired = lastDetermination?.insulinReq as? Decimal ?? 0
//
//                var double: Decimal = 2
//                if lastDetermination?.manualBolusErrorString == 0 {
//                    insulinRequired = lastDetermination?.insulinForManualBolus as? Decimal ?? 0
//                    double = 1
//                }

                self.state.bolusRecommended = self.apsManager
                    .roundBolus(amount: max(recommendedInsulin, 0))
                self.state.displayOnWatch = self.settingsManager.settings.displayOnWatch
                self.state.displayFatAndProteinOnWatch = self.settingsManager.settings.displayFatAndProteinOnWatch
                self.state.confirmBolusFaster = self.settingsManager.settings.confirmBolusFaster

                self.state.iob = lastDetermination?.iob as? Decimal
                if let cobValue = lastDetermination?.cob {
                    self.state.cob = Decimal(cobValue)
                } else {
                    self.state.cob = 0
                }
                self.state.tempTargets = self.tempTargetsStorage.presets()
                    .map { target -> TempTargetWatchPreset in
                        let untilDate = self.tempTargetsStorage.current().flatMap { currentTarget -> Date? in
                            guard currentTarget.id == target.id else { return nil }
                            let date = currentTarget.createdAt.addingTimeInterval(TimeInterval(currentTarget.duration * 60))
                            return date > Date() ? date : nil
                        }
                        return TempTargetWatchPreset(
                            name: target.displayName,
                            id: target.id,
                            description: self.descriptionForTarget(target),
                            until: untilDate
                        )
                    }
                self.state.displayOnWatch = self.settingsManager.settings.displayOnWatch
                self.state.displayFatAndProteinOnWatch = self.settingsManager.settings.displayFatAndProteinOnWatch
                self.state.confirmBolusFaster = self.settingsManager.settings.confirmBolusFaster

                if let eventualBG = self.settingsManager.settings.units == .mgdL ? lastDetermination?
                    .eventualBG : lastDetermination?
                    .eventualBG?.decimalValue.asMmolL as NSDecimalNumber?
                {
                    let eventualBGAsString = self.eventualFormatter.string(from: eventualBG)
                    self.state.eventualBG = eventualBGAsString.map { "⇢ " + $0 }
                    self.state.eventualBGRaw = eventualBGAsString
                }

                self.state.isf = lastDetermination?.insulinSensitivity as? Decimal

                if let latestOverride = latestOverride {
                    if latestOverride.enabled {
                        let percentString = "\(latestOverride.percentage.formatted(.number)) %"
                        self.state.override = percentString
                    } else {
                        self.state.override = "100 %"
                    }
                }

                self.sendState()
            }

        } catch let error as NSError {
            debugPrint("\(DebuggingIdentifiers.failed) \(#file) \(#function) Failed to configure state with error: \(error)")
        }
    }

    private func sendState() {
        guard let data = try? JSONEncoder().encode(state) else {
            warning(.service, "Cannot encode watch state")
            return
        }

        garmin.sendState(data)

        guard session.isReachable else { return }
        session.sendMessageData(data, replyHandler: nil) { error in
            warning(.service, "Cannot send message to watch", error: error)
        }
    }

    private func descriptionForTarget(_ target: TempTarget) -> String {
        let units = settingsManager.settings.units

        var low = target.targetBottom
        var high = target.targetTop
        if units == .mmolL {
            low = low?.asMmolL
            high = high?.asMmolL
        }

        let description =
            "\(targetFormatter.string(from: (low ?? 0) as NSNumber)!) - \(targetFormatter.string(from: (high ?? 0) as NSNumber)!)" +
            " for \(targetFormatter.string(from: target.duration as NSNumber)!) min"

        return description
    }

    private func newBolusCalc(glucoseIds: [NSManagedObjectID], determinationId: NSManagedObjectID) async -> Decimal {
        await context.perform {
            let glucoseObjects = glucoseIds.compactMap { self.context.object(with: $0) as? GlucoseStored }
            guard let determination = self.context.object(with: determinationId) as? OrefDetermination else {
                print("Failed to fetch determination")
                return 0
            }

            guard let firstGlucose = glucoseObjects.first else {
                return 0 // If there's no glucose data, exit the block
            }
            let bg = firstGlucose.glucose // Make sure to provide a fallback value for glucose

            // Calculations related to glucose data
            var bgDelta: Int = 0
            if glucoseObjects.count >= 3 {
                bgDelta = Int(firstGlucose.glucose) - Int(glucoseObjects[2].glucose)
            }

            let conversion: Decimal = self.settingsManager.settings.units == .mmolL ? 0.0555 : 1
            let isf = self.state.isf ?? 0
            let target = determination.currentTarget as? Decimal ?? 100
            let carbratio = determination.carbRatio as? Decimal ?? 10
            let cob = self.state.cob ?? 0
            let iob = self.state.iob ?? 0
            let fattyMealFactor = self.settingsManager.settings.fattyMealFactor

            // Complete bolus calculation logic
            let targetDifference = Decimal(bg) - target
            let targetDifferenceInsulin = targetDifference * conversion / isf
            let fifteenMinInsulin = Decimal(bgDelta) * conversion / isf
            let wholeCobInsulin = cob / carbratio
            let iobInsulinReduction = -iob
            let wholeCalc = targetDifferenceInsulin + iobInsulinReduction + wholeCobInsulin + fifteenMinInsulin

            let result = wholeCalc * self.settingsManager.settings.overrideFactor
            var insulinCalculated: Decimal
            if self.settingsManager.settings.fattyMeals {
                insulinCalculated = result * fattyMealFactor
            } else {
                insulinCalculated = result
            }

            // Ensure the calculated insulin amount does not exceed the maximum bolus and is not below zero
            insulinCalculated = max(min(insulinCalculated, self.settingsManager.pumpSettings.maxBolus), 0)
            return insulinCalculated // Return the calculated insulin outside of the performAndWait block
        }
    }
}

extension BaseWatchManager: WCSessionDelegate {
    func sessionDidBecomeInactive(_: WCSession) {}

    func sessionDidDeactivate(_: WCSession) {}

    func session(_: WCSession, activationDidCompleteWith state: WCSessionActivationState, error _: Error?) {
        debug(.service, "WCSession is activated: \(state == .activated)")
    }

    func session(_: WCSession, didReceiveMessage message: [String: Any]) {
        debug(.service, "WCSession got message: \(message)")

        if let stateRequest = message["stateRequest"] as? Bool, stateRequest {
            processQueue.async {
                self.sendState()
            }
        }
    }

    func session(_: WCSession, didReceiveMessage message: [String: Any], replyHandler: @escaping ([String: Any]) -> Void) {
        debug(.service, "WCSession got message with reply handler: \(message)")

        if let carbs = message["carbs"] as? Double,
           let fat = message["fat"] as? Double,
           let protein = message["protein"] as? Double,
           carbs > 0 || fat > 0 || protein > 0
        {
            Task {
                await carbsStorage.storeCarbs(
                    [CarbsEntry(
                        id: UUID().uuidString,
                        createdAt: Date(),
                        actualDate: nil,
                        carbs: Decimal(carbs),
                        fat: Decimal(fat),
                        protein: Decimal(protein),
<<<<<<< HEAD
                        note: nil,
                        enteredBy: CarbsEntry.local,
=======
                        note: message["note"] as? String,
                        enteredBy: CarbsEntry.manual,
>>>>>>> 477dfd77
                        isFPU: false,
                        fpuID: nil
                    )],
                    areFetchedFromRemote: false
                )

                _ = await apsManager.determineBasal()
                replyHandler(["confirmation": true])
            }
            return
        }

        if let tempTargetID = message["tempTarget"] as? String {
            Task {
                if var preset = tempTargetsStorage.presets().first(where: { $0.id == tempTargetID }) {
                    preset.createdAt = Date()
                    await tempTargetsStorage.storeTempTarget(tempTarget: preset)
                    replyHandler(["confirmation": true])
                } else if tempTargetID == "cancel" {
                    let entry = TempTarget(
                        name: TempTarget.cancel,
                        createdAt: Date(),
                        targetTop: 0,
                        targetBottom: 0,
                        duration: 0,
                        enteredBy: TempTarget.local,
                        reason: TempTarget.cancel,
                        isPreset: false,
                        enabled: false,
                        halfBasalTarget: 160
                    )
                    await tempTargetsStorage.storeTempTarget(tempTarget: entry)
                    replyHandler(["confirmation": true])
                } else {
                    replyHandler(["confirmation": false])
                }
            }
            return
        }

        if let bolus = message["bolus"] as? Double, bolus > 0 {
            Task {
                await apsManager.enactBolus(amount: bolus, isSMB: false)
                replyHandler(["confirmation": true])
            }
            return
        }

        replyHandler(["confirmation": false])
    }

    func session(_: WCSession, didReceiveMessageData _: Data) {}

    func sessionReachabilityDidChange(_ session: WCSession) {
        if session.isReachable {
            processQueue.async {
                self.sendState()
            }
        }
    }
}

extension BaseWatchManager:
    SettingsObserver,
    PumpHistoryObserver,
    PumpSettingsObserver,
    BasalProfileObserver,
    TempTargetsObserver,
    CarbsObserver,
    PumpBatteryObserver,
    PumpReservoirObserver
{
    func settingsDidChange(_: FreeAPSSettings) {
        Task {
            await configureState()
        }
    }

    func pumpHistoryDidUpdate(_: [PumpHistoryEvent]) {
        // TODO:
    }

    func pumpSettingsDidChange(_: PumpSettings) {
        Task {
            await configureState()
        }
    }

    func basalProfileDidChange(_: [BasalProfileEntry]) {
        // TODO:
    }

    func tempTargetsDidUpdate(_: [TempTarget]) {
        Task {
            await configureState()
        }
    }

    func carbsDidUpdate(_: [CarbsEntry]) {
        // TODO:
    }

    func pumpBatteryDidChange(_: Battery) {
        // TODO:
    }

    func pumpReservoirDidChange(_: Decimal) {
        // TODO:
    }
}<|MERGE_RESOLUTION|>--- conflicted
+++ resolved
@@ -432,13 +432,8 @@
                         carbs: Decimal(carbs),
                         fat: Decimal(fat),
                         protein: Decimal(protein),
-<<<<<<< HEAD
-                        note: nil,
+                        note: message["note"] as? String,
                         enteredBy: CarbsEntry.local,
-=======
-                        note: message["note"] as? String,
-                        enteredBy: CarbsEntry.manual,
->>>>>>> 477dfd77
                         isFPU: false,
                         fpuID: nil
                     )],
