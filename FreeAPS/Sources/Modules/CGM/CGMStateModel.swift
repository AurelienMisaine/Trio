import Combine
import SwiftUI

extension CGM {
    final class StateModel: BaseStateModel<Provider> {
        @Injected() var settingsManager: SettingsManager!
        @Injected() var libreSource: LibreTransmitterSource!
<<<<<<< HEAD
=======
        @Injected() var calendarManager: CalendarManager!
>>>>>>> 42f7b792

        @Published var cgm: CGMType = .nightscout
        @Published var transmitterID = ""
        @Published var uploadGlucose = false
        @Published var createCalendarEvents = false
        @Published var calendarIDs: [String] = []
        @Published var currentCalendarID: String = ""
        @Persisted(key: "CalendarManager.currentCalendarID") var storedCalendarID: String? = nil

        override func subscribe() {
            cgm = settingsManager.settings.cgm ?? .nightscout
            uploadGlucose = settingsManager.settings.uploadGlucose ?? false
            transmitterID = UserDefaults.standard.dexcomTransmitterID ?? ""
            currentCalendarID = storedCalendarID ?? ""
            calendarIDs = calendarManager.calendarIDs()
            createCalendarEvents = settingsManager.settings.useCalendar ?? false

            $cgm
                .removeDuplicates()
                .sink { [weak self] value in
                    guard let self = self else { return }
                    self.settingsManager.settings.cgm = value
                }
                .store(in: &lifetime)

            $uploadGlucose
                .removeDuplicates()
                .sink { [weak self] value in
                    self?.settingsManager.settings.uploadGlucose = value
                }
                .store(in: &lifetime)

            $createCalendarEvents
                .removeDuplicates()
                .flatMap { [weak self] ok -> AnyPublisher<Bool, Never> in
                    guard ok, let self = self else { return Just(false).eraseToAnyPublisher() }
                    return self.calendarManager.requestAccessIfNeeded()
                }
                .map { [weak self] ok -> [String] in
                    guard ok, let self = self else { return [] }
                    return self.calendarManager.calendarIDs()
                }
                .receive(on: DispatchQueue.main)
                .weakAssign(to: \.calendarIDs, on: self)
                .store(in: &lifetime)

            $createCalendarEvents
                .removeDuplicates()
                .sink { [weak self] use in
                    self?.settingsManager.settings.useCalendar = use
                }
                .store(in: &lifetime)

            $currentCalendarID
                .removeDuplicates()
                .sink { [weak self] id in
                    guard id.isNotEmpty else {
                        self?.calendarManager.currentCalendarID = nil
                        return
                    }
                    self?.calendarManager.currentCalendarID = id
                }
                .store(in: &lifetime)
        }

        func onChangeID() {
            UserDefaults.standard.dexcomTransmitterID = transmitterID
        }
    }
}<|MERGE_RESOLUTION|>--- conflicted
+++ resolved
@@ -5,10 +5,7 @@
     final class StateModel: BaseStateModel<Provider> {
         @Injected() var settingsManager: SettingsManager!
         @Injected() var libreSource: LibreTransmitterSource!
-<<<<<<< HEAD
-=======
         @Injected() var calendarManager: CalendarManager!
->>>>>>> 42f7b792
 
         @Published var cgm: CGMType = .nightscout
         @Published var transmitterID = ""
