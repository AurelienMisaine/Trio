import CoreData
import Foundation
import LoopKit
import SwiftUI
import Swinject

extension Bolus {
    final class StateModel: BaseStateModel<Provider> {
        @Injected() var unlockmanager: UnlockManager!
        @Injected() var apsManager: APSManager!
        @Injected() var broadcaster: Broadcaster!
        @Injected() var pumpHistoryStorage: PumpHistoryStorage!
        // added for bolus calculator
        @Injected() var settings: SettingsManager!
        @Injected() var nsManager: NightscoutManager!
        @Injected() var carbsStorage: CarbsStorage!
        @Injected() var glucoseStorage: GlucoseStorage!
        @Injected() var determinationStorage: DeterminationStorage!

        @Published var predictions: Predictions?
        @Published var amount: Decimal = 0
        @Published var insulinRecommended: Decimal = 0
        @Published var insulinRequired: Decimal = 0
        @Published var units: GlucoseUnits = .mgdL
        @Published var percentage: Decimal = 0
        @Published var threshold: Decimal = 0
        @Published var maxBolus: Decimal = 0
        @Published var errorString: Decimal = 0
        @Published var evBG: Decimal = 0
        @Published var insulin: Decimal = 0
        @Published var isf: Decimal = 0
        @Published var error: Bool = false
        @Published var minGuardBG: Decimal = 0
        @Published var minDelta: Decimal = 0
        @Published var expectedDelta: Decimal = 0
        @Published var minPredBG: Decimal = 0
        @Published var waitForSuggestion: Bool = false
        @Published var carbRatio: Decimal = 0

        @Published var addButtonPressed: Bool = false

        var waitForSuggestionInitial: Bool = false

        // added for bolus calculator
        @Published var target: Decimal = 0
        @Published var cob: Int16 = 0
        @Published var iob: Decimal = 0

        @Published var currentBG: Decimal = 0
        @Published var fifteenMinInsulin: Decimal = 0
        @Published var deltaBG: Decimal = 0
        @Published var targetDifferenceInsulin: Decimal = 0
        @Published var targetDifference: Decimal = 0
        @Published var wholeCob: Decimal = 0
        @Published var wholeCobInsulin: Decimal = 0
        @Published var iobInsulinReduction: Decimal = 0
        @Published var wholeCalc: Decimal = 0
        @Published var insulinCalculated: Decimal = 0
        @Published var fraction: Decimal = 0
<<<<<<< HEAD
=======
        @Published var useCalc: Bool = false
>>>>>>> 7fb51849
        @Published var basal: Decimal = 0
        @Published var fattyMeals: Bool = false
        @Published var fattyMealFactor: Decimal = 0
        @Published var useFattyMealCorrectionFactor: Bool = false
        @Published var displayPresets: Bool = true

        @Published var currentBasal: Decimal = 0
        @Published var sweetMeals: Bool = false
        @Published var sweetMealFactor: Decimal = 0
        @Published var useSuperBolus: Bool = false
        @Published var superBolusInsulin: Decimal = 0

        @Published var meal: [CarbsEntry]?
        @Published var carbs: Decimal = 0
        @Published var fat: Decimal = 0
        @Published var protein: Decimal = 0
        @Published var note: String = ""

        @Published var date = Date()

        @Published var carbsRequired: Decimal?
        @Published var useFPUconversion: Bool = false
        @Published var dish: String = ""
        @Published var selection: MealPresetStored?
        @Published var summation: [String] = []
        @Published var maxCarbs: Decimal = 0

        @Published var id_: String = ""
        @Published var summary: String = ""
<<<<<<< HEAD
=======
        @Published var skipBolus: Bool = false
>>>>>>> 7fb51849

        @Published var externalInsulin: Bool = false
        @Published var showInfo: Bool = false
        @Published var glucoseFromPersistence: [GlucoseStored] = []
        @Published var determination: [OrefDetermination] = []

        let now = Date.now

        let context = CoreDataStack.shared.persistentContainer.viewContext
        let backgroundContext = CoreDataStack.shared.newTaskContext()

        private var coreDataObserver: CoreDataObserver?

        typealias PumpEvent = PumpEventStored.EventType

        override func subscribe() {
            setupGlucoseNotification()
            coreDataObserver = CoreDataObserver()
            registerHandlers()

            setupGlucoseArray()
            setupDeterminationsArray()

            broadcaster.register(DeterminationObserver.self, observer: self)
            broadcaster.register(BolusFailureObserver.self, observer: self)
            units = settingsManager.settings.units
<<<<<<< HEAD
            maxBolus = provider.pumpSettings().maxBolus
            // added
            fraction = settings.settings.overrideFactor
=======
            percentage = settingsManager.settings.insulinReqPercentage
            maxBolus = provider.pumpSettings().maxBolus
            // added
            fraction = settings.settings.overrideFactor
            useCalc = settings.settings.useCalc
>>>>>>> 7fb51849
            fattyMeals = settings.settings.fattyMeals
            fattyMealFactor = settings.settings.fattyMealFactor
            sweetMeals = settings.settings.sweetMeals
            sweetMealFactor = settings.settings.sweetMealFactor
            displayPresets = settings.settings.displayPresets

            maxCarbs = settings.settings.maxCarbs
<<<<<<< HEAD
=======
            skipBolus = settingsManager.settings.skipBolusScreenAfterCarbs
>>>>>>> 7fb51849
            useFPUconversion = settingsManager.settings.useFPUconversion

            if waitForSuggestionInitial {
                Task {
                    let ok = await apsManager.determineBasal()
                    if !ok {
                        self.waitForSuggestion = false
                        self.insulinRequired = 0
                        self.insulinRecommended = 0
                    }
                }
            }
        }

        // MARK: - Basal

        func getCurrentBasal() {
            let basalEntries = provider.getProfile()
            let now = Date()
            let calendar = Calendar.current
            let dateFormatter = DateFormatter()
            dateFormatter.dateFormat = "HH:mm:ss"
            dateFormatter.timeZone = TimeZone.current

            for (index, entry) in basalEntries.enumerated() {
                guard let entryTime = dateFormatter.date(from: entry.start) else {
                    print("Invalid entry start time: \(entry.start)")
                    continue
                }

                // Combine the current date with the time from entry.start
                let entryStartTime = calendar.date(
                    bySettingHour: calendar.component(.hour, from: entryTime),
                    minute: calendar.component(.minute, from: entryTime),
                    second: calendar.component(.second, from: entryTime),
                    of: now
                )!

                let entryEndTime: Date
                if index < basalEntries.count - 1,
                   let nextEntryTime = dateFormatter.date(from: basalEntries[index + 1].start)
                {
                    let nextEntryStartTime = calendar.date(
                        bySettingHour: calendar.component(.hour, from: nextEntryTime),
                        minute: calendar.component(.minute, from: nextEntryTime),
                        second: calendar.component(.second, from: nextEntryTime),
                        of: now
                    )!
                    entryEndTime = nextEntryStartTime
                } else {
                    // If it's the last entry, use the same start time plus one day as the end time
                    entryEndTime = calendar.date(byAdding: .day, value: 1, to: entryStartTime)!
                }

                if now >= entryStartTime, now < entryEndTime {
                    currentBasal = entry.rate
                    break
                }
            }
        }

        // MARK: CALCULATIONS FOR THE BOLUS CALCULATOR

        /// Calculate insulin recommendation
        func calculateInsulin() -> Decimal {
            // ensure that isf is in mg/dL
            var conversion: Decimal {
                units == .mmolL ? 0.0555 : 1
            }
            let isfForCalculation = isf / conversion

            // insulin needed for the current blood glucose
            targetDifference = currentBG - target
            targetDifferenceInsulin = targetDifference / isfForCalculation

            // more or less insulin because of bg trend in the last 15 minutes
            fifteenMinInsulin = deltaBG / isfForCalculation

            // determine whole COB for which we want to dose insulin for and then determine insulin for wholeCOB
            wholeCob = Decimal(cob) + carbs
            wholeCobInsulin = wholeCob / carbRatio

            // determine how much the calculator reduces/ increases the bolus because of IOB
            iobInsulinReduction = (-1) * iob

            // adding everything together
            // add a calc for the case that no fifteenMinInsulin is available
            if deltaBG != 0 {
                wholeCalc = (targetDifferenceInsulin + iobInsulinReduction + wholeCobInsulin + fifteenMinInsulin)
            } else {
                // add (rare) case that no glucose value is available -> maybe display warning?
                // if no bg is available, ?? sets its value to 0
                if currentBG == 0 {
                    wholeCalc = (iobInsulinReduction + wholeCobInsulin)
                } else {
                    wholeCalc = (targetDifferenceInsulin + iobInsulinReduction + wholeCobInsulin)
                }
            }

            // apply custom factor at the end of the calculations
            let result = wholeCalc * fraction

            // apply custom factor if fatty meal toggle in bolus calc config settings is on and the box for fatty meals is checked (in RootView)
            if useFattyMealCorrectionFactor {
                insulinCalculated = result * fattyMealFactor
            } else if useSuperBolus {
                superBolusInsulin = sweetMealFactor * currentBasal
                insulinCalculated = result + superBolusInsulin
            } else {
                insulinCalculated = result
            }
            // display no negative insulinCalculated
            insulinCalculated = max(insulinCalculated, 0)
            insulinCalculated = min(insulinCalculated, maxBolus)

            guard let apsManager = apsManager else {
                debug(.apsManager, "APSManager could not be gracefully unwrapped")
                return insulinCalculated
            }

            return apsManager.roundBolus(amount: insulinCalculated)
        }

        // MARK: - Button tasks

        @MainActor func invokeTreatmentsTask() {
            Task {
                addButtonPressed = true
                let isInsulinGiven = amount > 0
                let isCarbsPresent = carbs > 0
                let isFatPresent = fat > 0
                let isProteinPresent = protein > 0

                if isInsulinGiven {
                    try await handleInsulin(isExternal: externalInsulin)
                } else if isCarbsPresent || isFatPresent || isProteinPresent {
                    waitForSuggestion = true
                } else {
                    hideModal()
                    return
                }

                await saveMeal()

                // if glucose data is stale end the custom loading animation by hiding the modal
//                guard glucoseOfLast20Min.first?.date ?? now >= Date().addingTimeInterval(-12.minutes.timeInterval) else {
//                    return hideModal()
//                }
            }
        }

        // MARK: - Insulin

        @MainActor private func handleInsulin(isExternal: Bool) async throws {
            if !isExternal {
                await addPumpInsulin()
            } else {
                await addExternalInsulin()
            }
            waitForSuggestion = true
        }

        @MainActor func addPumpInsulin() async {
            guard amount > 0 else {
                showModal(for: nil)
                return
            }

            let maxAmount = Double(min(amount, maxBolus))

            do {
                let authenticated = try await unlockmanager.unlock()
                if authenticated {
                    await apsManager.enactBolus(amount: maxAmount, isSMB: false)
                } else {
                    print("authentication failed")
                }
            } catch {
                print("authentication error for pump bolus: \(error.localizedDescription)")
                DispatchQueue.main.async {
                    self.waitForSuggestion = false
                    if self.addButtonPressed {
                        self.hideModal()
                    }
                }
            }
        }

        private func savePumpInsulin(amount _: Decimal) {
            context.perform {
                // create pump event
                let newPumpEvent = PumpEventStored(context: self.context)
                newPumpEvent.timestamp = Date()
                newPumpEvent.type = PumpEvent.bolus.rawValue

                // create bolus entry and specify relationship to pump event
                let newBolusEntry = BolusStored(context: self.context)
                newBolusEntry.pumpEvent = newPumpEvent
                newBolusEntry.amount = self.amount as NSDecimalNumber
                newBolusEntry.isExternal = false
                newBolusEntry.isSMB = false

                do {
                    guard self.context.hasChanges else { return }
                    try self.context.save()
                } catch {
                    print(error.localizedDescription)
                }
            }
        }

        // MARK: - EXTERNAL INSULIN

        @MainActor func addExternalInsulin() async {
            guard amount > 0 else {
                showModal(for: nil)
                return
            }

            amount = min(amount, maxBolus * 3)

            do {
                let authenticated = try await unlockmanager.unlock()
                if authenticated {
                    // store external dose to pump history
                    await pumpHistoryStorage.storeExternalInsulinEvent(amount: amount, timestamp: date)
                    // perform determine basal sync
                    await apsManager.determineBasalSync()
                } else {
                    print("authentication failed")
                }
            } catch {
                print("authentication error for external insulin: \(error.localizedDescription)")
                DispatchQueue.main.async {
                    self.waitForSuggestion = false
                    if self.addButtonPressed {
                        self.hideModal()
                    }
                }
            }
        }

        // MARK: - Carbs

        @MainActor func saveMeal() async {
            guard carbs > 0 || fat > 0 || protein > 0 else { return }
            carbs = min(carbs, maxCarbs)
            id_ = UUID().uuidString

            let carbsToStore = [CarbsEntry(
                id: id_,
                createdAt: now,
                actualDate: date,
                carbs: carbs,
                fat: fat,
                protein: protein,
                note: note,
                enteredBy: CarbsEntry.manual,
                isFPU: false, fpuID: UUID().uuidString
            )]
            await carbsStorage.storeCarbs(carbsToStore)

            if carbs > 0 || fat > 0 || protein > 0 {
                // only perform determine basal sync if the user doesn't use the pump bolus, otherwise the enact bolus func in the APSManger does a sync
                if amount <= 0 {
                    await apsManager.determineBasalSync()
                }
            }
        }

        // MARK: - Presets

        func deletePreset() {
            if selection != nil {
                context.delete(selection!)

                do {
                    guard context.hasChanges else { return }
                    try context.save()
                } catch {
                    print(error.localizedDescription)
                }
                carbs = 0
                fat = 0
                protein = 0
            }
            selection = nil
        }

        func removePresetFromNewMeal() {
            let a = summation.firstIndex(where: { $0 == selection?.dish! })
            if a != nil, summation[a ?? 0] != "" {
                summation.remove(at: a!)
            }
        }

        func addPresetToNewMeal() {
            let test: String = selection?.dish ?? "dontAdd"
            if test != "dontAdd" {
                summation.append(test)
            }
        }

        func addNewPresetToWaitersNotepad(_ dish: String) {
            summation.append(dish)
        }

        func addToSummation() {
            summation.append(selection?.dish ?? "")
        }

        func waitersNotepad() -> String {
            var filteredArray = summation.filter { !$0.isEmpty }

            if carbs == 0, protein == 0, fat == 0 {
                filteredArray = []
            }

            guard filteredArray != [] else {
                return ""
            }
            var carbs_: Decimal = 0.0
            var fat_: Decimal = 0.0
            var protein_: Decimal = 0.0
            var presetArray = [MealPresetStored]()

            context.performAndWait {
                let requestPresets = MealPresetStored.fetchRequest() as NSFetchRequest<MealPresetStored>
                try? presetArray = context.fetch(requestPresets)
            }
            var waitersNotepad = [String]()
            var stringValue = ""

            for each in filteredArray {
                let countedSet = NSCountedSet(array: filteredArray)
                let count = countedSet.count(for: each)
                if each != stringValue {
                    waitersNotepad.append("\(count) \(each)")
                }
                stringValue = each

                for sel in presetArray {
                    if sel.dish == each {
                        carbs_ += (sel.carbs)! as Decimal
                        fat_ += (sel.fat)! as Decimal
                        protein_ += (sel.protein)! as Decimal
                        break
                    }
                }
            }
            let extracarbs = carbs - carbs_
            let extraFat = fat - fat_
            let extraProtein = protein - protein_
            var addedString = ""

            if extracarbs > 0, filteredArray.isNotEmpty {
                addedString += "Additional carbs: \(extracarbs) ,"
            } else if extracarbs < 0 { addedString += "Removed carbs: \(extracarbs) " }

            if extraFat > 0, filteredArray.isNotEmpty {
                addedString += "Additional fat: \(extraFat) ,"
            } else if extraFat < 0 { addedString += "Removed fat: \(extraFat) ," }

            if extraProtein > 0, filteredArray.isNotEmpty {
                addedString += "Additional protein: \(extraProtein) ,"
            } else if extraProtein < 0 { addedString += "Removed protein: \(extraProtein) ," }

            if addedString != "" {
                waitersNotepad.append(addedString)
            }
            var waitersNotepadString = ""

            if waitersNotepad.count == 1 {
                waitersNotepadString = waitersNotepad[0]
            } else if waitersNotepad.count > 1 {
                for each in waitersNotepad {
                    if each != waitersNotepad.last {
                        waitersNotepadString += " " + each + ","
                    } else { waitersNotepadString += " " + each }
                }
            }
            return waitersNotepadString
        }
    }
}

extension Bolus.StateModel: DeterminationObserver, BolusFailureObserver {
    func determinationDidUpdate(_: Determination) {
        DispatchQueue.main.async {
            self.waitForSuggestion = false
            if self.addButtonPressed {
                self.hideModal()
            }
        }
    }

    func bolusDidFail() {
        DispatchQueue.main.async {
            self.waitForSuggestion = false
            if self.addButtonPressed {
                self.hideModal()
            }
        }
    }
}

extension Bolus.StateModel {
    private func registerHandlers() {
        coreDataObserver?.registerHandler(for: "OrefDetermination") { [weak self] in
            guard let self = self else { return }
            self.setupDeterminationsArray()
        }

        // Due to the Batch insert this only is used for observing Deletion of Glucose entries
        coreDataObserver?.registerHandler(for: "GlucoseStored") { [weak self] in
            guard let self = self else { return }
            self.setupGlucoseArray()
        }
    }

    private func setupGlucoseNotification() {
        /// custom notification that is sent when a batch insert of glucose objects is done
        Foundation.NotificationCenter.default.addObserver(
            self,
            selector: #selector(handleBatchInsert),
            name: .didPerformBatchInsert,
            object: nil
        )
    }

    @objc private func handleBatchInsert() {
        setupGlucoseArray()
    }
}

// MARK: - Setup Glucose and Determinations

extension Bolus.StateModel {
    // Glucose
    private func setupGlucoseArray() {
        Task {
            let ids = await self.fetchGlucose()
            await updateGlucoseArray(with: ids)
        }
    }

    private func fetchGlucose() async -> [NSManagedObjectID] {
        let results = await CoreDataStack.shared.fetchEntitiesAsync(
            ofType: GlucoseStored.self,
            onContext: backgroundContext,
            predicate: NSPredicate.predicateFor30MinAgo,
            key: "date",
            ascending: false,
            fetchLimit: 3
        )

        return await backgroundContext.perform {
            return results.map(\.objectID)
        }
    }

    @MainActor private func updateGlucoseArray(with IDs: [NSManagedObjectID]) {
        do {
            let glucoseObjects = try IDs.compactMap { id in
                try context.existingObject(with: id) as? GlucoseStored
            }
            glucoseFromPersistence = glucoseObjects

            let lastGlucose = glucoseFromPersistence.first?.glucose ?? 0
            let thirdLastGlucose = glucoseFromPersistence.last?.glucose ?? 0
            let delta = Decimal(lastGlucose) - Decimal(thirdLastGlucose)

            currentBG = Decimal(lastGlucose)
            deltaBG = delta
        } catch {
            debugPrint(
                "Home State: \(#function) \(DebuggingIdentifiers.failed) error while updating the glucose array: \(error.localizedDescription)"
            )
        }
    }

    // Determinations
    private func setupDeterminationsArray() {
        Task {
            let ids = await determinationStorage.fetchLastDeterminationObjectID(
<<<<<<< HEAD
                predicate: NSPredicate.enactedDetermination
=======
                predicate: NSPredicate.predicateFor30MinAgoForDetermination
>>>>>>> 7fb51849
            )
            await updateDeterminationsArray(with: ids)
        }
    }

    @MainActor private func updateDeterminationsArray(with IDs: [NSManagedObjectID]) {
        do {
            let determinationObjects = try IDs.compactMap { id in
                try context.existingObject(with: id) as? OrefDetermination
            }
            guard let mostRecentDetermination = determinationObjects.first else { return }
            determination = determinationObjects

            // setup vars for bolus calculation
            insulinRequired = (mostRecentDetermination.insulinReq ?? 0) as Decimal
            evBG = (mostRecentDetermination.eventualBG ?? 0) as Decimal
            insulin = (mostRecentDetermination.insulinForManualBolus ?? 0) as Decimal
            target = (mostRecentDetermination.currentTarget ?? 100) as Decimal
            isf = (mostRecentDetermination.insulinSensitivity ?? 0) as Decimal
            cob = mostRecentDetermination.cob as Int16
            iob = (mostRecentDetermination.iob ?? 0) as Decimal
            basal = (mostRecentDetermination.tempBasal ?? 0) as Decimal
            carbRatio = (mostRecentDetermination.carbRatio ?? 0) as Decimal

            getCurrentBasal()
            insulinCalculated = calculateInsulin()
        } catch {
            debugPrint(
                "Home State: \(#function) \(DebuggingIdentifiers.failed) error while updating the determinations array: \(error.localizedDescription)"
            )
        }
    }
}<|MERGE_RESOLUTION|>--- conflicted
+++ resolved
@@ -57,10 +57,6 @@
         @Published var wholeCalc: Decimal = 0
         @Published var insulinCalculated: Decimal = 0
         @Published var fraction: Decimal = 0
-<<<<<<< HEAD
-=======
-        @Published var useCalc: Bool = false
->>>>>>> 7fb51849
         @Published var basal: Decimal = 0
         @Published var fattyMeals: Bool = false
         @Published var fattyMealFactor: Decimal = 0
@@ -90,10 +86,6 @@
 
         @Published var id_: String = ""
         @Published var summary: String = ""
-<<<<<<< HEAD
-=======
-        @Published var skipBolus: Bool = false
->>>>>>> 7fb51849
 
         @Published var externalInsulin: Bool = false
         @Published var showInfo: Bool = false
@@ -120,17 +112,9 @@
             broadcaster.register(DeterminationObserver.self, observer: self)
             broadcaster.register(BolusFailureObserver.self, observer: self)
             units = settingsManager.settings.units
-<<<<<<< HEAD
             maxBolus = provider.pumpSettings().maxBolus
             // added
             fraction = settings.settings.overrideFactor
-=======
-            percentage = settingsManager.settings.insulinReqPercentage
-            maxBolus = provider.pumpSettings().maxBolus
-            // added
-            fraction = settings.settings.overrideFactor
-            useCalc = settings.settings.useCalc
->>>>>>> 7fb51849
             fattyMeals = settings.settings.fattyMeals
             fattyMealFactor = settings.settings.fattyMealFactor
             sweetMeals = settings.settings.sweetMeals
@@ -138,10 +122,6 @@
             displayPresets = settings.settings.displayPresets
 
             maxCarbs = settings.settings.maxCarbs
-<<<<<<< HEAD
-=======
-            skipBolus = settingsManager.settings.skipBolusScreenAfterCarbs
->>>>>>> 7fb51849
             useFPUconversion = settingsManager.settings.useFPUconversion
 
             if waitForSuggestionInitial {
@@ -627,11 +607,7 @@
     private func setupDeterminationsArray() {
         Task {
             let ids = await determinationStorage.fetchLastDeterminationObjectID(
-<<<<<<< HEAD
-                predicate: NSPredicate.enactedDetermination
-=======
                 predicate: NSPredicate.predicateFor30MinAgoForDetermination
->>>>>>> 7fb51849
             )
             await updateDeterminationsArray(with: ids)
         }
