
<<<<<<< HEAD
=======
import Foundation
>>>>>>> 58064baa
import LoopKit
import SwiftUI
import Swinject

extension Bolus {
    final class StateModel: BaseStateModel<Provider> {
        @Injected() var unlockmanager: UnlockManager!
        @Injected() var apsManager: APSManager!
        @Injected() var broadcaster: Broadcaster!
        @Injected() var pumpHistoryStorage: PumpHistoryStorage!
        // added for bolus calculator
        @Injected() var glucoseStorage: GlucoseStorage!
        @Injected() var settings: SettingsManager!
        @Injected() var nsManager: NightscoutManager!

        @Published var suggestion: Suggestion?
        @Published var amount: Decimal = 0
        @Published var insulinRecommended: Decimal = 0
        @Published var insulinRequired: Decimal = 0
        @Published var units: GlucoseUnits = .mmolL
        @Published var percentage: Decimal = 0
        @Published var threshold: Decimal = 0
        @Published var maxBolus: Decimal = 0
        @Published var errorString: Decimal = 0
        @Published var evBG: Int = 0
        @Published var insulin: Decimal = 0
        @Published var isf: Decimal = 0
        @Published var error: Bool = false
        @Published var minGuardBG: Decimal = 0
        @Published var minDelta: Decimal = 0
        @Published var expectedDelta: Decimal = 0
        @Published var minPredBG: Decimal = 0
        @Published var waitForSuggestion: Bool = false
        @Published var carbRatio: Decimal = 0

        var waitForSuggestionInitial: Bool = false

        // added for bolus calculator
        @Published var recentGlucose: BloodGlucose?
        @Published var target: Decimal = 0
        @Published var cob: Decimal = 0
        @Published var iob: Decimal = 0

        @Published var currentBG: Decimal = 0
        @Published var fifteenMinInsulin: Decimal = 0
        @Published var deltaBG: Decimal = 0
        @Published var targetDifferenceInsulin: Decimal = 0
        @Published var wholeCobInsulin: Decimal = 0
        @Published var iobInsulinReduction: Decimal = 0
        @Published var wholeCalc: Decimal = 0
        @Published var roundedWholeCalc: Decimal = 0
        @Published var insulinCalculated: Decimal = 0
        @Published var roundedInsulinCalculated: Decimal = 0
        @Published var fraction: Decimal = 0
        @Published var useCalc: Bool = false
        @Published var basal: Decimal = 0
        @Published var fattyMeals: Bool = false
        @Published var fattyMealFactor: Decimal = 0
        @Published var useFattyMealCorrectionFactor: Bool = false
        @Published var eventualBG: Int = 0

        @Published var meal: [CarbsEntry]?
        @Published var carbs: Decimal = 0
        @Published var fat: Decimal = 0
        @Published var protein: Decimal = 0
        @Published var note: String = ""

        override func subscribe() {
            setupInsulinRequired()
            broadcaster.register(SuggestionObserver.self, observer: self)
            units = settingsManager.settings.units
            percentage = settingsManager.settings.insulinReqPercentage
            threshold = provider.suggestion?.threshold ?? 0
            maxBolus = provider.pumpSettings().maxBolus
            // added
            fraction = settings.settings.overrideFactor
            useCalc = settings.settings.useCalc
            fattyMeals = settings.settings.fattyMeals
            fattyMealFactor = settings.settings.fattyMealFactor

            if waitForSuggestionInitial {
                apsManager.determineBasal()
                    .receive(on: DispatchQueue.main)
                    .sink { [weak self] ok in
                        guard let self = self else { return }
                        if !ok {
                            self.waitForSuggestion = false
                            self.insulinRequired = 0
                            self.insulinRecommended = 0
                        }
                    }.store(in: &lifetime)
            }
        }

        func getDeltaBG() {
            let glucose = glucoseStorage.recent()
            guard glucose.count >= 3 else { return }
            let lastGlucose = glucose.last!
            let thirdLastGlucose = glucose[glucose.count - 3]
            let delta = Decimal(lastGlucose.glucose!) - Decimal(thirdLastGlucose.glucose!)
            deltaBG = delta
        }

        // CALCULATIONS FOR THE BOLUS CALCULATOR
        func calculateInsulin() -> Decimal {
            // for mmol conversion
            var conversion: Decimal = 1.0
            if units == .mmolL {
                conversion = 0.0555
            }
            // insulin needed for the current blood glucose
            let targetDifference = (currentBG - target) * conversion
            targetDifferenceInsulin = targetDifference / isf

            // more or less insulin because of bg trend in the last 15 minutes
            fifteenMinInsulin = (deltaBG * conversion) / isf

            // determine whole COB for which we want to dose insulin for and then determine insulin for wholeCOB
            wholeCobInsulin = cob / carbRatio

            // determine how much the calculator reduces/ increases the bolus because of IOB
            iobInsulinReduction = (-1) * iob

            // adding everything together
            // add a calc for the case that no fifteenMinInsulin is available
            if deltaBG != 0 {
                wholeCalc = (targetDifferenceInsulin + iobInsulinReduction + wholeCobInsulin + fifteenMinInsulin)
            } else {
                // add (rare) case that no glucose value is available -> maybe display warning?
                // if no bg is available, ?? sets its value to 0
                if currentBG == 0 {
                    wholeCalc = (iobInsulinReduction + wholeCobInsulin)
                } else {
                    wholeCalc = (targetDifferenceInsulin + iobInsulinReduction + wholeCobInsulin)
                }
            }
            // rounding
            let wholeCalcAsDouble = Double(wholeCalc)
            roundedWholeCalc = Decimal(round(100 * wholeCalcAsDouble) / 100)

            // apply custom factor at the end of the calculations
            let result = wholeCalc * fraction

            // apply custom factor if fatty meal toggle in bolus calc config settings is on and the box for fatty meals is checked (in RootView)
            if useFattyMealCorrectionFactor {
                insulinCalculated = result * fattyMealFactor
            } else {
                insulinCalculated = result
            }

            // display no negative insulinCalculated
            insulinCalculated = max(insulinCalculated, 0)
            let insulinCalculatedAsDouble = Double(insulinCalculated)
            roundedInsulinCalculated = Decimal(round(100 * insulinCalculatedAsDouble) / 100)
<<<<<<< HEAD

            insulinCalculated = min(insulinCalculated, maxBolus)

            return insulinCalculated
=======
            insulinCalculated = min(insulinCalculated, maxBolus)

            return apsManager
                .roundBolus(amount: max(insulinCalculated, 0))
>>>>>>> 58064baa
        }

        func add() {
            guard amount > 0 else {
                showModal(for: nil)
                return
            }

            let maxAmount = Double(min(amount, provider.pumpSettings().maxBolus))

            unlockmanager.unlock()
                .sink { _ in } receiveValue: { [weak self] _ in
                    guard let self = self else { return }
                    self.apsManager.enactBolus(amount: maxAmount, isSMB: false)
                    self.showModal(for: nil)
                }
                .store(in: &lifetime)
        }

        func setupInsulinRequired() {
            DispatchQueue.main.async {
                self.insulinRequired = self.provider.suggestion?.insulinReq ?? 0

                var conversion: Decimal = 1.0
                if self.units == .mmolL {
                    conversion = 0.0555
                }

                self.evBG = self.provider.suggestion?.eventualBG ?? 0
                self.insulin = self.provider.suggestion?.insulinForManualBolus ?? 0
                self.target = self.provider.suggestion?.current_target ?? 0
                self.isf = self.provider.suggestion?.isf ?? 0
                self.iob = self.provider.suggestion?.iob ?? 0
                self.currentBG = (self.provider.suggestion?.bg ?? 0)
                self.cob = self.provider.suggestion?.cob ?? 0
                self.basal = self.provider.suggestion?.rate ?? 0
                self.carbRatio = self.provider.suggestion?.carbRatio ?? 0

                if self.settingsManager.settings.insulinReqPercentage != 100 {
                    self.insulinRecommended = self.insulin * (self.settingsManager.settings.insulinReqPercentage / 100)
                } else { self.insulinRecommended = self.insulin }

                self.errorString = self.provider.suggestion?.manualBolusErrorString ?? 0
                if self.errorString != 0 {
                    self.error = true
                    self.minGuardBG = (self.provider.suggestion?.minGuardBG ?? 0) * conversion
                    self.minDelta = (self.provider.suggestion?.minDelta ?? 0) * conversion
                    self.expectedDelta = (self.provider.suggestion?.expectedDelta ?? 0) * conversion
                    self.minPredBG = (self.provider.suggestion?.minPredBG ?? 0) * conversion
                } else { self.error = false }

                self.insulinRecommended = self.apsManager
                    .roundBolus(amount: max(self.insulinRecommended, 0))

                if self.useCalc {
                    self.getDeltaBG()
                    self.insulinCalculated = self.calculateInsulin()
                }
            }
        }

        func backToCarbsView(complexEntry: Bool, _ id: String) {
            delete(deleteTwice: complexEntry, id: id)
            showModal(for: .addCarbs(editMode: complexEntry))
        }

        func delete(deleteTwice: Bool, id: String) {
            if deleteTwice {
                // DispatchQueue.safeMainSync {
                nsManager.deleteCarbs(
                    at: id, isFPU: nil, fpuID: nil, syncID: id
                )
                nsManager.deleteCarbs(
                    at: id + ".fpu", isFPU: nil, fpuID: nil, syncID: id
                )
                // }
            } else {
                nsManager.deleteCarbs(
                    at: id, isFPU: nil, fpuID: nil, syncID: id
                )
            }
        }
    }
}

extension Bolus.StateModel: SuggestionObserver {
    func suggestionDidUpdate(_: Suggestion) {
        DispatchQueue.main.async {
            self.waitForSuggestion = false
        }
        setupInsulinRequired()
    }
}<|MERGE_RESOLUTION|>--- conflicted
+++ resolved
@@ -1,8 +1,4 @@
 
-<<<<<<< HEAD
-=======
-import Foundation
->>>>>>> 58064baa
 import LoopKit
 import SwiftUI
 import Swinject
@@ -157,17 +153,10 @@
             insulinCalculated = max(insulinCalculated, 0)
             let insulinCalculatedAsDouble = Double(insulinCalculated)
             roundedInsulinCalculated = Decimal(round(100 * insulinCalculatedAsDouble) / 100)
-<<<<<<< HEAD
-
-            insulinCalculated = min(insulinCalculated, maxBolus)
-
-            return insulinCalculated
-=======
             insulinCalculated = min(insulinCalculated, maxBolus)
 
             return apsManager
                 .roundBolus(amount: max(insulinCalculated, 0))
->>>>>>> 58064baa
         }
 
         func add() {
