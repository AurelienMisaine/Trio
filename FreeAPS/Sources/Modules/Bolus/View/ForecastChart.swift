import Charts
import CoreData
import Foundation
import SwiftUI

struct ForecastChart: View {
    var state: Bolus.StateModel
    @Environment(\.colorScheme) var colorScheme

    @State private var startMarker = Date(timeIntervalSinceNow: -4 * 60 * 60)

    private var endMarker: Date {
        state
            .forecastDisplayType == .lines ? Date(timeIntervalSinceNow: TimeInterval(hours: 3)) :
            Date(timeIntervalSinceNow: TimeInterval(
                Int(1.5) * 5 * state
                    .minCount * 60
            )) // min is 1.5h -> (1.5*1h = 1.5*(5*12*60))
    }

    private var glucoseFormatter: NumberFormatter {
        let formatter = NumberFormatter()
        formatter.numberStyle = .decimal

        if state.units == .mmolL {
            formatter.maximumFractionDigits = 1
            formatter.minimumFractionDigits = 1
            formatter.roundingMode = .halfUp
        } else {
            formatter.maximumFractionDigits = 0
        }
        return formatter
    }

    var body: some View {
        VStack {
            forecastChartLabels
                .padding(.bottom, 8)

            forecastChart
        }
    }

    private var forecastChartLabels: some View {
        HStack {
            HStack {
                Image(systemName: "fork.knife")
                Text("\(state.carbs.description) g")
            }
            .font(.footnote)
            .foregroundStyle(.orange)
            .padding(8)
            .background {
                RoundedRectangle(cornerRadius: 10)
                    .fill(Color.orange.opacity(0.2))
            }

            Spacer()

            HStack {
                Image(systemName: "syringe.fill")
                Text("\(state.amount.description) U")
            }
            .font(.footnote)
            .foregroundStyle(.blue)
            .padding(8)
            .background {
                RoundedRectangle(cornerRadius: 10)
                    .fill(Color.blue.opacity(0.2))
            }

            Spacer()

            HStack {
                Image(systemName: "arrow.right.circle")

                if let simulatedDetermination = state.simulatedDetermination, let eventualBG = simulatedDetermination.eventualBG {
                    HStack {
                        Text(
                            state.units == .mgdL ? Decimal(eventualBG).description : eventualBG.formattedAsMmolL
                        )
                        .font(.footnote)
                        .foregroundStyle(.primary)
                        Text("\(state.units.rawValue)")
                            .font(.footnote)
                            .foregroundStyle(.secondary)
                    }
                } else {
                    Text("---")
                        .font(.footnote)
                        .foregroundStyle(.primary)
                    Text("\(state.units.rawValue)")
                        .font(.footnote)
                        .foregroundStyle(.secondary)
                }
            }
            .font(.footnote)
            .foregroundStyle(.primary)
            .padding(8)
            .background {
                RoundedRectangle(cornerRadius: 10)
                    .fill(Color.primary.opacity(0.2))
            }
        }
    }

    private var forecastChart: some View {
        Chart {
            drawGlucose()
            drawCurrentTimeMarker()

            if state.forecastDisplayType == .lines {
                drawForecastLines()
            } else {
                drawForecastsCone()
            }
        }
        .chartXAxis { forecastChartXAxis }
        .chartXScale(domain: startMarker ... endMarker)
        .chartYAxis { forecastChartYAxis }
        .chartYScale(domain: state.units == .mgdL ? 0 ... 300 : 0.asMmolL ... 300.asMmolL)
        .backport.chartForegroundStyleScale(state: state)
    }

    private func drawGlucose() -> some ChartContent {
        ForEach(state.glucoseFromPersistence) { item in
            let glucoseToDisplay = state.units == .mgdL ? Decimal(item.glucose) : Decimal(item.glucose).asMmolL

<<<<<<< HEAD
=======
            // low and high glucose is parsed in state to mmol/L; parse it back to mg/dl here for comparison
            let lowGlucose = state.units == .mgdL ? state.lowGlucose : state.lowGlucose.asMgdL
            let highGlucose = state.units == .mgdL ? state.highGlucose : state.highGlucose.asMgdL
>>>>>>> 4ca8552a
            let targetGlucose = (state.determination.first?.currentTarget ?? state.currentBGTarget as NSDecimalNumber) as Decimal

            // TODO: workaround for now: set low value to 55, to have dynamic color shades between 55 and user-set low (approx. 70); same for high glucose
            let hardCodedLow = Decimal(55)
            let hardCodedHigh = Decimal(220)
            let isDynamicColorScheme = state.glucoseColorScheme == .dynamicColor

            let pointMarkColor: Color = FreeAPS.getDynamicGlucoseColor(
                glucoseValue: Decimal(item.glucose),
                highGlucoseColorValue: isDynamicColorScheme ? hardCodedHigh : state.highGlucose,
                lowGlucoseColorValue: isDynamicColorScheme ? hardCodedLow : state.lowGlucose,
                targetGlucose: targetGlucose,
                glucoseColorScheme: state.glucoseColorScheme
            )

            if !state.isSmoothingEnabled {
                PointMark(
                    x: .value("Time", item.date ?? Date(), unit: .second),
                    y: .value("Value", glucoseToDisplay)
                )
                .foregroundStyle(pointMarkColor)
                .symbolSize(18)
            } else {
                PointMark(
                    x: .value("Time", item.date ?? Date(), unit: .second),
                    y: .value("Value", glucoseToDisplay)
                )
                .symbol {
                    Image(systemName: "record.circle.fill")
                        .font(.system(size: 6))
                        .bold()
                        .foregroundStyle(pointMarkColor)
                }
            }
        }
    }

    private func timeForIndex(_ index: Int32) -> Date {
        let currentTime = Date()
        let timeInterval = TimeInterval(index * 300)
        return currentTime.addingTimeInterval(timeInterval)
    }

    private func drawForecastsCone() -> some ChartContent {
        // Draw AreaMark for the forecast bounds
        ForEach(0 ..< max(state.minForecast.count, state.maxForecast.count), id: \.self) { index in
            if index < state.minForecast.count, index < state.maxForecast.count {
                let yMinMaxDelta = Decimal(state.minForecast[index] - state.maxForecast[index])
                let xValue = timeForIndex(Int32(index))

                // if distance between respective min and max is 0, provide a default range
                if yMinMaxDelta == 0 {
                    let yMinValue = state.units == .mgdL ? Decimal(state.minForecast[index] - 1) :
                        Decimal(state.minForecast[index] - 1)
                        .asMmolL
                    let yMaxValue = state.units == .mgdL ? Decimal(state.minForecast[index] + 1) :
                        Decimal(state.minForecast[index] + 1)
                        .asMmolL

                    AreaMark(
                        x: .value("Time", xValue <= endMarker ? xValue : endMarker),
                        yStart: .value("Min Value", state.units == .mgdL ? yMinValue : yMinValue.asMmolL),
                        yEnd: .value("Max Value", state.units == .mgdL ? yMaxValue : yMaxValue.asMmolL)
                    )
                    .foregroundStyle(Color.blue.opacity(0.5))
                    .interpolationMethod(.catmullRom)

                } else {
                    let yMinValue = Decimal(state.minForecast[index]) <= 300 ? Decimal(state.minForecast[index]) : Decimal(300)
                    let yMaxValue = Decimal(state.maxForecast[index]) <= 300 ? Decimal(state.maxForecast[index]) : Decimal(300)

                    AreaMark(
                        x: .value("Time", timeForIndex(Int32(index)) <= endMarker ? timeForIndex(Int32(index)) : endMarker),
                        yStart: .value("Min Value", state.units == .mgdL ? yMinValue : yMinValue.asMmolL),
                        yEnd: .value("Max Value", state.units == .mgdL ? yMaxValue : yMaxValue.asMmolL)
                    )
                    .foregroundStyle(Color.blue.opacity(0.5))
                    .interpolationMethod(.catmullRom)
                }
            }
        }
    }

    private func drawForecastLines() -> some ChartContent {
        let predictions = state.predictionsForChart

        // Prepare the prediction data with only the first 36 values, i.e. 3 hours in the future
        let predictionData = [
            ("iob", predictions?.iob?.prefix(36)),
            ("zt", predictions?.zt?.prefix(36)),
            ("cob", predictions?.cob?.prefix(36)),
            ("uam", predictions?.uam?.prefix(36))
        ]

        return ForEach(predictionData, id: \.0) { name, values in
            if let values = values {
                ForEach(values.indices, id: \.self) { index in
                    LineMark(
                        x: .value("Time", timeForIndex(Int32(index))),
                        y: .value("Value", state.units == .mgdL ? Decimal(values[index]) : Decimal(values[index]).asMmolL)
                    )
                    .foregroundStyle(by: .value("Prediction Type", name))
                }
            }
        }
    }

    private func drawCurrentTimeMarker() -> some ChartContent {
        RuleMark(
            x: .value(
                "",
                Date(timeIntervalSince1970: TimeInterval(NSDate().timeIntervalSince1970)),
                unit: .second
            )
        ).lineStyle(.init(lineWidth: 2, dash: [3])).foregroundStyle(Color(.systemGray2))
    }

    private var forecastChartXAxis: some AxisContent {
        AxisMarks(values: .stride(by: .hour, count: 2)) { _ in
            AxisGridLine(stroke: .init(lineWidth: 0.5, dash: [2, 3]))
            AxisValueLabel(format: .dateTime.hour(.defaultDigits(amPM: .narrow)), anchor: .top)
                .font(.caption2)
                .foregroundStyle(Color.secondary)
        }
    }

    private var forecastChartYAxis: some AxisContent {
        AxisMarks(position: .trailing) { _ in
            AxisGridLine(stroke: .init(lineWidth: 0.5, dash: [2, 3]))
            AxisTick(length: 3, stroke: .init(lineWidth: 3)).foregroundStyle(Color.secondary)
            AxisValueLabel().font(.caption2).foregroundStyle(Color.secondary)
        }
    }
}<|MERGE_RESOLUTION|>--- conflicted
+++ resolved
@@ -125,13 +125,6 @@
     private func drawGlucose() -> some ChartContent {
         ForEach(state.glucoseFromPersistence) { item in
             let glucoseToDisplay = state.units == .mgdL ? Decimal(item.glucose) : Decimal(item.glucose).asMmolL
-
-<<<<<<< HEAD
-=======
-            // low and high glucose is parsed in state to mmol/L; parse it back to mg/dl here for comparison
-            let lowGlucose = state.units == .mgdL ? state.lowGlucose : state.lowGlucose.asMgdL
-            let highGlucose = state.units == .mgdL ? state.highGlucose : state.highGlucose.asMgdL
->>>>>>> 4ca8552a
             let targetGlucose = (state.determination.first?.currentTarget ?? state.currentBGTarget as NSDecimalNumber) as Decimal
 
             // TODO: workaround for now: set low value to 55, to have dynamic color shades between 55 and user-set low (approx. 70); same for high glucose
