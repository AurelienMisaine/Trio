import Charts
import CoreData
import SwiftUI
import Swinject

extension Bolus {
    struct AlternativeBolusCalcRootView: BaseView {
        let resolver: Resolver
        let waitForSuggestion: Bool
        let fetch: Bool
        @StateObject var state: StateModel
        @State private var showInfo = false
        @State private var exceededMaxBolus = false
        @State private var keepForNextWiew: Bool = false
        @State private var calculatorDetent = PresentationDetent.medium

        private enum Config {
            static let dividerHeight: CGFloat = 2
            static let spacing: CGFloat = 3
        }

        @Environment(\.colorScheme) var colorScheme

        @FetchRequest(
            entity: Meals.entity(),
            sortDescriptors: [NSSortDescriptor(key: "createdAt", ascending: false)]
        ) var meal: FetchedResults<Meals>

        private var formatter: NumberFormatter {
            let formatter = NumberFormatter()
            formatter.numberStyle = .decimal
            formatter.maximumFractionDigits = 2
            return formatter
        }

        private var mealFormatter: NumberFormatter {
            let formatter = NumberFormatter()
            formatter.numberStyle = .decimal
            formatter.maximumFractionDigits = 1
            return formatter
        }

        private var gluoseFormatter: NumberFormatter {
            let formatter = NumberFormatter()
            formatter.numberStyle = .decimal
            if state.units == .mmolL {
                formatter.maximumFractionDigits = 1
            } else { formatter.maximumFractionDigits = 0 }
            return formatter
        }

        private var fractionDigits: Int {
            if state.units == .mmolL {
                return 1
            } else { return 0 }
        }

        var body: some View {
            Form {
                Section {
                    if state.waitForSuggestion {
                        Text("Please wait")
                    } else {
                        predictionChart
                    }
                } header: { Text("Predictions") }

                Section {}
                if fetch {
                    Section {
                        mealEntries
                    } header: { Text("Meal Summary") }
                }

                Section {
                    HStack {
                        Button(action: {
                            showInfo.toggle()
                        }, label: {
                            Image(systemName: "info.circle")
                            Text("Calculations")
                        })
                            .foregroundStyle(.blue)
                            .font(.footnote)
                            .buttonStyle(PlainButtonStyle())
                            .frame(maxWidth: .infinity, alignment: .leading)
                        if state.fattyMeals {
                            Spacer()
                            Toggle(isOn: $state.useFattyMealCorrectionFactor) {
                                Text("Fatty Meal")
                            }
                            .toggleStyle(CheckboxToggleStyle())
                            .font(.footnote)
                            .onChange(of: state.useFattyMealCorrectionFactor) { _ in
                                state.insulinCalculated = state.calculateInsulin()
                                if state.useFattyMealCorrectionFactor {
                                    state.useSuperBolus = false
                                }
                            }
                        }
                        if state.sweetMeals {
                            Spacer()
                            Toggle(isOn: $state.useSuperBolus) {
                                Text("Super Bolus")
                            }
                            .toggleStyle(CheckboxToggleStyle())
                            .font(.footnote)
                            .onChange(of: state.useSuperBolus) { _ in
                                state.insulinCalculated = state.calculateInsulin()
                                if state.useSuperBolus {
                                    state.useFattyMealCorrectionFactor = false
                                }
                            }
                        }
                    }

                    if state.waitForSuggestion {
                        HStack {
                            Text("Wait please").foregroundColor(.secondary)
                            Spacer()
                            ActivityIndicator(isAnimating: .constant(true), style: .medium) // fix iOS 15 bug
                        }
                    } else {
                        HStack {
                            Text("Recommended Bolus")
                            Spacer()
                            Text(
                                formatter
                                    .string(from: Double(state.insulinCalculated) as NSNumber) ?? ""
                            )
                            Text(
                                NSLocalizedString(" U", comment: "Unit in number of units delivered (keep the space character!)")
                            ).foregroundColor(.secondary)
                        }.contentShape(Rectangle())
                            .onTapGesture { state.amount = state.insulinCalculated }
                    }

                    HStack {
                        Text("Bolus")
                        Spacer()
                        DecimalTextField(
                            "0",
                            value: $state.amount,
                            formatter: formatter,
                            autofocus: false,
                            cleanInput: true
                        )
                        Text(exceededMaxBolus ? "😵" : " U").foregroundColor(.secondary)
                    }
                    .onChange(of: state.amount) { newValue in
                        if newValue > state.maxBolus {
                            exceededMaxBolus = true
                        } else {
                            exceededMaxBolus = false
                        }
                    }

                } header: { Text("Bolus") }

                if state.amount > 0 {
                    Section {
                        Button {
                            keepForNextWiew = true
                            state.add()
                        }
                        label: { Text(exceededMaxBolus ? "Max Bolus exceeded!" : "Enact bolus") }
                            .frame(maxWidth: .infinity, alignment: .center)
                            .disabled(disabled)
                            .listRowBackground(!disabled ? Color(.systemBlue) : Color(.systemGray4))
                            .tint(.white)
                    }
                }
                if state.amount <= 0 {
                    Section {
                        Button {
                            keepForNextWiew = true
                            state.showModal(for: nil)
                        }
                        label: { Text("Continue without bolus") }.frame(maxWidth: .infinity, alignment: .center)
                    }
                }
            }
            .blur(radius: showInfo ? 3 : 0)
            .navigationTitle("Enact Bolus")
            .navigationBarTitleDisplayMode(.inline)
            .navigationBarItems(
                leading: Button {
                    carbsView()
                }
                label: {
                    HStack {
                        Image(systemName: "chevron.backward")
                        Text("Meal")
                    }
                },
                trailing: Button { state.hideModal() }
                label: { Text("Close") }
            )
            .onAppear {
                configureView {
                    state.waitForSuggestionInitial = waitForSuggestion
                    state.waitForSuggestion = waitForSuggestion
                    state.insulinCalculated = state.calculateInsulin()
                }
            }
            .onDisappear {
                if fetch, hasFatOrProtein, !keepForNextWiew, state.useCalc {
                    state.delete(deleteTwice: true, meal: meal)
                } else if fetch, !keepForNextWiew, state.useCalc {
                    state.delete(deleteTwice: false, meal: meal)
                }
<<<<<<< HEAD
            }
            .sheet(isPresented: $showInfo) {
                calculationsDetailView
                    .presentationDetents(
                        [fetch ? .large : .fraction(0.9), .large],
                        selection: $calculatorDetent
                    )
            }
=======
        }

        private var color: LinearGradient {
            colorScheme == .dark ?  LinearGradient(
                gradient: Gradient(colors: [
                    // RGB(10, 34, 55)
                    Color(red: 0.03921568627, green: 0.1333333333, blue: 0.2156862745),
                    // RGB(3, 15, 28)
                    Color(red: 0.011, green: 0.058, blue: 0.109),
                    // RGB(10, 34, 55)
                    Color(red: 0.03921568627, green: 0.1333333333, blue: 0.2156862745)
                ]),
                startPoint: .top,
                endPoint: .bottom
            )
                :
                LinearGradient(gradient: Gradient(colors: [Color.gray.opacity(0.1)]), startPoint: .top, endPoint: .bottom)
>>>>>>> 97b90fd8
        }

        var predictionChart: some View {
            ZStack {
                PredictionView(
                    predictions: $state.predictions, units: $state.units, eventualBG: $state.evBG, target: $state.target,
                    displayPredictions: $state.displayPredictions
                )
            }
        }

        var calcSettingsFirstRow: some View {
            GridRow {
                Group {
                    Text("Carb Ratio:")
                        .foregroundColor(.secondary)
                }.gridCellAnchor(.leading)

                Group {
                    Text("ISF:")
                        .foregroundColor(.secondary)
                }.gridCellAnchor(.leading)

                VStack {
                    Text("Target:")
                        .foregroundColor(.secondary)
                }.gridCellAnchor(.leading)
            }
        }

        var calcSettingsSecondRow: some View {
            GridRow {
                Text(state.carbRatio.formatted() + " " + NSLocalizedString("g/U", comment: " grams per Unit"))
                    .gridCellAnchor(.leading)

                Text(
                    state.isf.formatted() + " " + state.units
                        .rawValue + NSLocalizedString("/U", comment: "/Insulin unit")
                ).gridCellAnchor(.leading)
                let target = state.units == .mmolL ? state.target.asMmolL : state.target
                Text(
                    target
                        .formatted(.number.grouping(.never).rounded().precision(.fractionLength(fractionDigits))) +
                        " " + state.units.rawValue
                ).gridCellAnchor(.leading)
            }
        }

        var calcGlucoseFirstRow: some View {
            GridRow(alignment: .center) {
                let currentBG = state.units == .mmolL ? state.currentBG.asMmolL : state.currentBG
                let target = state.units == .mmolL ? state.target.asMmolL : state.target

                Text("Glucose:").foregroundColor(.secondary)

                let firstRow = currentBG
                    .formatted(.number.grouping(.never).rounded().precision(.fractionLength(fractionDigits)))

                    + " - " +
                    target
                    .formatted(.number.grouping(.never).rounded().precision(.fractionLength(fractionDigits)))
                    + " = " +
                    state.targetDifference
                    .formatted(.number.grouping(.never).rounded().precision(.fractionLength(fractionDigits)))

                Text(firstRow).frame(minWidth: 0, alignment: .leading).foregroundColor(.secondary)
                    .gridColumnAlignment(.leading)

                HStack {
                    Text(
                        self.insulinRounder(state.targetDifferenceInsulin).formatted()
                    )
                    Text("U").foregroundColor(.secondary)
                }.fontWeight(.bold)
                    .gridColumnAlignment(.trailing)
            }
        }

        var calcGlucoseSecondRow: some View {
            GridRow(alignment: .center) {
                let currentBG = state.units == .mmolL ? state.currentBG.asMmolL : state.currentBG
                Text(
                    currentBG
                        .formatted(.number.grouping(.never).rounded().precision(.fractionLength(fractionDigits))) +
                        " " +
                        state.units.rawValue
                )

                let secondRow = state.targetDifference
                    .formatted(
                        .number.grouping(.never).rounded()
                            .precision(.fractionLength(fractionDigits))
                    )
                    + " / " +
                    state.isf.formatted()
                    + " ≈ " +
                    self.insulinRounder(state.targetDifferenceInsulin).formatted()

                Text(secondRow).foregroundColor(.secondary).gridColumnAlignment(.leading)

                Color.clear.gridCellUnsizedAxes([.horizontal, .vertical])
            }
        }

        var calcGlucoseFormulaRow: some View {
            GridRow(alignment: .top) {
                Color.clear.gridCellUnsizedAxes([.horizontal, .vertical])

                Text("(Current - Target) / ISF").foregroundColor(.secondary.opacity(colorScheme == .dark ? 0.65 : 0.8))
                    .gridColumnAlignment(.leading)
                    .gridCellColumns(2)
            }
            .font(.caption)
        }

        var calcIOBRow: some View {
            GridRow(alignment: .center) {
                HStack {
                    Text("IOB:").foregroundColor(.secondary)
                    Text(
                        self.insulinRounder(state.iob).formatted()
                    )
                }

                Text("Subtract IOB").foregroundColor(.secondary.opacity(colorScheme == .dark ? 0.65 : 0.8)).font(.footnote)

                let iobFormatted = self.insulinRounder(state.iob).formatted()
                HStack {
                    Text((state.iob != 0 ? "-" : "") + (state.iob >= 0 ? iobFormatted : "(" + iobFormatted + ")"))
                    Text("U").foregroundColor(.secondary)
                }.fontWeight(.bold)
                    .gridColumnAlignment(.trailing)
            }
        }

        var calcCOBRow: some View {
            GridRow(alignment: .center) {
                HStack {
                    Text("COB:").foregroundColor(.secondary)
                    Text(
                        state.cob
                            .formatted(.number.grouping(.never).rounded().precision(.fractionLength(fractionDigits))) +
                            NSLocalizedString(" g", comment: "grams")
                    )
                }

                Text(
                    state.cob
                        .formatted(.number.grouping(.never).rounded().precision(.fractionLength(fractionDigits)))
                        + " / " +
                        state.carbRatio.formatted()
                        + " ≈ " +
                        self.insulinRounder(state.wholeCobInsulin).formatted()
                )
                .foregroundColor(.secondary)
                .gridColumnAlignment(.leading)

                HStack {
                    Text(
                        self.insulinRounder(state.wholeCobInsulin).formatted()
                    )
                    Text("U").foregroundColor(.secondary)
                }.fontWeight(.bold)
                    .gridColumnAlignment(.trailing)
            }
        }

        var calcCOBFormulaRow: some View {
            GridRow(alignment: .center) {
                Color.clear.gridCellUnsizedAxes([.horizontal, .vertical])

                Text("COB / Carb Ratio").foregroundColor(.secondary.opacity(colorScheme == .dark ? 0.65 : 0.8))
                    .gridColumnAlignment(.leading)
                    .gridCellColumns(2)
            }
            .font(.caption)
        }

        var calcDeltaRow: some View {
            GridRow(alignment: .center) {
                Text("Delta:").foregroundColor(.secondary)

                let deltaBG = state.units == .mmolL ? state.deltaBG.asMmolL : state.deltaBG
                Text(
                    deltaBG
                        .formatted(
                            .number.grouping(.never).rounded()
                                .precision(.fractionLength(fractionDigits))
                        )
                        + " / " +
                        state.isf.formatted()
                        + " ≈ " +
                        self.insulinRounder(state.fifteenMinInsulin).formatted()
                )
                .foregroundColor(.secondary)
                .gridColumnAlignment(.leading)

                HStack {
                    Text(
                        self.insulinRounder(state.fifteenMinInsulin).formatted()
                    )
                    Text("U").foregroundColor(.secondary)
                }.fontWeight(.bold)
                    .gridColumnAlignment(.trailing)
            }
        }

        var calcDeltaFormulaRow: some View {
            GridRow(alignment: .center) {
                let deltaBG = state.units == .mmolL ? state.deltaBG.asMmolL : state.deltaBG
                Text(
                    deltaBG
                        .formatted(
                            .number.grouping(.never).rounded()
                                .precision(.fractionLength(fractionDigits))
                        ) + " " +
                        state.units.rawValue
                )

                Text("15min Delta / ISF").font(.caption).foregroundColor(.secondary.opacity(colorScheme == .dark ? 0.65 : 0.8))
                    .gridColumnAlignment(.leading)
                    .gridCellColumns(2).padding(.top, 5)
            }
        }

        var calcFullBolusRow: some View {
            GridRow(alignment: .center) {
                Text("Full Bolus")
                    .foregroundColor(.secondary)

                Color.clear.gridCellUnsizedAxes([.horizontal, .vertical])

                HStack {
                    Text(self.insulinRounder(state.wholeCalc).formatted())
                        .foregroundStyle(state.wholeCalc < 0 ? Color.loopRed : Color.primary)
                    Text("U").foregroundColor(.secondary)
                }.gridColumnAlignment(.trailing)
                    .fontWeight(.bold)
            }
        }

        var calcSuperBolusRow: some View {
            GridRow(alignment: .center) {
                Text("Super Bolus")
                    .foregroundColor(.secondary)

                Text("Added to Result").foregroundColor(.secondary.opacity(colorScheme == .dark ? 0.65 : 0.8)).font(.footnote)

                HStack {
                    Text("+" + self.insulinRounder(state.superBolusInsulin).formatted())
                        .foregroundStyle(Color.loopRed)
                    Text("U").foregroundColor(.secondary)
                }.gridColumnAlignment(.trailing)
                    .fontWeight(.bold)
            }
        }

        var calcResultRow: some View {
            GridRow(alignment: .center) {
                Text("Result").fontWeight(.bold)

                HStack {
                    Text(state.useSuperBolus ? "(" : "")
                        .foregroundColor(.loopRed)

                        + Text(state.fraction.formatted())

                        + Text(" x ")
                        .foregroundColor(.secondary)

                        // if fatty meal is chosen
                        + Text(state.useFattyMealCorrectionFactor ? state.fattyMealFactor.formatted() : "")
                        .foregroundColor(.orange)

                        + Text(state.useFattyMealCorrectionFactor ? " x " : "")
                        .foregroundColor(.secondary)
                        // endif fatty meal is chosen

                        + Text(self.insulinRounder(state.wholeCalc).formatted())
                        .foregroundColor(state.wholeCalc < 0 ? Color.loopRed : Color.primary)

                        // if superbolus is chosen
                        + Text(state.useSuperBolus ? ")" : "")
                        .foregroundColor(.loopRed)

                        + Text(state.useSuperBolus ? " + " : "")
                        .foregroundColor(.secondary)

                        + Text(state.useSuperBolus ? state.superBolusInsulin.formatted() : "")
                        .foregroundColor(.loopRed)
                        // endif superbolus is chosen

                        + Text(" ≈ ")
                        .foregroundColor(.secondary)
                }
                .gridColumnAlignment(.leading)

                HStack {
                    Text(self.insulinRounder(state.insulinCalculated).formatted())
                        .fontWeight(.bold)
                        .foregroundColor(.blue)
                    Text("U").foregroundColor(.secondary)
                }
                .gridColumnAlignment(.trailing)
                .fontWeight(.bold)
            }
        }

        var calcResultFormulaRow: some View {
            GridRow(alignment: .bottom) {
                if state.useFattyMealCorrectionFactor {
                    Text("Factor x Fatty Meal Factor x Full Bolus")
                        .foregroundColor(.secondary.opacity(colorScheme == .dark ? 0.65 : 0.8))
                        .font(.caption)
                        .gridCellAnchor(.center)
                        .gridCellColumns(3)
                } else if state.useSuperBolus {
                    Text("(Factor x Full Bolus) + Super Bolus")
                        .foregroundColor(.secondary.opacity(colorScheme == .dark ? 0.65 : 0.8))
                        .font(.caption)
                        .gridCellAnchor(.center)
                        .gridCellColumns(3)
                } else {
                    Color.clear.gridCellUnsizedAxes([.horizontal, .vertical])
                    Text("Factor x Full Bolus")
                        .foregroundColor(.secondary.opacity(colorScheme == .dark ? 0.65 : 0.8))
                        .font(.caption)
                        .padding(.top, 5)
                        .gridCellAnchor(.leading)
                        .gridCellColumns(2)
                }
            }
        }

        var calculationsDetailView: some View {
            NavigationStack {
                ScrollView {
                    Grid(alignment: .topLeading, horizontalSpacing: 3, verticalSpacing: 0) {
                        GridRow {
                            Text("Calculations").fontWeight(.bold).gridCellColumns(3).gridCellAnchor(.center).padding(.vertical)
                        }

                        calcSettingsFirstRow
                        calcSettingsSecondRow

                        DividerCustom()

                        if fetch {
                            // meal entries as grid rows

                            GridRow {
                                if let carbs = meal.first?.carbs, carbs > 0 {
                                    Text("Carbs").foregroundColor(.secondary)
                                    Color.clear.gridCellUnsizedAxes([.horizontal, .vertical])
                                    HStack {
                                        Text(carbs.formatted())
                                        Text("g").foregroundColor(.secondary)
                                    }.gridCellAnchor(.trailing)
                                }
                            }

                            GridRow {
                                if let fat = meal.first?.fat, fat > 0 {
                                    Text("Fat").foregroundColor(.secondary)
                                    Color.clear.gridCellUnsizedAxes([.horizontal, .vertical])
                                    HStack {
                                        Text(fat.formatted())
                                        Text("g").foregroundColor(.secondary)
                                    }.gridCellAnchor(.trailing)
                                }
                            }

                            GridRow {
                                if let protein = meal.first?.protein, protein > 0 {
                                    Text("Protein").foregroundColor(.secondary)
                                    Color.clear.gridCellUnsizedAxes([.horizontal, .vertical])
                                    HStack {
                                        Text(protein.formatted())
                                        Text("g").foregroundColor(.secondary)
                                    }.gridCellAnchor(.trailing)
                                }
                            }

                            GridRow {
                                if let note = meal.first?.note, note != "" {
                                    Text("Note").foregroundColor(.secondary)
                                    Text(note).foregroundColor(.secondary).gridCellColumns(2).gridCellAnchor(.trailing)
                                }
                            }

                            DividerCustom()
                        }

                        GridRow {
                            Text("Detailed Calculation Steps").gridCellColumns(3).gridCellAnchor(.center)
                                .padding(.bottom, 10)
                        }
                        calcGlucoseFirstRow
                        calcGlucoseSecondRow.padding(.bottom, 5)
                        calcGlucoseFormulaRow

                        DividerCustom()

                        calcIOBRow

                        DividerCustom()

                        calcCOBRow.padding(.bottom, 5)
                        calcCOBFormulaRow

                        DividerCustom()

                        calcDeltaRow
                        calcDeltaFormulaRow

                        DividerCustom()

                        calcFullBolusRow

                        if state.useSuperBolus {
                            DividerCustom()
                            calcSuperBolusRow
                        }

                        DividerDouble()

                        calcResultRow
                        calcResultFormulaRow
                    }

                    Spacer()

                    Button { showInfo = false }
                    label: { Text("Got it!").frame(maxWidth: .infinity, alignment: .center) }
                        .buttonStyle(.bordered)
                        .padding(.top)
                }
                .padding([.horizontal, .bottom])
                .font(.system(size: 15))
            }
        }

        private func insulinRounder(_ value: Decimal) -> Decimal {
            let toRound = NSDecimalNumber(decimal: value).doubleValue
            return Decimal(floor(100 * toRound) / 100)
        }

        private var disabled: Bool {
            state.amount <= 0 || state.amount > state.maxBolus
        }

        var changed: Bool {
            ((meal.first?.carbs ?? 0) > 0) || ((meal.first?.fat ?? 0) > 0) || ((meal.first?.protein ?? 0) > 0)
        }

        var hasFatOrProtein: Bool {
            ((meal.first?.fat ?? 0) > 0) || ((meal.first?.protein ?? 0) > 0)
        }

        func carbsView() {
            if fetch {
                keepForNextWiew = true
                state.backToCarbsView(complexEntry: true, meal, override: false)
            } else {
                state.backToCarbsView(complexEntry: false, meal, override: true)
            }
        }

        var mealEntries: some View {
            VStack {
                if let carbs = meal.first?.carbs, carbs > 0 {
                    HStack {
                        Text("Carbs").foregroundColor(.secondary)
                        Spacer()
                        Text(carbs.formatted())
                        Text("g").foregroundColor(.secondary)
                    }
                }
                if let fat = meal.first?.fat, fat > 0 {
                    HStack {
                        Text("Fat").foregroundColor(.secondary)
                        Spacer()
                        Text(fat.formatted())
                        Text("g").foregroundColor(.secondary)
                    }
                }
                if let protein = meal.first?.protein, protein > 0 {
                    HStack {
                        Text("Protein").foregroundColor(.secondary)
                        Spacer()
                        Text(protein.formatted())
                        Text("g").foregroundColor(.secondary)
                    }
                }
                if let note = meal.first?.note, note != "" {
                    HStack {
                        Text("Note").foregroundColor(.secondary)
                        Spacer()
                        Text(note).foregroundColor(.secondary)
                    }
                }
            }
        }
    }

    struct DividerDouble: View {
        var body: some View {
            VStack(spacing: 2) {
                Rectangle()
                    .frame(height: 1)
                    .foregroundColor(.gray.opacity(0.65))
                Rectangle()
                    .frame(height: 1)
                    .foregroundColor(.gray.opacity(0.65))
            }
            .frame(height: 4)
            .padding(.vertical)
        }
    }

    struct DividerCustom: View {
        var body: some View {
            Rectangle()
                .frame(height: 1)
                .foregroundColor(.gray.opacity(0.65))
                .padding(.vertical)
        }
    }
}<|MERGE_RESOLUTION|>--- conflicted
+++ resolved
@@ -209,7 +209,6 @@
                 } else if fetch, !keepForNextWiew, state.useCalc {
                     state.delete(deleteTwice: false, meal: meal)
                 }
-<<<<<<< HEAD
             }
             .sheet(isPresented: $showInfo) {
                 calculationsDetailView
@@ -218,7 +217,6 @@
                         selection: $calculatorDetent
                     )
             }
-=======
         }
 
         private var color: LinearGradient {
@@ -236,7 +234,6 @@
             )
                 :
                 LinearGradient(gradient: Gradient(colors: [Color.gray.opacity(0.1)]), startPoint: .top, endPoint: .bottom)
->>>>>>> 97b90fd8
         }
 
         var predictionChart: some View {
