import Combine
import CoreData
import Observation
import SwiftUI

extension OverrideConfig {
    @Observable final class StateModel: BaseStateModel<Provider> {
        @ObservationIgnored @Injected() var broadcaster: Broadcaster!
        @ObservationIgnored @Injected() var tempTargetStorage: TempTargetsStorage!
        @ObservationIgnored @Injected() var apsManager: APSManager!
        @ObservationIgnored @Injected() var overrideStorage: OverrideStorage!
        @ObservationIgnored @Injected() var nightscoutManager: NightscoutManager!

        var overridePercentage: Double = 100
        var isEnabled = false
        var indefinite = true
        var overrideDuration: Decimal = 0
<<<<<<< HEAD
        var target: Decimal = 0
        var currentGlucoseTarget: Decimal = 100
=======
        var target: Decimal = 100
>>>>>>> 1024d8f5
        var shouldOverrideTarget: Bool = false
        var smbIsOff: Bool = false
        var id = ""
        var overrideName: String = ""
        var isPreset: Bool = false
        var overridePresets: [OverrideStored] = []
        var advancedSettings: Bool = false
        var isfAndCr: Bool = true
        var isf: Bool = true
        var cr: Bool = true
        var smbIsScheduledOff: Bool = false
        var start: Decimal = 0
        var end: Decimal = 0
        var smbMinutes: Decimal = 0
        var uamMinutes: Decimal = 0
        var defaultSmbMinutes: Decimal = 0
        var defaultUamMinutes: Decimal = 0
        var selectedTab: Tab = .overrides
        var activeOverrideName: String = ""
        var currentActiveOverride: OverrideStored?
        var activeTempTargetName: String = ""

        var currentActiveTempTarget: TempTargetStored?
        var showOverrideEditSheet = false
<<<<<<< HEAD
        var showTempTargetEditSheet = false
        var showInvalidTargetAlert = false
=======
>>>>>>> 1024d8f5

        var units: GlucoseUnits = .mgdL

        // temp target stuff
        let normalTarget: Decimal = 100
        var tempTargetDuration: Decimal = 0
        var tempTargetName: String = ""
        var tempTargetTarget: Decimal = 100
        var isTempTargetEnabled: Bool = false
        var date = Date()
        var newPresetName = ""
        var tempTargetPresets: [TempTargetStored] = []
        var percentage = 100.0
        var maxValue: Decimal = 1.2
        var minValue: Decimal = 0.15
        var viewPercantage = false
        var halfBasalTarget: Decimal = 160
        var settingHalfBasalTarget: Decimal = 160
        var didSaveSettings: Bool = false
        var didAdjustSens: Bool = false {
            didSet {
                handleAdjustSensToggle()
            }
        }

        let coredataContext = CoreDataStack.shared.newTaskContext()
        let viewContext = CoreDataStack.shared.persistentContainer.viewContext

        var isHelpSheetPresented: Bool = false
        var helpSheetDetent = PresentationDetent.large

        var isHelpSheetPresented: Bool = false
        var helpSheetDetent = PresentationDetent.large

        var alertMessage: String {
            let target: String = units == .mgdL ? "70-270 mg/dl" : "4-15 mmol/l"
            return "Please enter a valid target between" + " \(target)."
        }

        private var cancellables = Set<AnyCancellable>()

        override func subscribe() {
            setupNotification()
            setupSettings()
            broadcaster.register(SettingsObserver.self, observer: self)

            Task {
                await withTaskGroup(of: Void.self) { group in
                    group.addTask {
                        self.setupOverridePresetsArray()
                    }
                    group.addTask {
                        self.setupTempTargetPresetsArray()
                    }
                    group.addTask {
                        self.updateLatestOverrideConfiguration()
                    }
                    group.addTask {
                        self.updateLatestTempTargetConfiguration()
                    }
                }
            }
        }

        func getCurrentGlucoseTarget() async {
            let now = Date()
            let calendar = Calendar.current
            let dateFormatter = DateFormatter()
            dateFormatter.dateFormat = "HH:mm:ss"
            dateFormatter.timeZone = TimeZone.current

            let bgTargets = await provider.getBGTarget()
            let entries: [(start: String, value: Decimal)] = bgTargets.targets.map { ($0.start, $0.low) }

            for (index, entry) in entries.enumerated() {
                guard let entryTime = dateFormatter.date(from: entry.start) else {
                    print("Invalid entry start time: \(entry.start)")
                    continue
                }

                let entryComponents = calendar.dateComponents([.hour, .minute, .second], from: entryTime)
                let entryStartTime = calendar.date(
                    bySettingHour: entryComponents.hour!,
                    minute: entryComponents.minute!,
                    second: entryComponents.second!,
                    of: now
                )!

                let entryEndTime: Date
                if index < entries.count - 1,
                   let nextEntryTime = dateFormatter.date(from: entries[index + 1].start)
                {
                    let nextEntryComponents = calendar.dateComponents([.hour, .minute, .second], from: nextEntryTime)
                    entryEndTime = calendar.date(
                        bySettingHour: nextEntryComponents.hour!,
                        minute: nextEntryComponents.minute!,
                        second: nextEntryComponents.second!,
                        of: now
                    )!
                } else {
                    entryEndTime = calendar.date(byAdding: .day, value: 1, to: entryStartTime)!
                }

                if now >= entryStartTime, now < entryEndTime {
                    await MainActor.run {
                        currentGlucoseTarget = units == .mgdL ? entry.value : entry.value.asMmolL
                        target = currentGlucoseTarget
                    }
                    return
                }
            }
        }

        private func setupSettings() {
            units = settingsManager.settings.units
            defaultSmbMinutes = settingsManager.preferences.maxSMBBasalMinutes
            defaultUamMinutes = settingsManager.preferences.maxUAMSMBBasalMinutes
            maxValue = settingsManager.preferences.autosensMax
            minValue = settingsManager.preferences.autosensMin
            settingHalfBasalTarget = settingsManager.preferences.halfBasalExerciseTarget
            halfBasalTarget = settingsManager.preferences.halfBasalExerciseTarget
            percentage = Double(computeAdjustedPercentage() * 100)
            Task {
                await getCurrentGlucoseTarget()
            }
        }

<<<<<<< HEAD
        func isInputInvalid(target: Decimal) -> Bool {
            guard target != 0 else { return false }

            if units == .mgdL,
               target < 80 || target > 270 // in oref min lowTT = 80!
            {
                showInvalidTargetAlert = true
                return true
            } else if units == .mmolL,
                      target < 4.4 || target > 15 // in oref min lowTT = 80!
            {
                showInvalidTargetAlert = true
                return true
            } else {
                return false
            }
        }
=======
        let coredataContext = CoreDataStack.shared.newTaskContext()
        let viewContext = CoreDataStack.shared.persistentContainer.viewContext
>>>>>>> 1024d8f5
    }
}

// MARK: - Setup Notifications

extension OverrideConfig.StateModel {
    // Custom Notification to update View when an Override has been cancelled via Home View
    func setupNotification() {
        Foundation.NotificationCenter.default.addObserver(
            self,
            selector: #selector(handleOverrideConfigurationUpdate),
            name: .didUpdateOverrideConfiguration,
            object: nil
        )

        // Custom Notification to update View when an Temp Target has been cancelled via Home View
        Foundation.NotificationCenter.default.addObserver(
            self,
            selector: #selector(handleTempTargetConfigurationUpdate),
            name: .didUpdateTempTargetConfiguration,
            object: nil
        )
    }

    @objc private func handleOverrideConfigurationUpdate() {
        updateLatestOverrideConfiguration()
        Foundation.NotificationCenter.default.publisher(for: .willUpdateOverrideConfiguration)
            .sink { [weak self] _ in
                guard let self = self else { return }
                self.updateLatestOverrideConfiguration()
            }
            .store(in: &cancellables)
    }

    @objc private func handleTempTargetConfigurationUpdate() {
        updateLatestTempTargetConfiguration()
    }

    // MARK: - Enact Overrides

    func reorderOverride(from source: IndexSet, to destination: Int) {
        overridePresets.move(fromOffsets: source, toOffset: destination)

        for (index, override) in overridePresets.enumerated() {
            override.orderPosition = Int16(index + 1)
        }

        do {
            guard viewContext.hasChanges else { return }
            try viewContext.save()

            // Update Presets View
            setupOverridePresetsArray()

            Task {
                await nightscoutManager.uploadProfiles()
            }
        } catch {
            debugPrint(
                "\(DebuggingIdentifiers.failed) \(#file) \(#function) Failed to save after reordering Override Presets with error: \(error.localizedDescription)"
            )
        }
    }

    func reorderTempTargets(from source: IndexSet, to destination: Int) {
        tempTargetPresets.move(fromOffsets: source, toOffset: destination)

        for (index, tempTarget) in tempTargetPresets.enumerated() {
            tempTarget.orderPosition = Int16(index + 1)
        }

        do {
            guard viewContext.hasChanges else { return }
            try viewContext.save()

            // Update Presets View
            setupTempTargetPresetsArray()
        } catch {
            debugPrint(
                "\(DebuggingIdentifiers.failed) \(#file) \(#function) Failed to save after reordering Temp Target Presets with error: \(error.localizedDescription)"
            )
        }
    }

    /// here we only have to update the Boolean Flag 'enabled'
    @MainActor func enactOverridePreset(withID id: NSManagedObjectID) async {
        do {
            /// get the underlying NSManagedObject of the Override that should be enabled
            let overrideToEnact = try viewContext.existingObject(with: id) as? OverrideStored
            overrideToEnact?.enabled = true
            overrideToEnact?.date = Date()
            overrideToEnact?.isUploadedToNS = false

            /// Update the 'Cancel Override' button state
            isEnabled = true

            /// disable all active Overrides and reset state variables
            /// do not create a OverrideRunEntry because we only want that if we cancel a running Override, not when enacting a Preset
            await disableAllActiveOverrides(except: id, createOverrideRunEntry: currentActiveOverride != nil)

            await resetStateVariables()

            guard viewContext.hasChanges else { return }
            try viewContext.save()

            // Update View
            updateLatestOverrideConfiguration()
        } catch {
            debugPrint("\(DebuggingIdentifiers.failed) \(#file) \(#function) Failed to enact Override Preset")
        }
    }

    // MARK: - Save the Override that we want to cancel to the OverrideRunStored Entity, then cancel ALL active overrides

    @MainActor func disableAllActiveOverrides(except overrideID: NSManagedObjectID? = nil, createOverrideRunEntry: Bool) async {
        // Get ALL NSManagedObject IDs of ALL active Override to cancel every single Override
        let ids = await overrideStorage.loadLatestOverrideConfigurations(fetchLimit: 0) // 0 = no fetch limit

        await viewContext.perform {
            do {
                // Fetch the existing OverrideStored objects from the context
                let results = try ids.compactMap { id in
                    try self.viewContext.existingObject(with: id) as? OverrideStored
                }

                // If there are no results, return early
                guard !results.isEmpty else { return }

                // Check if we also need to create a corresponding OverrideRunStored entry, i.e. when the User uses the Cancel Button in Override View
                if createOverrideRunEntry {
                    // Use the first override to create a new OverrideRunStored entry
                    if let canceledOverride = results.first {
                        let newOverrideRunStored = OverrideRunStored(context: self.viewContext)
                        newOverrideRunStored.id = UUID()
                        newOverrideRunStored.name = canceledOverride.name
                        newOverrideRunStored.startDate = canceledOverride.date ?? .distantPast
                        newOverrideRunStored.endDate = Date()
                        newOverrideRunStored
                            .target = NSDecimalNumber(decimal: self.overrideStorage.calculateTarget(override: canceledOverride))
                        newOverrideRunStored.override = canceledOverride
                        newOverrideRunStored.isUploadedToNS = false
                    }
                }

                // Disable all override except the one with overrideID
                for overrideToCancel in results {
                    if overrideToCancel.objectID != overrideID {
                        overrideToCancel.enabled = false
                    }
                }

                // Save the context if there are changes
                if self.viewContext.hasChanges {
                    try self.viewContext.save()

                    // Update the View
                    self.updateLatestOverrideConfiguration()
                }
            } catch {
                debugPrint(
                    "\(DebuggingIdentifiers.failed) \(#file) \(#function) Failed to disable active Overrides with error: \(error.localizedDescription)"
                )
            }
        }
    }

    // MARK: - Override (presets) save operations

    // Saves a Custom Override in a background context
    /// not a Preset
    func saveCustomOverride() async {
        let override = Override(
            name: overrideName,
            enabled: true,
            date: Date(),
            duration: overrideDuration,
            indefinite: indefinite,
            percentage: overridePercentage,
            smbIsOff: smbIsOff,
            isPreset: isPreset,
            id: id,
            overrideTarget: shouldOverrideTarget,
            target: target,
            advancedSettings: advancedSettings,
            isfAndCr: isfAndCr,
            isf: isf,
            cr: cr,
            smbIsScheduledOff: smbIsScheduledOff,
            start: start,
            end: end,
            smbMinutes: smbMinutes,
            uamMinutes: uamMinutes
        )

        // First disable all Overrides
        await disableAllActiveOverrides(createOverrideRunEntry: true)

        // Then save and activate a new custom Override
        await overrideStorage.storeOverride(override: override)

        // Reset State variables
        await resetStateVariables()

        // Update View
        updateLatestOverrideConfiguration()
    }

    // Save Presets
    /// enabled has to be false, isPreset has to be true
    func saveOverridePreset() async {
        let preset = Override(
            name: overrideName,
            enabled: false,
            date: Date(),
            duration: overrideDuration,
            indefinite: indefinite,
            percentage: overridePercentage,
            smbIsOff: smbIsOff,
            isPreset: true,
            id: id,
            overrideTarget: shouldOverrideTarget,
            target: target,
            advancedSettings: advancedSettings,
            isfAndCr: isfAndCr,
            isf: isf,
            cr: cr,
            smbIsScheduledOff: smbIsScheduledOff,
            start: start,
            end: end,
            smbMinutes: smbMinutes,
            uamMinutes: uamMinutes
        )

        async let storeOverride: () = overrideStorage.storeOverride(override: preset)
        async let resetState: () = resetStateVariables()

        _ = await (storeOverride, resetState)

        // Update Presets View
        setupOverridePresetsArray()

        await nightscoutManager.uploadProfiles()
    }

    // MARK: - Setup Override Presets Array

    // Fill the array of the Override Presets to display them in the UI
    private func setupOverridePresetsArray() {
        Task {
            let ids = await self.overrideStorage.fetchForOverridePresets()
            await updateOverridePresetsArray(with: ids)
        }
    }

    @MainActor private func updateOverridePresetsArray(with IDs: [NSManagedObjectID]) async {
        do {
            let overrideObjects = try IDs.compactMap { id in
                try viewContext.existingObject(with: id) as? OverrideStored
            }
            overridePresets = overrideObjects
        } catch {
            debugPrint(
                "\(DebuggingIdentifiers.failed) \(#file) \(#function) Failed to extract Overrides as NSManagedObjects from the NSManagedObjectIDs with error: \(error.localizedDescription)"
            )
        }
    }

    // MARK: - Override Preset Deletion

    func invokeOverridePresetDeletion(_ objectID: NSManagedObjectID) async {
        await overrideStorage.deleteOverridePreset(objectID)

        // Update Presets View
        setupOverridePresetsArray()

        await nightscoutManager.uploadProfiles()
    }

    // MARK: - Setup the State variables with the last Override configuration

    /// First get the latest Overrides corresponding NSManagedObjectID with a background fetch
    /// Then unpack it on the view context and update the State variables which can be used on in the View for some Logic
    /// This also needs to be called when we cancel an Override via the Home View to update the State of the Button for this case
    func updateLatestOverrideConfiguration() {
        Task {
            let id = await overrideStorage.loadLatestOverrideConfigurations(fetchLimit: 1)
            async let updateState: () = updateLatestOverrideConfigurationOfState(from: id)
            async let setOverride: () = setCurrentOverride(from: id)

            _ = await (updateState, setOverride)
        }
    }

    @MainActor func updateLatestOverrideConfigurationOfState(from IDs: [NSManagedObjectID]) async {
        do {
            let result = try IDs.compactMap { id in
                try viewContext.existingObject(with: id) as? OverrideStored
            }
            isEnabled = result.first?.enabled ?? false

            if !isEnabled {
                await resetStateVariables()
            }
        } catch {
            debugPrint(
                "\(DebuggingIdentifiers.failed) \(#file) \(#function) Failed to updateLatestOverrideConfiguration"
            )
        }
    }

    // Sets the current active Preset name to show in the UI
    @MainActor func setCurrentOverride(from IDs: [NSManagedObjectID]) async {
        do {
            guard let firstID = IDs.first else {
                activeOverrideName = "Custom Override"
                currentActiveOverride = nil
                return
            }

            if let overrideToEdit = try viewContext.existingObject(with: firstID) as? OverrideStored {
                currentActiveOverride = overrideToEdit
                activeOverrideName = overrideToEdit.name ?? "Custom Override"
            }
        } catch {
            debugPrint(
                "\(DebuggingIdentifiers.failed) \(#file) \(#function) Failed to set active preset name with error: \(error.localizedDescription)"
            )
        }
    }

    @MainActor func duplicateOverridePresetAndCancelPreviousOverride() async {
        // We get the current active Preset by using currentActiveOverride which can either be a Preset or a custom Override
        guard let overridePresetToDuplicate = currentActiveOverride, overridePresetToDuplicate.isPreset == true else { return }

        // Copy the current Override-Preset to not edit the underlying Preset
        let duplidateId = await overrideStorage.copyRunningOverride(overridePresetToDuplicate)

        // Cancel the duplicated Override
        /// As we are on the Main Thread already we don't need to cancel via the objectID in this case
        do {
            try await viewContext.perform {
                overridePresetToDuplicate.enabled = false

                guard self.viewContext.hasChanges else { return }
                try self.viewContext.save()
            }

            // Update View
            // TODO: -
            if let overrideToEdit = try viewContext.existingObject(with: duplidateId) as? OverrideStored
            {
                currentActiveOverride = overrideToEdit
                activeOverrideName = overrideToEdit.name ?? "Custom Override"
            }
        } catch {
            debugPrint(
                "\(DebuggingIdentifiers.failed) \(#file) \(#function) Failed to cancel previous override with error: \(error.localizedDescription)"
            )
        }
    }

    // MARK: - Helper functions for Overrides

    @MainActor func resetStateVariables() async {
        id = ""

        overrideDuration = 0
        indefinite = true
        overridePercentage = 100
        advancedSettings = false
        smbIsOff = false
        overrideName = ""
        shouldOverrideTarget = false
        isf = true
        cr = true
        isfAndCr = true
        smbIsScheduledOff = false
        start = 0
        end = 0
        smbMinutes = defaultSmbMinutes
        uamMinutes = defaultUamMinutes
<<<<<<< HEAD
        target = currentGlucoseTarget
=======
        target = 100
    }

    static func roundTargetToStep(_ target: Decimal, _ step: Decimal) -> Decimal {
        // Convert target and step to NSDecimalNumber
        guard let targetValue = NSDecimalNumber(decimal: target).doubleValue as Double?,
              let stepValue = NSDecimalNumber(decimal: step).doubleValue as Double?
        else {
            return target
        }

        // Perform the remainder check using truncatingRemainder
        let remainder = Decimal(targetValue.truncatingRemainder(dividingBy: stepValue))

        if remainder != 0 {
            // Calculate how much to adjust (up or down) based on the remainder
            let adjustment = step - remainder
            return target + adjustment
        }

        // Return the original target if no adjustment is needed
        return target
    }

    static func roundOverridePercentageToStep(_ percentage: Double, _ step: Int) -> Double {
        let stepDouble = Double(step)
        // Check if overridePercentage is not divisible by the selected step
        if percentage.truncatingRemainder(dividingBy: stepDouble) != 0 {
            let roundedValue: Double

            if percentage > 100 {
                // Round down to the nearest valid step away from 100
                let stepCount = (percentage - 100) / stepDouble
                roundedValue = 100 + floor(stepCount) * stepDouble
            } else {
                // Round up to the nearest valid step away from 100
                let stepCount = (100 - percentage) / stepDouble
                roundedValue = 100 - floor(stepCount) * stepDouble
            }

            // Ensure the value stays between 10 and 200
            return max(10, min(roundedValue, 200))
        }

        return percentage
>>>>>>> 1024d8f5
    }

    static func roundTargetToStep(_ target: Decimal, _ step: Decimal) -> Decimal {
        // Convert target and step to NSDecimalNumber
        guard let targetValue = NSDecimalNumber(decimal: target).doubleValue as Double?,
              let stepValue = NSDecimalNumber(decimal: step).doubleValue as Double?
        else {
            return target
        }

        // Perform the remainder check using truncatingRemainder
        let remainder = Decimal(targetValue.truncatingRemainder(dividingBy: stepValue))

        if remainder != 0 {
            // Calculate how much to adjust (up or down) based on the remainder
            let adjustment = step - remainder
            return target + adjustment
        }

<<<<<<< HEAD
        // Return the original target if no adjustment is needed
        return target
    }

    static func roundOverridePercentageToStep(_ percentage: Double, _ step: Int) -> Double {
        let stepDouble = Double(step)
        // Check if overridePercentage is not divisible by the selected step
        if percentage.truncatingRemainder(dividingBy: stepDouble) != 0 {
            let roundedValue: Double

            if percentage > 100 {
                // Round down to the nearest valid step away from 100
                let stepCount = (percentage - 100) / stepDouble
                roundedValue = 100 + floor(stepCount) * stepDouble
            } else {
                // Round up to the nearest valid step away from 100
                let stepCount = (100 - percentage) / stepDouble
                roundedValue = 100 - floor(stepCount) * stepDouble
            }

            // Ensure the value stays between 10 and 200
            return max(10, min(roundedValue, 200))
=======
        if units == .mmolL, !viewPercantage {
            lowTarget = Decimal(round(Double(lowTarget)))
            highTarget = lowTarget
>>>>>>> 1024d8f5
        }

        return percentage
    }
}

// MARK: - Temp Targets

extension OverrideConfig.StateModel {
    // MARK: - Setup the State variables with the last Temp Target configuration

    /// First get the latest Temp Target corresponding NSManagedObjectID with a background fetch
    /// Then unpack it on the view context and update the State variables which can be used on in the View for some Logic
    /// This also needs to be called when we cancel an Temp Target via the Home View to update the State of the Button for this case
    func updateLatestTempTargetConfiguration() {
        Task {
            let id = await tempTargetStorage.loadLatestTempTargetConfigurations(fetchLimit: 1)
            async let updateState: () = updateLatestTempTargetConfigurationOfState(from: id)
            async let setTempTarget: () = setCurrentTempTarget(from: id)

            _ = await (updateState, setTempTarget)
        }
    }

    @MainActor func updateLatestTempTargetConfigurationOfState(from IDs: [NSManagedObjectID]) async {
        do {
            let result = try IDs.compactMap { id in
                try viewContext.existingObject(with: id) as? TempTargetStored
            }
            isTempTargetEnabled = result.first?.enabled ?? false

            if !isEnabled {
                await resetTempTargetState()
            }
        } catch {
            debugPrint(
                "\(DebuggingIdentifiers.failed) \(#file) \(#function) Failed to update latest temp target configuration"
            )
        }
    }

    // Sets the current active Preset name to show in the UI
    @MainActor func setCurrentTempTarget(from IDs: [NSManagedObjectID]) async {
        do {
            guard let firstID = IDs.first else {
                activeTempTargetName = "Custom Temp Target"
                currentActiveTempTarget = nil
                return
            }

            if let tempTargetToEdit = try viewContext.existingObject(with: firstID) as? TempTargetStored {
                currentActiveTempTarget = tempTargetToEdit
                activeTempTargetName = tempTargetToEdit.name ?? "Custom Temp Target"
                tempTargetTarget = tempTargetToEdit.target?.decimalValue ?? 0
            }
        } catch {
            debugPrint(
                "\(DebuggingIdentifiers.failed) \(#file) \(#function) Failed to set active preset name with error: \(error.localizedDescription)"
            )
        }
    }

    // Fill the array of the Temp Target Presets to display them in the UI
    private func setupTempTargetPresetsArray() {
        Task {
            let ids = await tempTargetStorage.fetchForTempTargetPresets()
            await updateTempTargetPresetsArray(with: ids)
        }
    }

    @MainActor private func updateTempTargetPresetsArray(with IDs: [NSManagedObjectID]) async {
        do {
            let tempTargetObjects = try IDs.compactMap { id in
                try viewContext.existingObject(with: id) as? TempTargetStored
            }
            tempTargetPresets = tempTargetObjects
        } catch {
            debugPrint(
                "\(DebuggingIdentifiers.failed) \(#file) \(#function) Failed to extract Temp Targets as NSManagedObjects from the NSManagedObjectIDs with error: \(error.localizedDescription)"
            )
        }
    }

    func saveTempTargetToStorage(tempTargets: [TempTarget]) {
        tempTargetStorage.saveTempTargetsToStorage(tempTargets)
    }

    // Creates and enacts a non Preset Temp Target
    func saveCustomTempTarget() async {
        // First disable all active TempTargets
        await disableAllActiveTempTargets(createTempTargetRunEntry: true)

        let tempTarget = TempTarget(
            name: tempTargetName,
            createdAt: Date(),
            targetTop: tempTargetTarget,
            targetBottom: tempTargetTarget,
            duration: tempTargetDuration,
            enteredBy: TempTarget.manual,
            reason: TempTarget.custom,
            isPreset: false,
            enabled: true,
            halfBasalTarget: halfBasalTarget
        )

        // Save Temp Target to Core Data
        await tempTargetStorage.storeTempTarget(tempTarget: tempTarget)

        // Enact Temp Target for oref
        tempTargetStorage.saveTempTargetsToStorage([tempTarget])

        // Reset State variables
        await resetTempTargetState()

        // Update View
        updateLatestTempTargetConfiguration()
    }

    // Creates a new Temp Target Preset
    func saveTempTargetPreset() async {
        let tempTarget = TempTarget(
            name: tempTargetName,
            createdAt: Date(),
            targetTop: tempTargetTarget,
            targetBottom: tempTargetTarget,
            duration: tempTargetDuration,
            enteredBy: TempTarget.manual,
            reason: TempTarget.custom,
            isPreset: true,
            enabled: false,
            halfBasalTarget: halfBasalTarget
        )

        // Save to Core Data
        await tempTargetStorage.storeTempTarget(tempTarget: tempTarget)

        // Reset State variables
        await resetTempTargetState()

        // Update View
        setupTempTargetPresetsArray()
    }

    // Enact Temp Target Preset
    /// here we only have to update the Boolean Flag 'enabled'
    @MainActor func enactTempTargetPreset(withID id: NSManagedObjectID) async {
        do {
            /// get the underlying NSManagedObject of the Override that should be enabled
            let tempTargetToEnact = try viewContext.existingObject(with: id) as? TempTargetStored
            tempTargetToEnact?.enabled = true
            tempTargetToEnact?.date = Date()
            tempTargetToEnact?.isUploadedToNS = false

            /// Update the 'Cancel Temp Target' button state
            isTempTargetEnabled = true

            /// disable all active Temp Targets and reset state variables
            async let disableTempTargets: () = disableAllActiveTempTargets(
                except: id,
                createTempTargetRunEntry: currentActiveTempTarget != nil
            )
            async let resetState: () = resetTempTargetState()

            _ = await (disableTempTargets, resetState)

            if viewContext.hasChanges {
                try viewContext.save()
            }

            // Update View
            updateLatestTempTargetConfiguration()

            // Map to TempTarget Struct
            let tempTarget = TempTarget(
                name: tempTargetToEnact?.name,
                createdAt: Date(),
                targetTop: tempTargetToEnact?.target?.decimalValue,
                targetBottom: tempTargetToEnact?.target?.decimalValue,
                duration: tempTargetToEnact?.duration?.decimalValue ?? 0,
                enteredBy: TempTarget.manual,
                reason: TempTarget.custom,
                isPreset: true,
                enabled: true,
                halfBasalTarget: halfBasalTarget
            )

            // Make sure the Temp Target gets used by Oref
            tempTargetStorage.saveTempTargetsToStorage([tempTarget])
        } catch {
            debugPrint("\(DebuggingIdentifiers.failed) \(#file) \(#function) Failed to enact Override Preset")
        }
    }

    // Disable all active Temp Targets
    @MainActor func disableAllActiveTempTargets(except id: NSManagedObjectID? = nil, createTempTargetRunEntry: Bool) async {
        // Get ALL NSManagedObject IDs of ALL active Temp Targets to cancel every single Temp Target
        let ids = await tempTargetStorage.loadLatestTempTargetConfigurations(fetchLimit: 0) // 0 = no fetch limit

        await viewContext.perform {
            do {
                // Fetch the existing TempTargetStored objects from the context
                let results = try ids.compactMap { id in
                    try self.viewContext.existingObject(with: id) as? TempTargetStored
                }

                // If there are no results, return early
                guard !results.isEmpty else { return }

                // Check if we also need to create a corresponding TempTargetRunStored entry, i.e. when the User uses the Cancel Button in Temp Target View
                if createTempTargetRunEntry {
                    // Use the first temp target to create a new TempTargetRunStored entry
                    if let canceledTempTarget = results.first {
                        let newTempTargetRunStored = TempTargetRunStored(context: self.viewContext)
                        newTempTargetRunStored.id = UUID()
                        newTempTargetRunStored.name = canceledTempTarget.name
                        newTempTargetRunStored.startDate = canceledTempTarget.date ?? .distantPast
                        newTempTargetRunStored.endDate = Date()
                        newTempTargetRunStored
                            .target = canceledTempTarget.target ?? 0
                        newTempTargetRunStored.tempTarget = canceledTempTarget
                        newTempTargetRunStored.isUploadedToNS = false
                    }
                }

                // Disable all override except the one with overrideID
                for tempTargetToCancel in results {
                    if tempTargetToCancel.objectID != id {
                        tempTargetToCancel.enabled = false
                    }
                }

                // Save the context if there are changes
                if self.viewContext.hasChanges {
                    try self.viewContext.save()

                    // Update the storage
                    self.tempTargetStorage.saveTempTargetsToStorage([TempTarget.cancel(at: Date().addingTimeInterval(-1))])
                }
            } catch {
                debugPrint(
                    "\(DebuggingIdentifiers.failed) \(#file) \(#function) Failed to disable active Overrides with error: \(error.localizedDescription)"
                )
            }
        }
    }

    @MainActor func duplicateTempTargetPresetAndCancelPreviousTempTarget() async {
        // We get the current active Preset by using currentActiveTempTarget which can either be a Preset or a custom Override
        guard let tempTargetPresetToDuplicate = currentActiveTempTarget,
              tempTargetPresetToDuplicate.isPreset == true else { return }

        // Copy the current TempTarget-Preset to not edit the underlying Preset
        let duplidateId = await tempTargetStorage.copyRunningTempTarget(tempTargetPresetToDuplicate)

        // Cancel the duplicated Temp Target
        /// As we are on the Main Thread already we don't need to cancel via the objectID in this case
        do {
            try await viewContext.perform {
                tempTargetPresetToDuplicate.enabled = false

                guard self.viewContext.hasChanges else { return }
                try self.viewContext.save()
            }

            if let tempTargetToEdit = try viewContext.existingObject(with: duplidateId) as? TempTargetStored
            {
                currentActiveTempTarget = tempTargetToEdit
                activeTempTargetName = tempTargetToEdit.name ?? "Custom Temp Target"
            }
        } catch {
            debugPrint(
                "\(DebuggingIdentifiers.failed) \(#file) \(#function) Failed to cancel previous override with error: \(error.localizedDescription)"
            )
        }
    }

    // Deletion of Temp Targets
    func invokeTempTargetPresetDeletion(_ objectID: NSManagedObjectID) async {
        await tempTargetStorage.deleteOverridePreset(objectID)

        // Update Presets View
        setupTempTargetPresetsArray()
    }

    @MainActor func resetTempTargetState() async {
        tempTargetName = ""
        tempTargetTarget = 100
        tempTargetDuration = 0
        percentage = 100
        halfBasalTarget = settingsManager.preferences.halfBasalExerciseTarget
    }

    func handleAdjustSensToggle() {
        if !didAdjustSens {
            halfBasalTarget = settingHalfBasalTarget
            percentage = Double(computeAdjustedPercentage(usingHBT: settingHalfBasalTarget) * 100)
        }
    }

    func isAdjustSensEnabled(usingTarget initialTarget: Decimal? = nil) -> Bool {
        computeSliderHigh(usingTarget: initialTarget) > computeSliderLow(usingTarget: initialTarget)
    }

    func computeHalfBasalTarget(
        usingTarget initialTarget: Decimal? = nil,
        usingPercentage initialPercentage: Double? = nil
    ) -> Double {
        let adjustmentPercentage = initialPercentage ?? percentage
        let adjustmentRatio = Decimal(adjustmentPercentage / 100)
        let tempTargetValue: Decimal = initialTarget ?? tempTargetTarget
        var halfBasalTargetValue = halfBasalTarget
        if adjustmentRatio != 1 {
            halfBasalTargetValue = ((2 * adjustmentRatio * normalTarget) - normalTarget - (adjustmentRatio * tempTargetValue)) /
                (adjustmentRatio - 1)
        }
        return round(Double(halfBasalTargetValue))
    }

    func computeSliderLow(usingTarget initialTarget: Decimal? = nil) -> Double {
        let calcTarget = initialTarget ?? tempTargetTarget
        guard calcTarget != 0 else { return 15 }

        let shouldRaiseSensitivity = settingsManager.preferences.highTemptargetRaisesSensitivity
        let isExerciseModeActive = settingsManager.preferences.exerciseMode
        let isTargetNormalOrLower = calcTarget <= normalTarget

        let minSens = (isTargetNormalOrLower || (!shouldRaiseSensitivity && !isExerciseModeActive)) ? 100 : 15

        return Double(max(0, minSens))
    }

    func computeSliderHigh(usingTarget initialTarget: Decimal? = nil) -> Double {
        let calcTarget = initialTarget ?? tempTargetTarget
        guard calcTarget != 0 else { return Double(maxValue * 100) }

        let shouldLowerSensitivity = settingsManager.preferences.lowTemptargetLowersSensitivity
        let isTargetNormalOrHigher = calcTarget >= normalTarget

        let maxSens = (isTargetNormalOrHigher || !shouldLowerSensitivity) ? 100 : Double(maxValue * 100)

        return maxSens
    }

    func computeAdjustedPercentage(
        usingHBT initialHalfBasalTarget: Decimal? = nil,
        usingTarget initialTarget: Decimal? = nil
    ) -> Decimal {
        let halfBasalTargetValue = initialHalfBasalTarget ?? halfBasalTarget
        let calcTarget = initialTarget ?? tempTargetTarget
        let deviationFromNormal = halfBasalTargetValue - normalTarget

        let adjustmentFactor = deviationFromNormal + (calcTarget - normalTarget)
        let adjustmentRatio: Decimal = (deviationFromNormal * adjustmentFactor <= 0) ? maxValue : deviationFromNormal /
            adjustmentFactor

        return min(adjustmentRatio, maxValue)
    }
}

extension OverrideConfig.StateModel: SettingsObserver {
    func settingsDidChange(_: FreeAPSSettings) {
        units = settingsManager.settings.units
        defaultSmbMinutes = settingsManager.preferences.maxSMBBasalMinutes
        defaultUamMinutes = settingsManager.preferences.maxUAMSMBBasalMinutes
        maxValue = settingsManager.preferences.autosensMax
        minValue = settingsManager.preferences.autosensMin
        Task {
            await getCurrentGlucoseTarget()
        }
    }
}

extension PickerSettingsProvider {
    func generatePickerValues(from setting: PickerSetting, units: GlucoseUnits, roundMinToStep: Bool) -> [Decimal] {
        if !roundMinToStep {
            return generatePickerValues(from: setting, units: units)
        }

        // Adjust min to be divisible by step
        var newSetting = setting
        var min = Double(newSetting.min)
        let step = Double(newSetting.step)
        let remainder = min.truncatingRemainder(dividingBy: step)
        if remainder != 0 {
            // Move min up to the next value divisible by targetStep
            min += (step - remainder)
        }

        newSetting.min = Decimal(min)

        return generatePickerValues(from: newSetting, units: units)
    }
}

enum TempTargetSensitivityAdjustmentType: String, CaseIterable {
    case standard = "Standard"
    case slider = "Customized"
}

enum IsfAndOrCrOptions: String, CaseIterable {
    case isfAndCr = "ISF/CR"
    case isf = "ISF"
    case cr = "CR"
    case nothing = "None"
}

enum DisableSmbOptions: String, CaseIterable {
    case dontDisable = "Don't Disable"
    case disable = "Disable"
    case disableOnSchedule = "Disable on Schedule"
}

func percentageDescription(_ percent: Double) -> Text? {
    if percent.isNaN || percent == 100 { return nil }

    var description: String = "Insulin doses will be "

    if percent < 100 {
        description += "decreased by "
    } else {
        description += "increased by "
    }

    let deviationFrom100 = abs(percent - 100)
    description += String(format: "%.0f% %.", deviationFrom100)

    return Text(description)
}

// Function to check if the phone is using 24-hour format
func is24HourFormat() -> Bool {
    let formatter = DateFormatter()
    formatter.locale = Locale.current
    formatter.dateStyle = .none
    formatter.timeStyle = .short
    let dateString = formatter.string(from: Date())

    return !dateString.contains("AM") && !dateString.contains("PM")
}

// Helper function to convert hours to AM/PM format
func convertTo12HourFormat(_ hour: Int) -> String {
    let formatter = DateFormatter()
    formatter.dateFormat = "h a"

    // Create a date from the hour and format it to AM/PM
    let calendar = Calendar.current
    let components = DateComponents(hour: hour)
    let date = calendar.date(from: components) ?? Date()

    return formatter.string(from: date)
}

// Helper function to format 24-hour numbers as two digits
func format24Hour(_ hour: Int) -> String {
    String(format: "%02d", hour)
}

func formatHrMin(_ durationInMinutes: Int) -> String {
    let hours = durationInMinutes / 60
    let minutes = durationInMinutes % 60

    switch (hours, minutes) {
    case let (0, m):
        return "\(m) min"
    case let (h, 0):
        return "\(h) hr"
    default:
        return "\(hours) hr \(minutes) min"
    }
}

struct RadioButton: View {
    var isSelected: Bool
    var label: String
    var action: () -> Void

    var body: some View {
        Button(action: {
            action()
        }) {
            HStack {
                Image(systemName: isSelected ? "largecircle.fill.circle" : "circle")
                Text(label) // Add label inside the button to make it tappable
            }
        }
        .buttonStyle(PlainButtonStyle())
    }
}

extension PickerSettingsProvider {
    func generatePickerValues(from setting: PickerSetting, units: GlucoseUnits, roundMinToStep: Bool) -> [Decimal] {
        if !roundMinToStep {
            return generatePickerValues(from: setting, units: units)
        }

        // Adjust min to be divisible by step
        var newSetting = setting
        var min = Double(newSetting.min)
        let step = Double(newSetting.step)
        let remainder = min.truncatingRemainder(dividingBy: step)
        if remainder != 0 {
            // Move min up to the next value divisible by targetStep
            min += (step - remainder)
        }

        newSetting.min = Decimal(min)

        return generatePickerValues(from: newSetting, units: units)
    }
}

enum IsfAndOrCrOptions: String, CaseIterable {
    case isfAndCr = "ISF/CR"
    case isf = "ISF"
    case cr = "CR"
    case nothing = "None"
}

enum DisableSmbOptions: String, CaseIterable {
    case dontDisable = "Don't Disable"
    case disable = "Disable"
    case disableOnSchedule = "Disable on Schedule"
}

func percentageDescription(_ percent: Double) -> Text? {
    if percent.isNaN || percent == 100 { return nil }

    var description: String = "Insulin doses will be "

    if percent < 100 {
        description += "decreased by "
    } else {
        description += "increased by "
    }

    let deviationFrom100 = abs(percent - 100)
    description += String(format: "%.0f% %.", deviationFrom100)

    return Text(description)
}

// Function to check if the phone is using 24-hour format
func is24HourFormat() -> Bool {
    let formatter = DateFormatter()
    formatter.locale = Locale.current
    formatter.dateStyle = .none
    formatter.timeStyle = .short
    let dateString = formatter.string(from: Date())

    return !dateString.contains("AM") && !dateString.contains("PM")
}

// Helper function to convert hours to AM/PM format
func convertTo12HourFormat(_ hour: Int) -> String {
    let formatter = DateFormatter()
    formatter.dateFormat = "h a"

    // Create a date from the hour and format it to AM/PM
    let calendar = Calendar.current
    let components = DateComponents(hour: hour)
    let date = calendar.date(from: components) ?? Date()

    return formatter.string(from: date)
}

// Helper function to format 24-hour numbers as two digits
func format24Hour(_ hour: Int) -> String {
    String(format: "%02d", hour)
}

func formatHrMin(_ durationInMinutes: Int) -> String {
    let hours = durationInMinutes / 60
    let minutes = durationInMinutes % 60

    switch (hours, minutes) {
    case let (0, m):
        return "\(m) min"
    case let (h, 0):
        return "\(h) hr"
    default:
        return "\(hours) hr \(minutes) min"
    }
}

func convertToMinutes(_ hours: Int, _ minutes: Int) -> Decimal {
    let totalMinutes = (hours * 60) + minutes
    return Decimal(max(0, totalMinutes))
}

struct RadioButton: View {
    var isSelected: Bool
    var label: String
    var action: () -> Void

    var body: some View {
        Button(action: {
            action()
        }) {
            HStack {
                Image(systemName: isSelected ? "largecircle.fill.circle" : "circle")
                Text(label) // Add label inside the button to make it tappable
            }
        }
        .buttonStyle(PlainButtonStyle())
    }
}<|MERGE_RESOLUTION|>--- conflicted
+++ resolved
@@ -15,12 +15,8 @@
         var isEnabled = false
         var indefinite = true
         var overrideDuration: Decimal = 0
-<<<<<<< HEAD
         var target: Decimal = 0
         var currentGlucoseTarget: Decimal = 100
-=======
-        var target: Decimal = 100
->>>>>>> 1024d8f5
         var shouldOverrideTarget: Bool = false
         var smbIsOff: Bool = false
         var id = ""
@@ -45,11 +41,8 @@
 
         var currentActiveTempTarget: TempTargetStored?
         var showOverrideEditSheet = false
-<<<<<<< HEAD
         var showTempTargetEditSheet = false
         var showInvalidTargetAlert = false
-=======
->>>>>>> 1024d8f5
 
         var units: GlucoseUnits = .mgdL
 
@@ -81,9 +74,6 @@
         var isHelpSheetPresented: Bool = false
         var helpSheetDetent = PresentationDetent.large
 
-        var isHelpSheetPresented: Bool = false
-        var helpSheetDetent = PresentationDetent.large
-
         var alertMessage: String {
             let target: String = units == .mgdL ? "70-270 mg/dl" : "4-15 mmol/l"
             return "Please enter a valid target between" + " \(target)."
@@ -177,7 +167,6 @@
             }
         }
 
-<<<<<<< HEAD
         func isInputInvalid(target: Decimal) -> Bool {
             guard target != 0 else { return false }
 
@@ -195,10 +184,6 @@
                 return false
             }
         }
-=======
-        let coredataContext = CoreDataStack.shared.newTaskContext()
-        let viewContext = CoreDataStack.shared.persistentContainer.viewContext
->>>>>>> 1024d8f5
     }
 }
 
@@ -580,10 +565,7 @@
         end = 0
         smbMinutes = defaultSmbMinutes
         uamMinutes = defaultUamMinutes
-<<<<<<< HEAD
         target = currentGlucoseTarget
-=======
-        target = 100
     }
 
     static func roundTargetToStep(_ target: Decimal, _ step: Decimal) -> Decimal {
@@ -625,57 +607,6 @@
 
             // Ensure the value stays between 10 and 200
             return max(10, min(roundedValue, 200))
-        }
-
-        return percentage
->>>>>>> 1024d8f5
-    }
-
-    static func roundTargetToStep(_ target: Decimal, _ step: Decimal) -> Decimal {
-        // Convert target and step to NSDecimalNumber
-        guard let targetValue = NSDecimalNumber(decimal: target).doubleValue as Double?,
-              let stepValue = NSDecimalNumber(decimal: step).doubleValue as Double?
-        else {
-            return target
-        }
-
-        // Perform the remainder check using truncatingRemainder
-        let remainder = Decimal(targetValue.truncatingRemainder(dividingBy: stepValue))
-
-        if remainder != 0 {
-            // Calculate how much to adjust (up or down) based on the remainder
-            let adjustment = step - remainder
-            return target + adjustment
-        }
-
-<<<<<<< HEAD
-        // Return the original target if no adjustment is needed
-        return target
-    }
-
-    static func roundOverridePercentageToStep(_ percentage: Double, _ step: Int) -> Double {
-        let stepDouble = Double(step)
-        // Check if overridePercentage is not divisible by the selected step
-        if percentage.truncatingRemainder(dividingBy: stepDouble) != 0 {
-            let roundedValue: Double
-
-            if percentage > 100 {
-                // Round down to the nearest valid step away from 100
-                let stepCount = (percentage - 100) / stepDouble
-                roundedValue = 100 + floor(stepCount) * stepDouble
-            } else {
-                // Round up to the nearest valid step away from 100
-                let stepCount = (100 - percentage) / stepDouble
-                roundedValue = 100 - floor(stepCount) * stepDouble
-            }
-
-            // Ensure the value stays between 10 and 200
-            return max(10, min(roundedValue, 200))
-=======
-        if units == .mmolL, !viewPercantage {
-            lowTarget = Decimal(round(Double(lowTarget)))
-            highTarget = lowTarget
->>>>>>> 1024d8f5
         }
 
         return percentage
@@ -1148,6 +1079,11 @@
     }
 }
 
+func convertToMinutes(_ hours: Int, _ minutes: Int) -> Decimal {
+    let totalMinutes = (hours * 60) + minutes
+    return Decimal(max(0, totalMinutes))
+}
+
 struct RadioButton: View {
     var isSelected: Bool
     var label: String
@@ -1164,122 +1100,4 @@
         }
         .buttonStyle(PlainButtonStyle())
     }
-}
-
-extension PickerSettingsProvider {
-    func generatePickerValues(from setting: PickerSetting, units: GlucoseUnits, roundMinToStep: Bool) -> [Decimal] {
-        if !roundMinToStep {
-            return generatePickerValues(from: setting, units: units)
-        }
-
-        // Adjust min to be divisible by step
-        var newSetting = setting
-        var min = Double(newSetting.min)
-        let step = Double(newSetting.step)
-        let remainder = min.truncatingRemainder(dividingBy: step)
-        if remainder != 0 {
-            // Move min up to the next value divisible by targetStep
-            min += (step - remainder)
-        }
-
-        newSetting.min = Decimal(min)
-
-        return generatePickerValues(from: newSetting, units: units)
-    }
-}
-
-enum IsfAndOrCrOptions: String, CaseIterable {
-    case isfAndCr = "ISF/CR"
-    case isf = "ISF"
-    case cr = "CR"
-    case nothing = "None"
-}
-
-enum DisableSmbOptions: String, CaseIterable {
-    case dontDisable = "Don't Disable"
-    case disable = "Disable"
-    case disableOnSchedule = "Disable on Schedule"
-}
-
-func percentageDescription(_ percent: Double) -> Text? {
-    if percent.isNaN || percent == 100 { return nil }
-
-    var description: String = "Insulin doses will be "
-
-    if percent < 100 {
-        description += "decreased by "
-    } else {
-        description += "increased by "
-    }
-
-    let deviationFrom100 = abs(percent - 100)
-    description += String(format: "%.0f% %.", deviationFrom100)
-
-    return Text(description)
-}
-
-// Function to check if the phone is using 24-hour format
-func is24HourFormat() -> Bool {
-    let formatter = DateFormatter()
-    formatter.locale = Locale.current
-    formatter.dateStyle = .none
-    formatter.timeStyle = .short
-    let dateString = formatter.string(from: Date())
-
-    return !dateString.contains("AM") && !dateString.contains("PM")
-}
-
-// Helper function to convert hours to AM/PM format
-func convertTo12HourFormat(_ hour: Int) -> String {
-    let formatter = DateFormatter()
-    formatter.dateFormat = "h a"
-
-    // Create a date from the hour and format it to AM/PM
-    let calendar = Calendar.current
-    let components = DateComponents(hour: hour)
-    let date = calendar.date(from: components) ?? Date()
-
-    return formatter.string(from: date)
-}
-
-// Helper function to format 24-hour numbers as two digits
-func format24Hour(_ hour: Int) -> String {
-    String(format: "%02d", hour)
-}
-
-func formatHrMin(_ durationInMinutes: Int) -> String {
-    let hours = durationInMinutes / 60
-    let minutes = durationInMinutes % 60
-
-    switch (hours, minutes) {
-    case let (0, m):
-        return "\(m) min"
-    case let (h, 0):
-        return "\(h) hr"
-    default:
-        return "\(hours) hr \(minutes) min"
-    }
-}
-
-func convertToMinutes(_ hours: Int, _ minutes: Int) -> Decimal {
-    let totalMinutes = (hours * 60) + minutes
-    return Decimal(max(0, totalMinutes))
-}
-
-struct RadioButton: View {
-    var isSelected: Bool
-    var label: String
-    var action: () -> Void
-
-    var body: some View {
-        Button(action: {
-            action()
-        }) {
-            HStack {
-                Image(systemName: isSelected ? "largecircle.fill.circle" : "circle")
-                Text(label) // Add label inside the button to make it tappable
-            }
-        }
-        .buttonStyle(PlainButtonStyle())
-    }
 }