--- conflicted
+++ resolved
@@ -7,85 +7,6 @@
 import SwiftUI
 
 extension Home {
-<<<<<<< HEAD
-    final class StateModel: BaseStateModel<Provider> {
-        @Injected() var broadcaster: Broadcaster!
-        @Injected() var apsManager: APSManager!
-        @Injected() var fetchGlucoseManager: FetchGlucoseManager!
-        @Injected() var nightscoutManager: NightscoutManager!
-        @Injected() var determinationStorage: DeterminationStorage!
-        @Injected() var glucoseStorage: GlucoseStorage!
-        @Injected() var tempTargetStorage: TempTargetsStorage!
-        @Injected() var carbsStorage: CarbsStorage!
-        private let timer = DispatchTimer(timeInterval: 5)
-        private(set) var filteredHours = 24
-        @Published var manualGlucose: [BloodGlucose] = []
-        @Published var uploadStats = false
-        @Published var recentGlucose: BloodGlucose?
-        @Published var maxBasal: Decimal = 2
-        @Published var autotunedBasalProfile: [BasalProfileEntry] = []
-        @Published var basalProfile: [BasalProfileEntry] = []
-        @Published var timerDate = Date()
-        @Published var closedLoop = false
-        @Published var pumpSuspended = false
-        @Published var isLooping = false
-        @Published var statusTitle = ""
-        @Published var lastLoopDate: Date = .distantPast
-        @Published var battery: Battery?
-        @Published var reservoir: Decimal?
-        @Published var pumpName = ""
-        @Published var pumpExpiresAtDate: Date?
-        @Published var setupPump = false
-        @Published var errorMessage: String? = nil
-        @Published var errorDate: Date? = nil
-        @Published var bolusProgress: Decimal?
-        @Published var eventualBG: Int?
-        @Published var allowManualTemp = false
-        @Published var units: GlucoseUnits = .mgdL
-        @Published var pumpDisplayState: PumpDisplayState?
-        @Published var alarm: GlucoseAlarm?
-        @Published var manualTempBasal = false
-        @Published var isSmoothingEnabled = false
-        @Published var maxValue: Decimal = 1.2
-        @Published var lowGlucose: Decimal = 70
-        @Published var highGlucose: Decimal = 180
-        @Published var currentGlucoseTarget: Decimal = 100
-        @Published var overrideUnit: Bool = false
-        @Published var glucoseColorScheme: GlucoseColorScheme = .staticColor
-        @Published var displayXgridLines: Bool = false
-        @Published var displayYgridLines: Bool = false
-        @Published var thresholdLines: Bool = false
-        @Published var timeZone: TimeZone?
-        @Published var hours: Int16 = 6
-        @Published var totalBolus: Decimal = 0
-        @Published var isStatusPopupPresented: Bool = false
-        @Published var isLegendPresented: Bool = false
-        @Published var legendSheetDetent = PresentationDetent.large
-        @Published var totalInsulinDisplayType: TotalInsulinDisplayType = .totalDailyDose
-        @Published var roundedTotalBolus: String = ""
-        @Published var selectedTab: Int = 0
-        @Published var waitForSuggestion: Bool = false
-        @Published var glucoseFromPersistence: [GlucoseStored] = []
-        @Published var latestTwoGlucoseValues: [GlucoseStored] = []
-        @Published var carbsFromPersistence: [CarbEntryStored] = []
-        @Published var fpusFromPersistence: [CarbEntryStored] = []
-        @Published var determinationsFromPersistence: [OrefDetermination] = []
-        @Published var enactedAndNonEnactedDeterminations: [OrefDetermination] = []
-        @Published var insulinFromPersistence: [PumpEventStored] = []
-        @Published var tempBasals: [PumpEventStored] = []
-        @Published var suspensions: [PumpEventStored] = []
-        @Published var batteryFromPersistence: [OpenAPS_Battery] = []
-        @Published var lastPumpBolus: PumpEventStored?
-        @Published var overrides: [OverrideStored] = []
-        @Published var overrideRunStored: [OverrideRunStored] = []
-        @Published var tempTargetStored: [TempTargetStored] = []
-        @Published var tempTargetRunStored: [TempTargetRunStored] = []
-        @Published var isOverrideCancelled: Bool = false
-        @Published var preprocessedData: [(id: UUID, forecast: Forecast, forecastValue: ForecastValue)] = []
-        @Published var pumpStatusHighlightMessage: String? = nil
-        @Published var cgmAvailable: Bool = false
-        @Published var showCarbsRequiredBadge: Bool = true
-=======
     @Observable final class StateModel: BaseStateModel<Provider> {
         @ObservationIgnored @Injected() var broadcaster: Broadcaster!
         @ObservationIgnored @Injected() var apsManager: APSManager!
@@ -94,6 +15,7 @@
         @ObservationIgnored @Injected() var determinationStorage: DeterminationStorage!
         @ObservationIgnored @Injected() var glucoseStorage: GlucoseStorage!
         @ObservationIgnored @Injected() var carbsStorage: CarbsStorage!
+        @ObservationIgnored @Injected() var tempTargetStorage: TempTargetsStorage!
         private let timer = DispatchTimer(timeInterval: 5)
         private(set) var filteredHours = 24
         var manualGlucose: [BloodGlucose] = []
@@ -158,15 +80,14 @@
         var lastPumpBolus: PumpEventStored?
         var overrides: [OverrideStored] = []
         var overrideRunStored: [OverrideRunStored] = []
+        var tempTargetStored: [TempTargetStored] = []
+        var tempTargetRunStored: [TempTargetRunStored] = []
         var isOverrideCancelled: Bool = false
         var preprocessedData: [(id: UUID, forecast: Forecast, forecastValue: ForecastValue)] = []
         var pumpStatusHighlightMessage: String?
         var cgmAvailable: Bool = false
         var showCarbsRequiredBadge: Bool = true
->>>>>>> 0b4c5ece
         private(set) var setupPumpType: PumpConfig.PumpType = .minimed
-        @Published var currentBGTarget: Decimal = 0
-
         var minForecast: [Int] = []
         var maxForecast: [Int] = []
         var minCount: Int = 12 // count of Forecasts drawn in 5 min distances, i.e. 12 means a min of 1 hour
@@ -254,19 +175,10 @@
                         self.setupOverrideRunStored()
                     }
                     group.addTask {
-                        self.setupTempTargetsStored()
-                    }
-                    group.addTask {
-                        self.setupTempTargetsRunStored()
-                    }
-                    group.addTask {
                         await self.setupSettings()
                     }
                     group.addTask {
                         self.registerObservers()
-                    }
-                    group.addTask {
-                        await self.getCurrentBGTarget()
                     }
                 }
             }
@@ -418,56 +330,6 @@
             case carbRatio
             case bgTarget
             case isf
-        }
-
-        private func getCurrentBGTarget() async {
-            let now = Date()
-            let calendar = Calendar.current
-            let dateFormatter = DateFormatter()
-            dateFormatter.dateFormat = "HH:mm:ss"
-            dateFormatter.timeZone = TimeZone.current
-
-            let entries: [(start: String, value: Decimal)]
-
-            let bgTargets = await provider.getBGTarget()
-            entries = bgTargets.targets.map { ($0.start, $0.low) }
-
-            for (index, entry) in entries.enumerated() {
-                guard let entryTime = dateFormatter.date(from: entry.start) else {
-                    print("Invalid entry start time: \(entry.start)")
-                    continue
-                }
-
-                let entryComponents = calendar.dateComponents([.hour, .minute, .second], from: entryTime)
-                let entryStartTime = calendar.date(
-                    bySettingHour: entryComponents.hour!,
-                    minute: entryComponents.minute!,
-                    second: entryComponents.second!,
-                    of: now
-                )!
-
-                let entryEndTime: Date
-                if index < entries.count - 1,
-                   let nextEntryTime = dateFormatter.date(from: entries[index + 1].start)
-                {
-                    let nextEntryComponents = calendar.dateComponents([.hour, .minute, .second], from: nextEntryTime)
-                    entryEndTime = calendar.date(
-                        bySettingHour: nextEntryComponents.hour!,
-                        minute: nextEntryComponents.minute!,
-                        second: nextEntryComponents.second!,
-                        of: now
-                    )!
-                } else {
-                    entryEndTime = calendar.date(byAdding: .day, value: 1, to: entryStartTime)!
-                }
-
-                if now >= entryStartTime, now < entryEndTime {
-                    await MainActor.run {
-                        currentBGTarget = entry.value
-                    }
-                    return
-                }
-            }
         }
 
         @MainActor private func setupSettings() async {
@@ -531,25 +393,6 @@
             }
         }
 
-<<<<<<< HEAD
-=======
-        @MainActor func cancelOverride(withID id: NSManagedObjectID) async {
-            do {
-                let profileToCancel = try viewContext.existingObject(with: id) as? OverrideStored
-                profileToCancel?.enabled = false
-
-                await saveToOverrideRunStored(withID: id)
-
-                guard viewContext.hasChanges else { return }
-                try viewContext.save()
-
-                Foundation.NotificationCenter.default.post(name: .willUpdateOverrideConfiguration, object: nil)
-            } catch {
-                debugPrint("\(DebuggingIdentifiers.failed) \(#file) \(#function) Failed to cancel Profile")
-            }
-        }
-
->>>>>>> 0b4c5ece
         func calculateTINS() -> String {
             let startTime = calculateStartTime(hours: Int(hours))
 
@@ -723,10 +566,6 @@
         cgmAvailable = (fetchGlucoseManager.cgmGlucoseSourceType != CGMType.none)
         displayPumpStatusHighlightMessage()
         setupBatteryArray()
-
-        Task {
-            await self.getCurrentBGTarget()
-        }
     }
 
     // TODO: is this ever really triggered? react to MOC changes?
