import SwiftUI

extension Settings {
    struct RootView: BaseView {
        @EnvironmentObject var viewModel: ViewModel<Provider>
        @State private var showShareSheet = false

        var body: some View {
            Form {
                Section(header: Text("FreeAPS X v\(viewModel.buildNumber)")) {
                    Toggle("Closed loop", isOn: $viewModel.closedLoop)
                }

                Section(header: Text("Devices")) {
                    Text("Pump").navigationLink(to: .pumpConfig, from: self)
                }

                Section(header: Text("Services")) {
                    Text("Nightscout").navigationLink(to: .nighscoutConfig, from: self)
<<<<<<< HEAD
=======
                    Text("CGM").navigationLink(to: .cgm, from: self)
>>>>>>> ea26e4a6
                }

                Section(header: Text("Configuration")) {
                    Text("Preferences").navigationLink(to: .preferencesEditor, from: self)
                    Text("Pump Settings").navigationLink(to: .pumpSettingsEditor, from: self)
                    Text("Basal Profile").navigationLink(to: .basalProfileEditor, from: self)
                    Text("Insulin Sensitivities").navigationLink(to: .isfEditor, from: self)
                    Text("Carb Ratios").navigationLink(to: .crEditor, from: self)
                    Text("Target Ranges").navigationLink(to: .targetsEditor, from: self)
                    Text("Autotune").navigationLink(to: .autotuneConfig, from: self)
                }

                if viewModel.debugOptions {
                    Section(header: Text("Config files")) {
                        Group {
                            Text("Preferences")
                                .navigationLink(to: .configEditor(file: OpenAPS.Settings.preferences), from: self)
                            Text("Pump Settings")
                                .navigationLink(to: .configEditor(file: OpenAPS.Settings.settings), from: self)
                            Text("Autosense")
                                .navigationLink(to: .configEditor(file: OpenAPS.Settings.autosense), from: self)
                            Text("Pump History")
                                .navigationLink(to: .configEditor(file: OpenAPS.Monitor.pumpHistory), from: self)
                            Text("Basal profile")
                                .navigationLink(to: .configEditor(file: OpenAPS.Settings.basalProfile), from: self)
                            Text("Targets ranges")
                                .navigationLink(to: .configEditor(file: OpenAPS.Settings.bgTargets), from: self)
                            Text("Carb ratios")
                                .navigationLink(to: .configEditor(file: OpenAPS.Settings.carbRatios), from: self)
                            Text("Insulin sensitivities")
                                .navigationLink(to: .configEditor(file: OpenAPS.Settings.insulinSensitivities), from: self)
                            Text("Temp targets")
                                .navigationLink(to: .configEditor(file: OpenAPS.Settings.tempTargets), from: self)
                            Text("Meal")
                                .navigationLink(to: .configEditor(file: OpenAPS.Monitor.meal), from: self)
                        }

                        Group {
                            Text("IOB")
                                .navigationLink(to: .configEditor(file: OpenAPS.Monitor.iob), from: self)
                            Text("Pump profile")
                                .navigationLink(to: .configEditor(file: OpenAPS.Settings.pumpProfile), from: self)
                            Text("Profile")
                                .navigationLink(to: .configEditor(file: OpenAPS.Settings.profile), from: self)
                            Text("Glucose")
                                .navigationLink(to: .configEditor(file: OpenAPS.Monitor.glucose), from: self)
                            Text("Carbs")
                                .navigationLink(to: .configEditor(file: OpenAPS.Monitor.carbHistory), from: self)
                            Text("Suggested")
                                .navigationLink(to: .configEditor(file: OpenAPS.Enact.suggested), from: self)
                            Text("Enacted")
                                .navigationLink(to: .configEditor(file: OpenAPS.Enact.enacted), from: self)
                            Text("Announcements")
                                .navigationLink(to: .configEditor(file: OpenAPS.FreeAPS.announcements), from: self)
                            Text("Enacted announcements")
                                .navigationLink(to: .configEditor(file: OpenAPS.FreeAPS.announcementsEnacted), from: self)
                            Text("Autotune")
                                .navigationLink(to: .configEditor(file: OpenAPS.Settings.autotune), from: self)
                        }

                        Group {
                            Text("Target presets")
                                .navigationLink(to: .configEditor(file: OpenAPS.FreeAPS.tempTargetsPresets), from: self)
                            Text("Middleware")
                                .navigationLink(to: .configEditor(file: OpenAPS.Middleware.determineBasal), from: self)
                        }
                    }
                }

                Section {
                    Text("Share logs")
                        .onTapGesture {
                            showShareSheet = true
                        }
//                    Text("Read disclaimer")
//                        .onTapGesture {
//                            viewModel.logout()
//                        }
                }
            }
            .sheet(isPresented: $showShareSheet) {
                ShareSheet(activityItems: viewModel.logItems())
            }
            .navigationTitle("Settings")
            .navigationBarItems(leading: Button("Close", action: viewModel.hideModal))
            .navigationBarTitleDisplayMode(.automatic)
        }
    }
}<|MERGE_RESOLUTION|>--- conflicted
+++ resolved
@@ -17,10 +17,7 @@
 
                 Section(header: Text("Services")) {
                     Text("Nightscout").navigationLink(to: .nighscoutConfig, from: self)
-<<<<<<< HEAD
-=======
                     Text("CGM").navigationLink(to: .cgm, from: self)
->>>>>>> ea26e4a6
                 }
 
                 Section(header: Text("Configuration")) {
