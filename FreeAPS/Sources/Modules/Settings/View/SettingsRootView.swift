import HealthKit
import SwiftUI
import Swinject

extension Settings {
    struct RootView: BaseView {
        let resolver: Resolver
        @StateObject var state = StateModel()
        @State private var showShareSheet = false

        var body: some View {
            Form {
<<<<<<< HEAD
                Section(
                    header: Text(
                        "iAPS v\(state.versionNumber) (\(state.buildNumber))\nBranch: \(state.branch) \(state.copyrightNotice)\nBuild Expires: \(Bundle.main.profileExpiration)"
                    ).textCase(nil)
                ) {
=======
                Section {
>>>>>>> a1266a42
                    Toggle("Closed loop", isOn: $state.closedLoop)
                }
                header: {
                    if let expirationDate = Bundle.main.profileExpiration {
                        Text(
                            "iAPS v\(state.versionNumber) (\(state.buildNumber))\nBranch: \(state.branch) \(state.copyrightNotice)" +
                                "\nBuild Expires: " + expirationDate
                        ).textCase(nil)
                    } else {
                        Text(
                            "iAPS v\(state.versionNumber) (\(state.buildNumber))\nBranch: \(state.branch) \(state.copyrightNotice)"
                        )
                    }
                }

                Section {
                    Text("Pump").navigationLink(to: .pumpConfig, from: self)
                    Text("CGM").navigationLink(to: .cgm, from: self)
                    Text("Watch").navigationLink(to: .watch, from: self)
                } header: { Text("Devices" }

                Section {
                    Text("Nightscout").navigationLink(to: .nighscoutConfig, from: self)
                    if HKHealthStore.isHealthDataAvailable() {
                        Text("Apple Health").navigationLink(to: .healthkit, from: self)
                    }
                    Text("Notifications").navigationLink(to: .notificationsConfig, from: self)
                    Text("Fat And Protein Conversion").navigationLink(to: .fpuConfig, from: self)
                    Text("App Icons").navigationLink(to: .iconConfig, from: self)
                    Text("Statistics and Home View").navigationLink(to: .statisticsConfig, from: self)
                } header: { Text("Services" }

                Section {
                    Text("Preferences").navigationLink(to: .preferencesEditor, from: self)
                    Text("Pump Settings").navigationLink(to: .pumpSettingsEditor, from: self)
                    Text("Basal Profile").navigationLink(to: .basalProfileEditor, from: self)
                    Text("Insulin Sensitivities").navigationLink(to: .isfEditor, from: self)
                    Text("Carb Ratios").navigationLink(to: .crEditor, from: self)
                    Text("Target Glucose").navigationLink(to: .targetsEditor, from: self)
                    Text("Autotune").navigationLink(to: .autotuneConfig, from: self)
                } header: { Text("Configuration" }

                Section {
                    Toggle("Debug options", isOn: $state.debugOptions)
                    if state.debugOptions {
                        Group {
                            HStack {
                                Text("NS Upload Profile and Settings")
                                Button("Upload") { state.uploadProfileAndSettings(true) }
                                    .frame(maxWidth: .infinity, alignment: .trailing)
                                    .buttonStyle(.borderedProminent)
                            }
                        }
                        Group {
                            Text("Preferences")
                                .navigationLink(to: .configEditor(file: OpenAPS.Settings.preferences), from: self)
                            Text("Pump Settings")
                                .navigationLink(to: .configEditor(file: OpenAPS.Settings.settings), from: self)
                            Text("Autosense")
                                .navigationLink(to: .configEditor(file: OpenAPS.Settings.autosense), from: self)
                            Text("Pump History")
                                .navigationLink(to: .configEditor(file: OpenAPS.Monitor.pumpHistory), from: self)
                            Text("Basal profile")
                                .navigationLink(to: .configEditor(file: OpenAPS.Settings.basalProfile), from: self)
                            Text("Targets ranges")
                                .navigationLink(to: .configEditor(file: OpenAPS.Settings.bgTargets), from: self)
                            Text("Temp targets")
                                .navigationLink(to: .configEditor(file: OpenAPS.Settings.tempTargets), from: self)
                            Text("Meal")
                                .navigationLink(to: .configEditor(file: OpenAPS.Monitor.meal), from: self)
                        }

                        Group {
                            Text("Pump profile")
                                .navigationLink(to: .configEditor(file: OpenAPS.Settings.pumpProfile), from: self)
                            Text("Profile")
                                .navigationLink(to: .configEditor(file: OpenAPS.Settings.profile), from: self)
                            Text("Carbs")
                                .navigationLink(to: .configEditor(file: OpenAPS.Monitor.carbHistory), from: self)
                            Text("Enacted")
                                .navigationLink(to: .configEditor(file: OpenAPS.Enact.enacted), from: self)
                            Text("Announcements")
                                .navigationLink(to: .configEditor(file: OpenAPS.FreeAPS.announcements), from: self)
                            Text("Enacted announcements")
                                .navigationLink(to: .configEditor(file: OpenAPS.FreeAPS.announcementsEnacted), from: self)
                            Text("Autotune")
                                .navigationLink(to: .configEditor(file: OpenAPS.Settings.autotune), from: self)
                            Text("Glucose")
                                .navigationLink(to: .configEditor(file: OpenAPS.Monitor.glucose), from: self)
                        }

                        Group {
                            Text("Target presets")
                                .navigationLink(to: .configEditor(file: OpenAPS.FreeAPS.tempTargetsPresets), from: self)
                            Text("Calibrations")
                                .navigationLink(to: .configEditor(file: OpenAPS.FreeAPS.calibrations), from: self)
                            Text("Middleware")
                                .navigationLink(to: .configEditor(file: OpenAPS.Middleware.determineBasal), from: self)
                            Text("Statistics")
                                .navigationLink(to: .configEditor(file: OpenAPS.Monitor.statistics), from: self)
                            Text("Edit settings json")
                                .navigationLink(to: .configEditor(file: OpenAPS.FreeAPS.settings), from: self)
                        }
                    }
                } header: { Text("Developer" }

                Section {
                    Toggle("Animated Background", isOn: $state.animatedBackground)
                }

                Section {
                    Text("Share logs")
                        .onTapGesture {
                            showShareSheet = true
                        }
                }
            }
            .sheet(isPresented: $showShareSheet) {
                ShareSheet(activityItems: state.logItems())
            }
            .onAppear(perform: configureView)
            .navigationTitle("Settings")
            .navigationBarItems(leading: Button("Close", action: state.hideSettingsModal))
            .navigationBarTitleDisplayMode(.automatic)
            .onDisappear(perform: { state.uploadProfileAndSettings(false) })
        }
    }
}<|MERGE_RESOLUTION|>--- conflicted
+++ resolved
@@ -10,15 +10,7 @@
 
         var body: some View {
             Form {
-<<<<<<< HEAD
-                Section(
-                    header: Text(
-                        "iAPS v\(state.versionNumber) (\(state.buildNumber))\nBranch: \(state.branch) \(state.copyrightNotice)\nBuild Expires: \(Bundle.main.profileExpiration)"
-                    ).textCase(nil)
-                ) {
-=======
                 Section {
->>>>>>> a1266a42
                     Toggle("Closed loop", isOn: $state.closedLoop)
                 }
                 header: {
