import CoreData
import SwiftUI
import Swinject

extension AddCarbs {
    struct RootView: BaseView {
        let resolver: Resolver
        @StateObject var state = StateModel()
        @State var dish: String = ""
        @State var isPromtPresented = false
        @State var saved = false
        @State private var showAlert = false

        @FetchRequest(
            entity: Presets.entity(),
            sortDescriptors: [NSSortDescriptor(key: "dish", ascending: true)]
        ) var carbPresets: FetchedResults<Presets>

        @Environment(\.managedObjectContext) var moc

        private var formatter: NumberFormatter {
            let formatter = NumberFormatter()
            formatter.numberStyle = .decimal
            formatter.maximumFractionDigits = 1
            return formatter
        }

        var body: some View {
            Form {
                if let carbsReq = state.carbsRequired {
                    Section {
                        HStack {
                            Text("Carbs required")
                            Spacer()
                            Text(formatter.string(from: carbsReq as NSNumber)! + " g")
                        }
                    }
                }

                Section {
                    HStack {
                        Text("Carbs").fontWeight(.semibold)
                        Spacer()
                        DecimalTextField(
                            "0",
                            value: $state.carbs,
                            formatter: formatter,
                            autofocus: true,
                            cleanInput: true
                        )
                        Text("grams").foregroundColor(.secondary)
                    }.padding(.vertical)

                    if state.useFPU {
                        proteinAndFat()
                    }
                    HStack {
                        Button {
                            isPromtPresented = true
                        }
                        label: { Text("Save as Preset") }
                    }
                    .frame(maxWidth: .infinity, alignment: .trailing)
                    .controlSize(.mini)
                    .buttonStyle(BorderlessButtonStyle())

                    .disabled(
                        (state.carbs <= 0 && state.fat <= 0 && state.protein <= 0) ||
                            (
                                (((state.selection?.carbs ?? 0) as NSDecimalNumber) as Decimal) == state
                                    .carbs && (((state.selection?.fat ?? 0) as NSDecimalNumber) as Decimal) == state
                                    .fat && (((state.selection?.protein ?? 0) as NSDecimalNumber) as Decimal) == state
                                    .protein
                            )
                    )
                    .popover(isPresented: $isPromtPresented) {
                        presetPopover
                    }
                }

                if state.useFPU {
                    Section {
                        mealPresets
                    }
                }

                Section {
                    DatePicker("Date", selection: $state.date)
                }

                Section(footer: Text(state.waitersNotepad().description)) {
                    Button { state.add() }
                    label: { Text("Save and continue").font(.title3) }
                        .disabled(state.carbs <= 0 && state.fat <= 0 && state.protein <= 0)
                        .frame(maxWidth: .infinity, alignment: .center)
                }

                if !state.useFPU {
                    Section {
                        mealPresets
                    }
                }
            }
            .onAppear(perform: configureView)
            .navigationBarItems(leading: Button("Close", action: state.hideModal))
        }

        var presetPopover: some View {
            Form {
                Section(header: Text("Enter Meal Preset Name")) {
                    TextField("Name Of Dish", text: $dish)
                    Button {
                        saved = true
                        if dish != "", saved {
                            let preset = Presets(context: moc)
                            preset.dish = dish
                            preset.fat = state.fat as NSDecimalNumber
                            preset.protein = state.protein as NSDecimalNumber
                            preset.carbs = state.carbs as NSDecimalNumber
                            try? moc.save()
                            state.addNewPresetToWaitersNotepad(dish)
                            saved = false
                            isPromtPresented = false
                        }
                    }
                    label: { Text("Save") }
                    Button {
                        dish = ""
                        saved = false
                        isPromtPresented = false }
                    label: { Text("Cancel") }
                }
            }
        }

        var mealPresets: some View {
            Section {
                VStack {
                    Picker("Meal Presets", selection: $state.selection) {
                        Text("Empty").tag(nil as Presets?)
                        ForEach(carbPresets, id: \.self) { (preset: Presets) in
                            Text(preset.dish ?? "").tag(preset as Presets?)
                        }
                    }
                    .pickerStyle(.automatic)
                    ._onBindingChange($state.selection) { _ in
                        state.carbs += ((state.selection?.carbs ?? 0) as NSDecimalNumber) as Decimal
                        state.fat += ((state.selection?.fat ?? 0) as NSDecimalNumber) as Decimal
                        state.protein += ((state.selection?.protein ?? 0) as NSDecimalNumber) as Decimal
                        state.addToSummation()
                    }
                }
                HStack {
                    Button("Delete Preset") {
                        showAlert.toggle()
                    }
                    .disabled(state.selection == nil)
                    .accentColor(.orange)
                    .buttonStyle(BorderlessButtonStyle())
                    .alert(
                        "Delete preset '\(state.selection?.dish ?? "")'?",
                        isPresented: $showAlert,
                        actions: {
                            Button("No", role: .cancel) {}
                            Button("Yes", role: .destructive) {
                                state.deletePreset()

                                state.carbs += ((state.selection?.carbs ?? 0) as NSDecimalNumber) as Decimal
                                state.fat += ((state.selection?.fat ?? 0) as NSDecimalNumber) as Decimal
                                state.protein += ((state.selection?.protein ?? 0) as NSDecimalNumber) as Decimal

                                state.addPresetToNewMeal()
                            }
                        }
                    )
                    Button {
                        if state.carbs != 0,
                           (state.carbs - (((state.selection?.carbs ?? 0) as NSDecimalNumber) as Decimal) as Decimal) >= 0
                        {
                            state.carbs -= (((state.selection?.carbs ?? 0) as NSDecimalNumber) as Decimal)
                        } else { state.carbs = 0 }

                        if state.fat != 0,
                           (state.fat - (((state.selection?.fat ?? 0) as NSDecimalNumber) as Decimal) as Decimal) >= 0
                        {
                            state.fat -= (((state.selection?.fat ?? 0) as NSDecimalNumber) as Decimal)
                        } else { state.fat = 0 }

                        if state.protein != 0,
                           (state.protein - (((state.selection?.protein ?? 0) as NSDecimalNumber) as Decimal) as Decimal) >= 0
                        {
                            state.protein -= (((state.selection?.protein ?? 0) as NSDecimalNumber) as Decimal)
                        } else { state.protein = 0 }

                        state.removePresetFromNewMeal()
                        if state.carbs == 0, state.fat == 0, state.protein == 0 { state.summation = [] }
<<<<<<< HEAD
=======

>>>>>>> 70cf14c2
                    }
                    label: { Text("[ -1 ]") }
                        .disabled(
                            state
                                .selection == nil ||
                                (
                                    !state.summation.contains(state.selection?.dish ?? "") && (state.selection?.dish ?? "") != ""
                                )
                        )
                        .buttonStyle(BorderlessButtonStyle())
                        .frame(maxWidth: .infinity, alignment: .trailing)
                        .accentColor(.minus)
                    Button {
                        state.carbs += ((state.selection?.carbs ?? 0) as NSDecimalNumber) as Decimal
                        state.fat += ((state.selection?.fat ?? 0) as NSDecimalNumber) as Decimal
                        state.protein += ((state.selection?.protein ?? 0) as NSDecimalNumber) as Decimal

                        state.addPresetToNewMeal()
                    }
                    label: { Text("[ +1 ]") }
                        .disabled(state.selection == nil)
                        .buttonStyle(BorderlessButtonStyle())
                        .accentColor(.blue)
                }
            }
        }

        @ViewBuilder private func proteinAndFat() -> some View {
            HStack {
                Text("Protein").foregroundColor(.red) // .fontWeight(.thin)
                Spacer()
                DecimalTextField(
                    "0",
                    value: $state.protein,
                    formatter: formatter,
                    autofocus: false,
                    cleanInput: true
                ).foregroundColor(.loopRed)

                Text("grams").foregroundColor(.secondary)
            }
            HStack {
                Text("Fat").foregroundColor(.orange) // .fontWeight(.thin)
                Spacer()
                DecimalTextField(
                    "0",
                    value: $state.fat,
                    formatter: formatter,
                    autofocus: false,
                    cleanInput: true
                )
                Text("grams").foregroundColor(.secondary)
            }
        }
    }
}<|MERGE_RESOLUTION|>--- conflicted
+++ resolved
@@ -194,10 +194,7 @@
 
                         state.removePresetFromNewMeal()
                         if state.carbs == 0, state.fat == 0, state.protein == 0 { state.summation = [] }
-<<<<<<< HEAD
-=======
-
->>>>>>> 70cf14c2
+
                     }
                     label: { Text("[ -1 ]") }
                         .disabled(
