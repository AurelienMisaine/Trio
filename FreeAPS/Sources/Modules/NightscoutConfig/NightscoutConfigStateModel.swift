import CGMBLEKit
import Combine
import CoreData
import G7SensorKit
import LoopKit
import SwiftDate
import SwiftUI

extension NightscoutConfig {
    final class StateModel: BaseStateModel<Provider> {
        @Injected() private var keychain: Keychain!
        @Injected() private var nightscoutManager: NightscoutManager!
        @Injected() private var glucoseStorage: GlucoseStorage!
        @Injected() private var healthKitManager: HealthKitManager!
        @Injected() private var cgmManager: FetchGlucoseManager!
        @Injected() private var storage: FileStorage!
        @Injected() var apsManager: APSManager!

        let coredataContext = CoreDataStack.shared.persistentContainer.viewContext

        @Published var url = ""
        @Published var secret = ""
        @Published var message = ""
        @Published var connecting = false
        @Published var backfilling = false
        @Published var isUploadEnabled = false // Allow uploads
        @Published var uploadStats = false // Upload Statistics
        @Published var uploadGlucose = true // Upload Glucose
        @Published var useLocalSource = false
        @Published var localPort: Decimal = 0
        @Published var units: GlucoseUnits = .mmolL
        @Published var dia: Decimal = 6
        @Published var maxBasal: Decimal = 2
        @Published var maxBolus: Decimal = 10
        @Published var allowAnnouncements: Bool = false

        override func subscribe() {
            url = keychain.getValue(String.self, forKey: Config.urlKey) ?? ""
            secret = keychain.getValue(String.self, forKey: Config.secretKey) ?? ""
            units = settingsManager.settings.units
            dia = settingsManager.pumpSettings.insulinActionCurve
            maxBasal = settingsManager.pumpSettings.maxBasal
            maxBolus = settingsManager.pumpSettings.maxBolus

            subscribeSetting(\.allowAnnouncements, on: $allowAnnouncements) { allowAnnouncements = $0 }
            subscribeSetting(\.isUploadEnabled, on: $isUploadEnabled) { isUploadEnabled = $0 }
            subscribeSetting(\.useLocalGlucoseSource, on: $useLocalSource) { useLocalSource = $0 }
            subscribeSetting(\.localGlucosePort, on: $localPort.map(Int.init)) { localPort = Decimal($0) }
            subscribeSetting(\.uploadStats, on: $uploadStats) { uploadStats = $0 }
            subscribeSetting(\.uploadGlucose, on: $uploadGlucose, initial: { uploadGlucose = $0 }, didSet: { val in
                if let cgmManagerG5 = self.cgmManager.glucoseSource.cgmManager as? G5CGMManager {
                    cgmManagerG5.shouldSyncToRemoteService = val
                }
                if let cgmManagerG6 = self.cgmManager.glucoseSource.cgmManager as? G6CGMManager {
                    cgmManagerG6.shouldSyncToRemoteService = val
                }
                if let cgmManagerG7 = self.cgmManager.glucoseSource.cgmManager as? G7CGMManager {
                    cgmManagerG7.uploadReadings = val
                }
            })
        }

        func connect() {
            if let CheckURL = url.last, CheckURL == "/" {
                let fixedURL = url.dropLast()
                url = String(fixedURL)
            }
            guard let url = URL(string: url) else {
                message = "Invalid URL"
                return
            }
            connecting = true
            message = ""
            provider.checkConnection(url: url, secret: secret.isEmpty ? nil : secret)
                .receive(on: DispatchQueue.main)
                .sink { completion in
                    switch completion {
                    case .finished: break
                    case let .failure(error):
                        self.message = "Error: \(error.localizedDescription)"
                    }
                    self.connecting = false
                } receiveValue: {
                    self.message = "Connected!"
                    self.keychain.setValue(self.url, forKey: Config.urlKey)
                    self.keychain.setValue(self.secret, forKey: Config.secretKey)
                }
                .store(in: &lifetime)
        }

        private var nightscoutAPI: NightscoutAPI? {
            guard let urlString = keychain.getValue(String.self, forKey: NightscoutConfig.Config.urlKey),
                  let url = URL(string: urlString),
                  let secret = keychain.getValue(String.self, forKey: NightscoutConfig.Config.secretKey)
            else {
                return nil
            }
            return NightscoutAPI(url: url, secret: secret)
        }

        func importSettings() {
            guard let nightscout = nightscoutAPI else {
                saveError("Can't access nightscoutAPI")
                return
            }
            let group = DispatchGroup()
            group.enter()
            var error = ""
            let path = "/api/v1/profile.json"
            let timeout: TimeInterval = 60

            var components = URLComponents()
            components.scheme = nightscout.url.scheme
            components.host = nightscout.url.host
            components.port = nightscout.url.port
            components.path = path
            components.queryItems = [
                URLQueryItem(name: "count", value: "1")
            ]
            var url = URLRequest(url: components.url!)
            url.allowsConstrainedNetworkAccess = false
            url.timeoutInterval = timeout

            if let secret = nightscout.secret {
                url.addValue(secret.sha1(), forHTTPHeaderField: "api-secret")
            }
            let task = URLSession.shared.dataTask(with: url) { data, response, error_ in
                if let error_ = error_ {
                    print("Error occured: " + error_.localizedDescription)
                    // handle error
                    self.saveError("Error occured: " + error_.localizedDescription)
                    error = error_.localizedDescription
                    return
                }
                guard let httpResponse = response as? HTTPURLResponse,
                      (200 ... 299).contains(httpResponse.statusCode)
                else {
                    print("Error occured! " + error_.debugDescription)
                    // handle error
                    self.saveError(error_.debugDescription)
                    return
                }
                let jsonDecoder = JSONCoding.decoder

                if let mimeType = httpResponse.mimeType, mimeType == "application/json",
                   let data = data
                {
                    do {
                        let fetchedProfileStore = try jsonDecoder.decode([FetchedNightscoutProfileStore].self, from: data)
                        guard let fetchedProfile: ScheduledNightscoutProfile = fetchedProfileStore.first?.store["default"]
                        else {
                            error = "\nCan't find the default Nightscout Profile."
                            group.leave()
                            return
                        }

                        guard fetchedProfile.units.contains(self.units.rawValue.prefix(4)) else {
                            debug(
                                .nightscout,
                                "Mismatching glucose units in Nightscout and Pump Settings. Import settings aborted."
                            )
                            error = "\nMismatching glucose units in Nightscout and Pump Settings. Import settings aborted."
                            group.leave()
                            return
                        }

                        var areCRsOK = true
                        let carbratios = fetchedProfile.carbratio
                            .map { carbratio -> CarbRatioEntry in
                                if carbratio.value <= 0 {
                                    error =
                                        "\nInvalid Carb Ratio settings in Nightscout.\n\nImport aborted. Please check your Nightscout Profile Carb Ratios Settings!"
                                    areCRsOK = false
                                }
                                return CarbRatioEntry(
                                    start: carbratio.time,
                                    offset: self.offset(carbratio.time) / 60,
                                    ratio: carbratio.value
                                ) }
                        let carbratiosProfile = CarbRatios(units: CarbUnit.grams, schedule: carbratios)
                        guard areCRsOK else {
                            group.leave()
                            return
                        }

                        var areBasalsOK = true
                        let pumpName = self.apsManager.pumpName.value
                        let basals = fetchedProfile.basal
                            .map { basal -> BasalProfileEntry in
                                if pumpName != "Omnipod DASH", basal.value <= 0
                                {
                                    error =
                                        "\nInvalid Nightcsout Basal Settings. Some or all of your basal settings are 0 U/h.\n\nImport aborted. Please check your Nightscout Profile Basal Settings before trying to import again. Import has been aborted.)"
                                    areBasalsOK = false
                                }
                                return BasalProfileEntry(
<<<<<<< HEAD
                                    id: "_id", start: basal.time,
                                    minutes: (basal.timeAsSeconds ?? self.offset(basal.time)) / 60,
=======
                                    start: basal.time,
                                    minutes: self.offset(basal.time) / 60,
>>>>>>> 088dbe02
                                    rate: basal.value
                                ) }
                        // DASH pumps can have 0U/h basal rates but don't import if total basals (24 hours) amount to 0 U.
                        if pumpName == "Omnipod DASH", basals.map({ each in each.rate }).reduce(0, +) <= 0
                        {
                            error =
                                "\nYour total Basal insulin amount to 0 U or lower in Nightscout Profile settings.\n\n Please check your Nightscout Profile Basal Settings before trying to import again. Import has been aborted.)"
                            areBasalsOK = false
                        }
                        guard areBasalsOK else {
                            group.leave()
                            return
                        }

                        let sensitivities = fetchedProfile.sens.map { sensitivity -> InsulinSensitivityEntry in
                            InsulinSensitivityEntry(
                                sensitivity: self.units == .mmolL ? sensitivity.value : sensitivity.value.asMgdL,
                                offset: self.offset(sensitivity.time) / 60,
                                start: sensitivity.time
                            )
                        }
                        if sensitivities.filter({ $0.sensitivity <= 0 }).isNotEmpty {
                            error =
                                "\nInvalid Nightcsout Sensitivities Settings. \n\nImport aborted. Please check your Nightscout Profile Sensitivities Settings!"
                            group.leave()
                            return
                        }

                        let sensitivitiesProfile = InsulinSensitivities(
                            units: self.units,
                            userPrefferedUnits: self.units,
                            sensitivities: sensitivities
                        )

                        let targets = fetchedProfile.target_low
                            .map { target -> BGTargetEntry in
                                BGTargetEntry(
                                    low: self.units == .mmolL ? target.value : target.value.asMgdL,
                                    high: self.units == .mmolL ? target.value : target.value.asMgdL,
                                    start: target.time,
                                    offset: self.offset(target.time) / 60
                                ) }
                        let targetsProfile = BGTargets(
                            units: self.units,
                            userPrefferedUnits: self.units,
                            targets: targets
                        )
                        // IS THERE A PUMP?
                        guard let pump = self.apsManager.pumpManager else {
                            self.storage.save(carbratiosProfile, as: OpenAPS.Settings.carbRatios)
                            self.storage.save(basals, as: OpenAPS.Settings.basalProfile)
                            self.storage.save(sensitivitiesProfile, as: OpenAPS.Settings.insulinSensitivities)
                            self.storage.save(targetsProfile, as: OpenAPS.Settings.bgTargets)
                            debug(
                                .service,
                                "Settings were imported but the Basals couldn't be saved to pump (No pump). Check your basal settings and tap ´Save on Pump´ to sync the new basal settings"
                            )
                            error =
                                "\nSettings were imported but the Basals couldn't be saved to pump (No pump). Check your basal settings and tap ´Save on Pump´ to sync the new basal settings"
                            group.leave()
                            return
                        }
                        let syncValues = basals.map {
                            RepeatingScheduleValue(startTime: TimeInterval($0.minutes * 60), value: Double($0.rate))
                        }
                        // SSAVE TO STORAGE. SAVE TO PUMP (LoopKit)
                        pump.syncBasalRateSchedule(items: syncValues) { result in
                            switch result {
                            case .success:
                                self.storage.save(basals, as: OpenAPS.Settings.basalProfile)
                                self.storage.save(carbratiosProfile, as: OpenAPS.Settings.carbRatios)
                                self.storage.save(sensitivitiesProfile, as: OpenAPS.Settings.insulinSensitivities)
                                self.storage.save(targetsProfile, as: OpenAPS.Settings.bgTargets)
                                debug(.service, "Settings have been imported and the Basals saved to pump!")
                                // DIA. Save if changed.
                                let dia = fetchedProfile.dia
                                print("dia: " + dia.description)
                                print("pump dia: " + self.dia.description)
                                if dia != self.dia, dia >= 0 {
                                    let file = PumpSettings(
                                        insulinActionCurve: dia,
                                        maxBolus: self.maxBolus,
                                        maxBasal: self.maxBasal
                                    )
                                    self.storage.save(file, as: OpenAPS.Settings.settings)
                                    debug(.nightscout, "DIA setting updated to " + dia.description + " after a NS import.")
                                }
                                group.leave()
                            case .failure:
                                error =
                                    "\nSettings were imported but the Basals couldn't be saved to pump (communication error). Check your basal settings and tap ´Save on Pump´ to sync the new basal settings"
                                debug(.service, "Basals couldn't be save to pump")
                                group.leave()
                            }
                        }
                    } catch let parsingError {
                        print(parsingError)
                        error = parsingError.localizedDescription
                        group.leave()
                    }
                }
            }
            task.resume()
            group.wait(wallTimeout: .now() + 5)
            group.notify(queue: .global(qos: .background)) {
                self.saveError(error)
            }
        }

        func offset(_ string: String) -> Int {
            let hours = Int(string.prefix(2)) ?? 0
            let minutes = Int(string.suffix(2)) ?? 0
            return ((hours * 60) + minutes) * 60
        }

        func saveError(_ string: String) {
            coredataContext.performAndWait {
                let saveToCoreData = ImportError(context: self.coredataContext)
                saveToCoreData.date = Date()
                saveToCoreData.error = string
                if coredataContext.hasChanges {
                    try? coredataContext.save()
                }
            }
        }

        func backfillGlucose() {
            backfilling = true
            nightscoutManager.fetchGlucose(since: Date().addingTimeInterval(-1.days.timeInterval))
                .sink { [weak self] glucose in
                    guard let self = self else { return }
                    DispatchQueue.main.async {
                        self.backfilling = false
                    }

                    guard glucose.isNotEmpty else { return }
                    self.healthKitManager.saveIfNeeded(bloodGlucose: glucose)
                    self.glucoseStorage.storeGlucose(glucose)
                }
                .store(in: &lifetime)
        }

        func delete() {
            keychain.removeObject(forKey: Config.urlKey)
            keychain.removeObject(forKey: Config.secretKey)
            url = ""
            secret = ""
        }
    }
}<|MERGE_RESOLUTION|>--- conflicted
+++ resolved
@@ -194,13 +194,8 @@
                                     areBasalsOK = false
                                 }
                                 return BasalProfileEntry(
-<<<<<<< HEAD
-                                    id: "_id", start: basal.time,
-                                    minutes: (basal.timeAsSeconds ?? self.offset(basal.time)) / 60,
-=======
                                     start: basal.time,
                                     minutes: self.offset(basal.time) / 60,
->>>>>>> 088dbe02
                                     rate: basal.value
                                 ) }
                         // DASH pumps can have 0U/h basal rates but don't import if total basals (24 hours) amount to 0 U.
