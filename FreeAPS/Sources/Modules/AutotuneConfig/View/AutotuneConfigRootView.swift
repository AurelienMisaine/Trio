import SwiftUI
import Swinject

extension AutotuneConfig {
    struct RootView: BaseView {
        let resolver: Resolver
        @StateObject var state = StateModel()

        @State private var shouldDisplayHint: Bool = false
        @State var hintDetent = PresentationDetent.large
        @State var selectedVerboseHint: String?
        @State var hintLabel: String?
        @State private var decimalPlaceholder: Decimal = 0.0
        @State private var booleanPlaceholder: Bool = false

        @State var replaceAlert = false

        @Environment(\.colorScheme) var colorScheme
        var color: LinearGradient {
            colorScheme == .dark ? LinearGradient(
                gradient: Gradient(colors: [
                    Color.bgDarkBlue,
                    Color.bgDarkerDarkBlue
                ]),
                startPoint: .top,
                endPoint: .bottom
            )
                :
                LinearGradient(
                    gradient: Gradient(colors: [Color.gray.opacity(0.1)]),
                    startPoint: .top,
                    endPoint: .bottom
                )
        }

        private var isfFormatter: NumberFormatter {
            let formatter = NumberFormatter()
            formatter.numberStyle = .decimal
            formatter.maximumFractionDigits = 2
            return formatter
        }

        private var rateFormatter: NumberFormatter {
            let formatter = NumberFormatter()
            formatter.numberStyle = .decimal
            formatter.maximumFractionDigits = 2
            return formatter
        }

        private var dateFormatter: DateFormatter {
            let formatter = DateFormatter()
            formatter.dateStyle = .medium
            formatter.timeStyle = .short
            return formatter
        }

        var body: some View {
            Form {
                SettingInputSection(
                    decimalValue: $decimalPlaceholder,
                    booleanValue: $state.useAutotune,
                    shouldDisplayHint: $shouldDisplayHint,
                    selectedVerboseHint: Binding(
                        get: { selectedVerboseHint },
                        set: {
                            selectedVerboseHint = $0
                            hintLabel = "Use Autotune"
                        }
                    ),
                    units: state.units,
                    type: .boolean,
                    label: "Use Autotune",
                    miniHint: "Lorem ipsum dolor sit amet, consetetur sadipscing elitr.",
                    verboseHint: "Autotune… bla bla bla",
                    headerText: "Data-driven Adjustments"
                )

                if state.useAutotune {
                    SettingInputSection(
                        decimalValue: $decimalPlaceholder,
                        booleanValue: $state.onlyAutotuneBasals,
                        shouldDisplayHint: $shouldDisplayHint,
                        selectedVerboseHint: Binding(
                            get: { selectedVerboseHint },
                            set: {
                                selectedVerboseHint = $0
                                hintLabel = "Only Autotune Basal Insulin"
                            }
                        ),
                        units: state.units,
                        type: .boolean,
                        label: "Only Autotune Basal Insulin",
                        miniHint: "Lorem ipsum dolor sit amet, consetetur sadipscing elitr.",
                        verboseHint: "Only Autotune Basal Insulin… bla bla bla"
                    )
                }

                Section(
                    header: HStack {
                        Text("Last run")
                        Spacer()
                        Text(dateFormatter.string(from: state.publishedDate))
                    },
                    content: {
                        Button {
                            state.run()
                        } label: {
                            Text("Run now")
                        }
                        .frame(maxWidth: .infinity, alignment: .center)
                        .listRowBackground(Color(.systemBlue))
                        .tint(.white)
                    }
                )

                if let autotune = state.autotune {
                    if !state.onlyAutotuneBasals {
                        Section {
                            HStack {
                                Text("Carb ratio")
                                Spacer()
                                Text(isfFormatter.string(from: autotune.carbRatio as NSNumber) ?? "0")
                                Text("g/U").foregroundColor(.secondary)
                            }
                            HStack {
                                Text("Sensitivity")
                                Spacer()
                                if state.units == .mmolL {
                                    Text(isfFormatter.string(from: autotune.sensitivity.asMmolL as NSNumber) ?? "0")
                                } else {
                                    Text(isfFormatter.string(from: autotune.sensitivity as NSNumber) ?? "0")
                                }
                                Text(state.units.rawValue + "/U").foregroundColor(.secondary)
                            }
                        }
                        .listRowBackground(Color.chart)
                    }

                    Section(header: Text("Basal profile")) {
                        ForEach(0 ..< autotune.basalProfile.count, id: \.self) { index in
                            HStack {
                                Text(autotune.basalProfile[index].start).foregroundColor(.secondary)
                                Spacer()
                                Text(rateFormatter.string(from: autotune.basalProfile[index].rate as NSNumber) ?? "0")
                                Text("U/hr").foregroundColor(.secondary)
                            }
                        }
                        HStack {
                            Text("Total")
                                .bold()
                                .foregroundColor(.primary)
                            Spacer()
                            Text(rateFormatter.string(from: autotune.basalProfile.reduce(0) { $0 + $1.rate } as NSNumber) ?? "0")
                                .foregroundColor(.primary) +
                                Text(" U/day")
                                .foregroundColor(.secondary)
                        }
                    }
                    .listRowBackground(Color.chart)

                    Section {
                        Button {
                            Task {
                                await state.delete()
                            }
                        } label: {
                            Text("Delete Autotune Data")
                        }
                        .frame(maxWidth: .infinity, alignment: .center)
                        .listRowBackground(Color(.loopRed))
                        .tint(.white)
                    }

<<<<<<< HEAD
                    Section {
                        Button {
                            replaceAlert = true
                        } label: {
                            Text("Save as Normal Basal Rates")
                        }
                        .frame(maxWidth: .infinity, alignment: .center)
                        .listRowBackground(Color(.systemGray4))
                        .tint(.white)
                    }
=======
                    /* Section {
                         Button {
                             replaceAlert = true
                         }
                         label: { Text("Save as your Normal Basal Rates") }
                     } header: {
                         Text("Replace Normal Basal")
                     } */
>>>>>>> 3246be15
                }
            }
            .sheet(isPresented: $shouldDisplayHint) {
                SettingInputHintView(
                    hintDetent: $hintDetent,
                    shouldDisplayHint: $shouldDisplayHint,
                    hintLabel: hintLabel ?? "",
                    hintText: selectedVerboseHint ?? "",
                    sheetTitle: "Help"
                )
            }
            .scrollContentBackground(.hidden).background(color)
            .onAppear(perform: configureView)
            .navigationTitle("Autotune")
            .navigationBarTitleDisplayMode(.automatic)
            .alert(Text("Are you sure?"), isPresented: $replaceAlert) {
                Button("Yes", action: {
                    state.replace()
                    replaceAlert.toggle()
                })
                Button("No", action: { replaceAlert.toggle() })
            }
        }
    }
}<|MERGE_RESOLUTION|>--- conflicted
+++ resolved
@@ -171,27 +171,16 @@
                         .tint(.white)
                     }
 
-<<<<<<< HEAD
-                    Section {
-                        Button {
-                            replaceAlert = true
-                        } label: {
-                            Text("Save as Normal Basal Rates")
-                        }
-                        .frame(maxWidth: .infinity, alignment: .center)
-                        .listRowBackground(Color(.systemGray4))
-                        .tint(.white)
-                    }
-=======
-                    /* Section {
-                         Button {
-                             replaceAlert = true
-                         }
-                         label: { Text("Save as your Normal Basal Rates") }
-                     } header: {
-                         Text("Replace Normal Basal")
-                     } */
->>>>>>> 3246be15
+                    // Section {
+                    //     Button {
+                    //         replaceAlert = true
+                    //     } label: {
+                    //         Text("Save as Normal Basal Rates")
+                    //     }
+                    //     .frame(maxWidth: .infinity, alignment: .center)
+                    //     .listRowBackground(Color(.systemGray4))
+                    //     .tint(.white)
+                    // }
                 }
             }
             .sheet(isPresented: $shouldDisplayHint) {
