<?xml version="1.0" encoding="UTF-8"?>
<!DOCTYPE plist PUBLIC "-//Apple//DTD PLIST 1.0//EN" "http://www.apple.com/DTDs/PropertyList-1.0.dtd">
<plist version="1.0">
<dict>
	<key>AppGroupID</key>
	<string>$(APP_GROUP_ID)</string>
	<key>CFBundleDevelopmentRegion</key>
	<string>$(DEVELOPMENT_LANGUAGE)</string>
	<key>CFBundleExecutable</key>
	<string>$(EXECUTABLE_NAME)</string>
	<key>CFBundleIdentifier</key>
	<string>$(PRODUCT_BUNDLE_IDENTIFIER)</string>
	<key>CFBundleInfoDictionaryVersion</key>
	<string>6.0</string>
	<key>CFBundleName</key>
	<string>FreeAPS X</string>
	<key>CFBundlePackageType</key>
	<string>$(PRODUCT_BUNDLE_PACKAGE_TYPE)</string>
	<key>CFBundleShortVersionString</key>
	<string>$(MARKETING_VERSION)</string>
	<key>CFBundleURLTypes</key>
	<array>
		<dict>
			<key>CFBundleTypeRole</key>
			<string>Editor</string>
			<key>CFBundleURLSchemes</key>
			<array>
				<string>freeaps-x</string>
			</array>
		</dict>
	</array>
	<key>CFBundleVersion</key>
	<string>$(BUILD_VERSION)</string>
	<key>ITSAppUsesNonExemptEncryption</key>
	<false/>
	<key>LSApplicationQueriesSchemes</key>
	<array>
		<string>xdripswift</string>
		<string>dexcomg6</string>
		<string>dexcomcgm</string>
		<string>diabox</string>
		<string>spikeapp</string>
	</array>
	<key>LSRequiresIPhoneOS</key>
	<true/>
	<key>LSSupportsOpeningDocumentsInPlace</key>
	<true/>
	<key>NFCReaderUsageDescription</key>
	<string>NFC is used to scan Libre sensors.</string>
	<key>NSAppTransportSecurity</key>
	<dict>
		<key>NSAllowsArbitraryLoads</key>
		<true/>
	</dict>
	<key>NSBluetoothAlwaysUsageDescription</key>
	<string>Bluetooth is used to communicate with insulin pump and continuous glucose monitor devices</string>
	<key>NSBluetoothPeripheralUsageDescription</key>
	<string>Bluetooth is used to communicate with insulin pump and continuous glucose monitor devices</string>
	<key>NSFaceIDUsageDescription</key>
	<string>For authorized acces to bolus</string>
	<key>UIApplicationSceneManifest</key>
	<dict>
		<key>UIApplicationSupportsMultipleScenes</key>
		<true/>
	</dict>
	<key>UIApplicationSupportsIndirectInputEvents</key>
	<true/>
<<<<<<< HEAD
=======
	<key>NFCReaderUsageDescription</key>
	<string>NFC is used to scan Libre sensors.</string>
	<key>NSCalendarsUsageDescription</key>
	<string>Calendar is used to create a new glucose events.</string>
>>>>>>> ab7e62a6
	<key>UIBackgroundModes</key>
	<array>
		<string>bluetooth-central</string>
		<string>bluetooth-peripheral</string>
	</array>
	<key>UIFileSharingEnabled</key>
	<true/>
	<key>UILaunchScreen</key>
	<dict/>
	<key>UIRequiredDeviceCapabilities</key>
	<array>
		<string>armv7</string>
	</array>
	<key>UISupportedInterfaceOrientations</key>
	<array>
		<string>UIInterfaceOrientationPortrait</string>
	</array>
	<key>UISupportedInterfaceOrientations~ipad</key>
	<array>
		<string>UIInterfaceOrientationPortrait</string>
		<string>UIInterfaceOrientationPortraitUpsideDown</string>
		<string>UIInterfaceOrientationLandscapeLeft</string>
		<string>UIInterfaceOrientationLandscapeRight</string>
	</array>
</dict>
</plist><|MERGE_RESOLUTION|>--- conflicted
+++ resolved
@@ -65,13 +65,10 @@
 	</dict>
 	<key>UIApplicationSupportsIndirectInputEvents</key>
 	<true/>
-<<<<<<< HEAD
-=======
 	<key>NFCReaderUsageDescription</key>
 	<string>NFC is used to scan Libre sensors.</string>
 	<key>NSCalendarsUsageDescription</key>
 	<string>Calendar is used to create a new glucose events.</string>
->>>>>>> ab7e62a6
 	<key>UIBackgroundModes</key>
 	<array>
 		<string>bluetooth-central</string>
