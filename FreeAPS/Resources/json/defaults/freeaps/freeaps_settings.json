{
    "units": "mmol/L",
    "closedLoop": false,
    "allowAnnouncements": false,
    "useAutotune": false
    "isUploadEnabled": false,
    "useLocalGlucoseSource": false,
    "dontShowNS": false,
    "localGlucosePort": 8080,
    "debugOptions": false,
    "insulinReqFraction": 0.7,
<<<<<<< HEAD
    "skipBolusScreenAfterCarbs": false
    "skipBolusScreenAfterCarbs": false,
    "cgm": "nightscout"
=======
    "skipBolusScreenAfterCarbs": false,
    "cgm": "nightscout",
    "uploadGlucose": false
>>>>>>> 1a4b2cf7
}<|MERGE_RESOLUTION|>--- conflicted
+++ resolved
@@ -9,13 +9,7 @@
     "localGlucosePort": 8080,
     "debugOptions": false,
     "insulinReqFraction": 0.7,
-<<<<<<< HEAD
-    "skipBolusScreenAfterCarbs": false
-    "skipBolusScreenAfterCarbs": false,
-    "cgm": "nightscout"
-=======
     "skipBolusScreenAfterCarbs": false,
     "cgm": "nightscout",
     "uploadGlucose": false
->>>>>>> 1a4b2cf7
 }