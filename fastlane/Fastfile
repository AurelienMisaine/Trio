--- conflicted
+++ resolved
@@ -232,17 +232,13 @@
       bundle_id = Spaceship::ConnectAPI::BundleId.find(identifier)
     end
 
-<<<<<<< HEAD
     find_bundle_id("#{BUNDLE_ID}")
-=======
-    find_bundle_id("ru.artpancreas.#{TEAMID}.FreeAPS")
 
     match(
       type: "appstore",
       git_basic_authorization: Base64.strict_encode64("#{GITHUB_REPOSITORY_OWNER}:#{GH_PAT}"),
       app_identifier: [],
     )
->>>>>>> 2b4e28ee
   end
 
   desc "Nuke Certs"
