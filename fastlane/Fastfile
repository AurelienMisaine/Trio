--- conflicted
+++ resolved
@@ -83,17 +83,10 @@
       type: "appstore",
       git_basic_authorization: Base64.strict_encode64("#{GITHUB_REPOSITORY_OWNER}:#{GH_PAT}"),
       app_identifier: [
-<<<<<<< HEAD
-        "ru.artpancreas.#{TEAMID}.FreeAPS",
-        "ru.artpancreas.#{TEAMID}.FreeAPS.watchkitapp",
-        "ru.artpancreas.#{TEAMID}.FreeAPS.watchkitapp.watchkitextension",
-        "ru.artpancreas.#{TEAMID}.FreeAPS.LiveActivity"
-=======
         "#{BUNDLE_ID}",
         "#{BUNDLE_ID}.watchkitapp",
         "#{BUNDLE_ID}.watchkitapp.watchkitextension",
         "#{BUNDLE_ID}.LiveActivity"
->>>>>>> 9672da25
       ]
     )
 
@@ -135,11 +128,7 @@
     )
     update_code_signing_settings(
       path: "#{GITHUB_WORKSPACE}/FreeAPS.xcodeproj",
-<<<<<<< HEAD
-      profile_name: mapping["ru.artpancreas.#{TEAMID}.FreeAPS.LiveActivity"],
-=======
       profile_name: mapping["#{BUNDLE_ID}.LiveActivity"],
->>>>>>> 9672da25
       code_sign_identity: "iPhone Distribution",
       targets: ["LiveActivityExtension"]
     )
@@ -210,13 +199,7 @@
       Spaceship::ConnectAPI::BundleIdCapability::Type::APP_GROUPS
     ])
 
-<<<<<<< HEAD
-    configure_bundle_id("LiveActivityExtension", "ru.artpancreas.#{TEAMID}.FreeAPS.LiveActivity", [
-      Spaceship::ConnectAPI::BundleIdCapability::Type::APP_GROUPS
-    ])
-=======
     configure_bundle_id("Trio LiveActivity", "#{BUNDLE_ID}.LiveActivity", [])
->>>>>>> 9672da25
     
   end
 
@@ -237,17 +220,10 @@
       force: true,
       git_basic_authorization: Base64.strict_encode64("#{GITHUB_REPOSITORY_OWNER}:#{GH_PAT}"),
       app_identifier: [
-<<<<<<< HEAD
-        "ru.artpancreas.#{TEAMID}.FreeAPS",
-        "ru.artpancreas.#{TEAMID}.FreeAPS.watchkitapp.watchkitextension",
-        "ru.artpancreas.#{TEAMID}.FreeAPS.watchkitapp",
-        "ru.artpancreas.#{TEAMID}.FreeAPS.LiveActivity"
-=======
         "#{BUNDLE_ID}",
         "#{BUNDLE_ID}.watchkitapp.watchkitextension",
         "#{BUNDLE_ID}.watchkitapp",
         "#{BUNDLE_ID}.LiveActivity"
->>>>>>> 9672da25
       ]
     )
   end
@@ -268,11 +244,7 @@
       bundle_id = Spaceship::ConnectAPI::BundleId.find(identifier)
     end
 
-<<<<<<< HEAD
-    find_bundle_id("ru.artpancreas.#{TEAMID}.FreeAPS")
-=======
     find_bundle_id("#{BUNDLE_ID}")
->>>>>>> 9672da25
 
     match(
       type: "appstore",
