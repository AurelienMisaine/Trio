import Combine
import CoreData
import Foundation
import LoopKit
import SwiftDate
import Swinject

protocol PumpHistoryObserver {
    func pumpHistoryDidUpdate(_ events: [PumpHistoryEvent])
}

protocol PumpHistoryStorage {
    var updatePublisher: AnyPublisher<Void, Never> { get }
<<<<<<< HEAD
    func getPumpHistory() async -> [PumpHistoryEvent]
    func storePumpEvents(_ events: [NewPumpEvent])
=======
    func storePumpEvents(_ events: [NewPumpEvent]) async throws
>>>>>>> 1a56bed2
    func storeExternalInsulinEvent(amount: Decimal, timestamp: Date) async
    func getPumpHistoryNotYetUploadedToNightscout() async throws -> [NightscoutTreatment]
    func getPumpHistoryNotYetUploadedToHealth() async throws -> [PumpHistoryEvent]
    func getPumpHistoryNotYetUploadedToTidepool() async throws -> [PumpHistoryEvent]
}

final class BasePumpHistoryStorage: PumpHistoryStorage, Injectable {
    private let processQueue = DispatchQueue(label: "BasePumpHistoryStorage.processQueue")
    @Injected() private var storage: FileStorage!
    @Injected() private var broadcaster: Broadcaster!
    @Injected() private var settings: SettingsManager!

    private let updateSubject = PassthroughSubject<Void, Never>()
    private let context = CoreDataStack.shared.newTaskContext()

    var updatePublisher: AnyPublisher<Void, Never> {
        updateSubject.eraseToAnyPublisher()
    }

    init(resolver: Resolver) {
        injectServices(resolver)
    }

    typealias PumpEvent = PumpEventStored.EventType
    typealias TempType = PumpEventStored.TempType

    private func roundDose(_ dose: Double, toIncrement increment: Double) -> Decimal {
        let roundedValue = (dose / increment).rounded() * increment
        return Decimal(roundedValue)
    }

    func storePumpEvents(_ events: [NewPumpEvent]) async throws {
        try await context.perform {
            for event in events {
                let existingEvents: [PumpEventStored] = try CoreDataStack.shared.fetchEntities(
                    ofType: PumpEventStored.self,
                    onContext: self.context,
                    predicate: NSPredicate.duplicateInLastHour(event.date),
                    key: "timestamp",
                    ascending: false,
                    batchSize: 50
                ) as? [PumpEventStored] ?? []

                switch event.type {
                case .bolus:

                    guard let dose = event.dose else { continue }
                    let amount = self.roundDose(
                        dose.unitsInDeliverableIncrements,
                        toIncrement: Double(self.settings.preferences.bolusIncrement)
                    )

                    guard existingEvents.isEmpty else {
                        // Duplicate found, do not store the event
                        print("Duplicate event found with timestamp: \(event.date)")

                        if let existingEvent = existingEvents.first(where: { $0.type == EventType.bolus.rawValue }) {
                            if existingEvent.timestamp == event.date {
                                if let existingAmount = existingEvent.bolus?.amount, amount < existingAmount as Decimal {
                                    // Update existing event with new smaller value
                                    existingEvent.bolus?.amount = amount as NSDecimalNumber
                                    existingEvent.bolus?.isSMB = dose.automatic ?? true
                                    existingEvent.isUploadedToNS = false
                                    existingEvent.isUploadedToHealth = false
                                    existingEvent.isUploadedToTidepool = false

                                    print("Updated existing event with smaller value: \(amount)")
                                }
                            }
                        }
                        continue
                    }

                    let newPumpEvent = PumpEventStored(context: self.context)
                    newPumpEvent.id = UUID().uuidString
                    // restrict entry to now or past
                    newPumpEvent.timestamp = event.date > Date() ? Date() : event.date
                    newPumpEvent.type = PumpEvent.bolus.rawValue
                    newPumpEvent.isUploadedToNS = false
                    newPumpEvent.isUploadedToHealth = false
                    newPumpEvent.isUploadedToTidepool = false

                    let newBolusEntry = BolusStored(context: self.context)
                    newBolusEntry.pumpEvent = newPumpEvent
                    newBolusEntry.amount = NSDecimalNumber(decimal: amount)
                    newBolusEntry.isExternal = dose.manuallyEntered
                    newBolusEntry.isSMB = dose.automatic ?? true

                case .tempBasal:
                    guard let dose = event.dose else { continue }

                    guard existingEvents.isEmpty else {
                        // Duplicate found, do not store the event
                        print("Duplicate event found with timestamp: \(event.date)")
                        continue
                    }

                    let rate = Decimal(dose.unitsPerHour)
                    let minutes = (dose.endDate - dose.startDate).timeInterval / 60
                    let delivered = dose.deliveredUnits
                    let date = event.date

                    let isCancel = delivered != nil
                    guard !isCancel else { continue }

                    let newPumpEvent = PumpEventStored(context: self.context)
                    newPumpEvent.id = UUID().uuidString
                    newPumpEvent.timestamp = date
                    newPumpEvent.type = PumpEvent.tempBasal.rawValue
                    newPumpEvent.isUploadedToNS = false
                    newPumpEvent.isUploadedToHealth = false
                    newPumpEvent.isUploadedToTidepool = false

                    let newTempBasal = TempBasalStored(context: self.context)
                    newTempBasal.pumpEvent = newPumpEvent
                    newTempBasal.duration = Int16(round(minutes))
                    newTempBasal.rate = rate as NSDecimalNumber
                    newTempBasal.tempType = TempType.absolute.rawValue

                case .suspend:
                    guard existingEvents.isEmpty else {
                        // Duplicate found, do not store the event
                        print("Duplicate event found with timestamp: \(event.date)")
                        continue
                    }
                    let newPumpEvent = PumpEventStored(context: self.context)
                    newPumpEvent.id = UUID().uuidString
                    newPumpEvent.timestamp = event.date
                    newPumpEvent.type = PumpEvent.pumpSuspend.rawValue
                    newPumpEvent.isUploadedToNS = false
                    newPumpEvent.isUploadedToHealth = false
                    newPumpEvent.isUploadedToTidepool = false

                case .resume:
                    guard existingEvents.isEmpty else {
                        // Duplicate found, do not store the event
                        print("Duplicate event found with timestamp: \(event.date)")
                        continue
                    }
                    let newPumpEvent = PumpEventStored(context: self.context)
                    newPumpEvent.id = UUID().uuidString
                    newPumpEvent.timestamp = event.date
                    newPumpEvent.type = PumpEvent.pumpResume.rawValue
                    newPumpEvent.isUploadedToNS = false
                    newPumpEvent.isUploadedToHealth = false
                    newPumpEvent.isUploadedToTidepool = false

                case .rewind:
                    guard existingEvents.isEmpty else {
                        // Duplicate found, do not store the event
                        print("Duplicate event found with timestamp: \(event.date)")
                        continue
                    }
                    let newPumpEvent = PumpEventStored(context: self.context)
                    newPumpEvent.id = UUID().uuidString
                    newPumpEvent.timestamp = event.date
                    newPumpEvent.type = PumpEvent.rewind.rawValue
                    newPumpEvent.isUploadedToNS = false
                    newPumpEvent.isUploadedToHealth = false
                    newPumpEvent.isUploadedToTidepool = false

                case .prime:
                    guard existingEvents.isEmpty else {
                        // Duplicate found, do not store the event
                        print("Duplicate event found with timestamp: \(event.date)")
                        continue
                    }
                    let newPumpEvent = PumpEventStored(context: self.context)
                    newPumpEvent.id = UUID().uuidString
                    newPumpEvent.timestamp = event.date
                    newPumpEvent.type = PumpEvent.prime.rawValue
                    newPumpEvent.isUploadedToNS = false
                    newPumpEvent.isUploadedToHealth = false
                    newPumpEvent.isUploadedToTidepool = false

                case .alarm:
                    guard existingEvents.isEmpty else {
                        // Duplicate found, do not store the event
                        print("Duplicate event found with timestamp: \(event.date)")
                        continue
                    }
                    let newPumpEvent = PumpEventStored(context: self.context)
                    newPumpEvent.id = UUID().uuidString
                    newPumpEvent.timestamp = event.date
                    newPumpEvent.type = PumpEvent.pumpAlarm.rawValue
                    newPumpEvent.isUploadedToNS = false
                    newPumpEvent.isUploadedToHealth = false
                    newPumpEvent.isUploadedToTidepool = false
                    newPumpEvent.note = event.title

                default:
                    continue
                }
            }

            do {
                guard self.context.hasChanges else { return }
                try self.context.save()

                self.updateSubject.send(())
                debugPrint("\(DebuggingIdentifiers.succeeded) stored pump events in Core Data")
            } catch let error as NSError {
                debugPrint("\(DebuggingIdentifiers.failed) failed to store pump events with error: \(error.userInfo)")
                throw error
            }
        }
    }

    func storeExternalInsulinEvent(amount: Decimal, timestamp: Date) async {
        debug(.default, "External insulin saved")
        await context.perform {
            // create pump event
            let newPumpEvent = PumpEventStored(context: self.context)
            newPumpEvent.id = UUID().uuidString
            // restrict entry to now or past
            newPumpEvent.timestamp = timestamp > Date() ? Date() : timestamp
            newPumpEvent.type = PumpEvent.bolus.rawValue
            newPumpEvent.isUploadedToNS = false
            newPumpEvent.isUploadedToHealth = false
            newPumpEvent.isUploadedToTidepool = false

            // create bolus entry and specify relationship to pump event
            let newBolusEntry = BolusStored(context: self.context)
            newBolusEntry.pumpEvent = newPumpEvent
            newBolusEntry.amount = amount as NSDecimalNumber
            newBolusEntry.isExternal = true // we are creating an external dose
            newBolusEntry.isSMB = false // the dose is manually administered

            do {
                guard self.context.hasChanges else { return }
                try self.context.save()

                self.updateSubject.send(())
            } catch {
                print(error.localizedDescription)
            }
        }
    }

<<<<<<< HEAD
    func getPumpHistory() async -> [PumpHistoryEvent] {
        let results = await CoreDataStack.shared.fetchEntitiesAsync(
            ofType: PumpEventStored.self,
            onContext: context,
            predicate: NSPredicate.pumpHistoryLast24h,
            key: "timestamp",
            ascending: false,
            fetchLimit: 288
        )

        return await context.perform {
            guard let fetchedPumpEvents = results as? [PumpEventStored] else { return [] }

            return fetchedPumpEvents.map { event in
                switch event.type {
                case PumpEventStored.EventType.bolus.rawValue:
                    return PumpHistoryEvent(
                        id: event.id ?? UUID().uuidString,
                        type: .bolus,
                        timestamp: event.timestamp ?? Date(),
                        amount: event.bolus?.amount as Decimal?
                    )
                case PumpEventStored.EventType.tempBasal.rawValue:
                    return PumpHistoryEvent(
                        id: event.id ?? UUID().uuidString,
                        type: .tempBasal,
                        timestamp: event.timestamp ?? Date(),
                        amount: event.tempBasal?.rate as Decimal?,
                        duration: Int(event.tempBasal?.duration ?? 0)
                    )
                default:
                    return nil
                }
            }.compactMap { $0 }
        }
    }

    func recent() -> [PumpHistoryEvent] {
        storage.retrieve(OpenAPS.Monitor.pumpHistory, as: [PumpHistoryEvent].self)?.reversed() ?? []
    }

    func deleteInsulin(at date: Date) {
        processQueue.sync {
            var allValues = storage.retrieve(OpenAPS.Monitor.pumpHistory, as: [PumpHistoryEvent].self) ?? []
            guard let entryIndex = allValues.firstIndex(where: { $0.timestamp == date }) else {
                return
            }
            allValues.remove(at: entryIndex)
            storage.save(allValues, as: OpenAPS.Monitor.pumpHistory)
            broadcaster.notify(PumpHistoryObserver.self, on: processQueue) {
                $0.pumpHistoryDidUpdate(allValues)
            }
        }
    }

=======
>>>>>>> 1a56bed2
    func determineBolusEventType(for event: PumpEventStored) -> PumpEventStored.EventType {
        if event.bolus!.isSMB {
            return .smb
        }
        if event.bolus!.isExternal {
            return .isExternal
        }
        return PumpEventStored.EventType(rawValue: event.type!) ?? PumpEventStored.EventType.bolus
    }

    func getPumpHistoryNotYetUploadedToNightscout() async throws -> [NightscoutTreatment] {
        let results = try await CoreDataStack.shared.fetchEntitiesAsync(
            ofType: PumpEventStored.self,
            onContext: context,
            predicate: NSPredicate.pumpEventsNotYetUploadedToNightscout,
            key: "timestamp",
            ascending: false
        )

        return try await context.perform { [self] in
            guard let fetchedPumpEvents = results as? [PumpEventStored] else {
                throw CoreDataError.fetchError(function: #function, file: #file)
            }

            return fetchedPumpEvents.map { event in
                switch event.type {
                case PumpEvent.bolus.rawValue:
                    // eventType determines whether bolus is external, smb or manual (=administered via app by user)
                    let eventType = determineBolusEventType(for: event)
                    return NightscoutTreatment(
                        duration: nil,
                        rawDuration: nil,
                        rawRate: nil,
                        absolute: nil,
                        rate: nil,
                        eventType: eventType,
                        createdAt: event.timestamp,
                        enteredBy: NightscoutTreatment.local,
                        bolus: nil,
                        insulin: event.bolus?.amount as Decimal?,
                        notes: nil,
                        carbs: nil,
                        fat: nil,
                        protein: nil,
                        targetTop: nil,
                        targetBottom: nil,
                        id: event.id
                    )
                case PumpEvent.tempBasal.rawValue:
                    return NightscoutTreatment(
                        duration: Int(event.tempBasal?.duration ?? 0),
                        rawDuration: nil,
                        rawRate: nil,
                        absolute: event.tempBasal?.rate as Decimal?,
                        rate: event.tempBasal?.rate as Decimal?,
                        eventType: .nsTempBasal,
                        createdAt: event.timestamp,
                        enteredBy: NightscoutTreatment.local,
                        bolus: nil,
                        insulin: nil,
                        notes: nil,
                        carbs: nil,
                        fat: nil,
                        protein: nil,
                        targetTop: nil,
                        targetBottom: nil,
                        id: event.id
                    )
                case PumpEvent.pumpSuspend.rawValue:
                    return NightscoutTreatment(
                        duration: nil,
                        rawDuration: nil,
                        rawRate: nil,
                        absolute: nil,
                        rate: nil,
                        eventType: .nsNote,
                        createdAt: event.timestamp,
                        enteredBy: NightscoutTreatment.local,
                        bolus: nil,
                        insulin: nil,
                        notes: PumpEvent.pumpSuspend.rawValue,
                        carbs: nil,
                        fat: nil,
                        protein: nil,
                        targetTop: nil,
                        targetBottom: nil
                    )
                case PumpEvent.pumpResume.rawValue:
                    return NightscoutTreatment(
                        duration: nil,
                        rawDuration: nil,
                        rawRate: nil,
                        absolute: nil,
                        rate: nil,
                        eventType: .nsNote,
                        createdAt: event.timestamp,
                        enteredBy: NightscoutTreatment.local,
                        bolus: nil,
                        insulin: nil,
                        notes: PumpEvent.pumpResume.rawValue,
                        carbs: nil,
                        fat: nil,
                        protein: nil,
                        targetTop: nil,
                        targetBottom: nil
                    )
                case PumpEvent.rewind.rawValue:
                    return NightscoutTreatment(
                        duration: nil,
                        rawDuration: nil,
                        rawRate: nil,
                        absolute: nil,
                        rate: nil,
                        eventType: .nsInsulinChange,
                        createdAt: event.timestamp,
                        enteredBy: NightscoutTreatment.local,
                        bolus: nil,
                        insulin: nil,
                        notes: nil,
                        carbs: nil,
                        fat: nil,
                        protein: nil,
                        targetTop: nil,
                        targetBottom: nil
                    )
                case PumpEvent.prime.rawValue:
                    return NightscoutTreatment(
                        duration: nil,
                        rawDuration: nil,
                        rawRate: nil,
                        absolute: nil,
                        rate: nil,
                        eventType: .nsSiteChange,
                        createdAt: event.timestamp,
                        enteredBy: NightscoutTreatment.local,
                        bolus: nil,
                        insulin: nil,
                        notes: nil,
                        carbs: nil,
                        fat: nil,
                        protein: nil,
                        targetTop: nil,
                        targetBottom: nil
                    )
                case PumpEvent.pumpAlarm.rawValue:
                    return NightscoutTreatment(
                        duration: 30, // minutes
                        rawDuration: nil,
                        rawRate: nil,
                        absolute: nil,
                        rate: nil,
                        eventType: .nsAnnouncement,
                        createdAt: event.timestamp,
                        enteredBy: NightscoutTreatment.local,
                        bolus: nil,
                        insulin: nil,
                        notes: "Alarm \(String(describing: event.note)) \(PumpEvent.pumpAlarm.rawValue)",
                        carbs: nil,
                        fat: nil,
                        protein: nil,
                        targetTop: nil,
                        targetBottom: nil
                    )

                default:
                    return nil
                }
            }.compactMap { $0 }
        }
    }

    func getPumpHistoryNotYetUploadedToHealth() async throws -> [PumpHistoryEvent] {
        let results = try await CoreDataStack.shared.fetchEntitiesAsync(
            ofType: PumpEventStored.self,
            onContext: context,
            predicate: NSPredicate.pumpEventsNotYetUploadedToHealth,
            key: "timestamp",
            ascending: false
        )

        return try await context.perform {
            guard let fetchedPumpEvents = results as? [PumpEventStored] else {
                throw CoreDataError.fetchError(function: #function, file: #file)
            }

            return fetchedPumpEvents.map { event in
                switch event.type {
                case PumpEvent.bolus.rawValue:
                    return PumpHistoryEvent(
                        id: event.id ?? UUID().uuidString,
                        type: .bolus,
                        timestamp: event.timestamp ?? Date(),
                        amount: event.bolus?.amount as Decimal?
                    )
                case PumpEvent.tempBasal.rawValue:
                    if let id = event.id, let timestamp = event.timestamp, let tempBasal = event.tempBasal,
                       let tempBasalRate = tempBasal.rate
                    {
                        return PumpHistoryEvent(
                            id: id,
                            type: .tempBasal,
                            timestamp: timestamp,
                            amount: tempBasalRate as Decimal,
                            duration: Int(tempBasal.duration)
                        )
                    } else {
                        return nil
                    }
                default:
                    return nil
                }
            }.compactMap { $0 }
        }
    }

    func getPumpHistoryNotYetUploadedToTidepool() async throws -> [PumpHistoryEvent] {
        let results = try await CoreDataStack.shared.fetchEntitiesAsync(
            ofType: PumpEventStored.self,
            onContext: context,
            predicate: NSPredicate.pumpEventsNotYetUploadedToTidepool,
            key: "timestamp",
            ascending: false
        )

        return try await context.perform {
            guard let fetchedPumpEvents = results as? [PumpEventStored] else {
                throw CoreDataError.fetchError(function: #function, file: #file)
            }

            return fetchedPumpEvents.map { event in
                switch event.type {
                case PumpEvent.bolus.rawValue:
                    return PumpHistoryEvent(
                        id: event.id ?? UUID().uuidString,
                        type: .bolus,
                        timestamp: event.timestamp ?? Date(),
                        amount: event.bolus?.amount as Decimal?,
                        isSMB: event.bolus?.isSMB ?? true,
                        isExternal: event.bolus?.isExternal ?? false
                    )
                case PumpEvent.tempBasal.rawValue:
                    if let id = event.id, let timestamp = event.timestamp, let tempBasal = event.tempBasal,
                       let tempBasalRate = tempBasal.rate
                    {
                        return PumpHistoryEvent(
                            id: id,
                            type: .tempBasal,
                            timestamp: timestamp,
                            amount: tempBasalRate as Decimal,
                            duration: Int(tempBasal.duration)
                        )
                    } else {
                        return nil
                    }

                default:
                    return nil
                }
            }.compactMap { $0 }
        }
    }
}<|MERGE_RESOLUTION|>--- conflicted
+++ resolved
@@ -11,12 +11,8 @@
 
 protocol PumpHistoryStorage {
     var updatePublisher: AnyPublisher<Void, Never> { get }
-<<<<<<< HEAD
-    func getPumpHistory() async -> [PumpHistoryEvent]
-    func storePumpEvents(_ events: [NewPumpEvent])
-=======
+    func getPumpHistory() async throws -> [PumpHistoryEvent]
     func storePumpEvents(_ events: [NewPumpEvent]) async throws
->>>>>>> 1a56bed2
     func storeExternalInsulinEvent(amount: Decimal, timestamp: Date) async
     func getPumpHistoryNotYetUploadedToNightscout() async throws -> [NightscoutTreatment]
     func getPumpHistoryNotYetUploadedToHealth() async throws -> [PumpHistoryEvent]
@@ -256,9 +252,8 @@
         }
     }
 
-<<<<<<< HEAD
-    func getPumpHistory() async -> [PumpHistoryEvent] {
-        let results = await CoreDataStack.shared.fetchEntitiesAsync(
+    func getPumpHistory() async throws -> [PumpHistoryEvent] {
+        let results = try await CoreDataStack.shared.fetchEntitiesAsync(
             ofType: PumpEventStored.self,
             onContext: context,
             predicate: NSPredicate.pumpHistoryLast24h,
@@ -294,26 +289,6 @@
         }
     }
 
-    func recent() -> [PumpHistoryEvent] {
-        storage.retrieve(OpenAPS.Monitor.pumpHistory, as: [PumpHistoryEvent].self)?.reversed() ?? []
-    }
-
-    func deleteInsulin(at date: Date) {
-        processQueue.sync {
-            var allValues = storage.retrieve(OpenAPS.Monitor.pumpHistory, as: [PumpHistoryEvent].self) ?? []
-            guard let entryIndex = allValues.firstIndex(where: { $0.timestamp == date }) else {
-                return
-            }
-            allValues.remove(at: entryIndex)
-            storage.save(allValues, as: OpenAPS.Monitor.pumpHistory)
-            broadcaster.notify(PumpHistoryObserver.self, on: processQueue) {
-                $0.pumpHistoryDidUpdate(allValues)
-            }
-        }
-    }
-
-=======
->>>>>>> 1a56bed2
     func determineBolusEventType(for event: PumpEventStored) -> PumpEventStored.EventType {
         if event.bolus!.isSMB {
             return .smb
