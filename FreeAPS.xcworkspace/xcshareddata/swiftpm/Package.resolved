--- conflicted
+++ resolved
@@ -1,8 +1,4 @@
 {
-<<<<<<< HEAD
-  "originHash" : "3bbb1091cfb3f1b8b58a093a985268a65a760f0d86e2d024e00ccab5721c0b89",
-=======
->>>>>>> d529658a
   "pins" : [
     {
       "identity" : "cryptoswift",
@@ -14,8 +10,6 @@
       }
     },
     {
-<<<<<<< HEAD
-=======
       "identity" : "mkringprogressview",
       "kind" : "remoteSourceControl",
       "location" : "https://github.com/maxkonovalov/MKRingProgressView.git",
@@ -52,7 +46,6 @@
       }
     },
     {
->>>>>>> d529658a
       "identity" : "swiftcharts",
       "kind" : "remoteSourceControl",
       "location" : "https://github.com/ivanschuetz/SwiftCharts",
@@ -60,11 +53,6 @@
         "branch" : "master",
         "revision" : "c354c1945bb35a1f01b665b22474f6db28cba4a2"
       }
-<<<<<<< HEAD
-    }
-  ],
-  "version" : 3
-=======
     },
     {
       "identity" : "swiftdate",
@@ -104,5 +92,4 @@
     }
   ],
   "version" : 2
->>>>>>> d529658a
 }