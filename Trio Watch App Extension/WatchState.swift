--- conflicted
+++ resolved
@@ -65,20 +65,8 @@
     var mealBolusStep: MealBolusStep = .savingCarbs
     var isMealBolusCombo: Bool = false
 
-    private var _showBolusProgressOverlay: Bool = false
     var showBolusProgressOverlay: Bool {
-<<<<<<< HEAD
-        get {
-            return (!showAcknowledgmentBanner || !showCommsAnimation || !showCommsAnimation) &&
-                   bolusProgress > 0 && bolusProgress < 1.0 &&
-                   !isBolusCanceled
-        }
-        set {
-            _showBolusProgressOverlay = newValue
-        }
-=======
         (!showAcknowledgmentBanner || !showCommsAnimation) && bolusProgress > 0 && bolusProgress < 1.0 && !isBolusCanceled
->>>>>>> 27ac229c
     }
 
     
@@ -154,13 +142,6 @@
             }
 
             if activationState == .activated {
-<<<<<<< HEAD
-                self.forceConditionalWatchStateUpdate()
-                // reset bolus progress visibility
-                self.showBolusProgressOverlay = false
-                
-=======
->>>>>>> 27ac229c
                 print("⌚️ Watch session activated with state: \(activationState.rawValue)")
 
                 self.forceConditionalWatchStateUpdate()
