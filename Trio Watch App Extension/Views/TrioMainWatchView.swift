--- conflicted
+++ resolved
@@ -90,13 +90,8 @@
                 // Page 2: Glucose chart
                 GlucoseChartView(
                     glucoseValues: state.glucoseValues,
-<<<<<<< HEAD
-                    minYAxisValue: $state.minYAxisValue,
-                    maxYAxisValue: $state.maxYAxisValue
-=======
                     minYAxisValue: state.minYAxisValue,
                     maxYAxisValue: state.maxYAxisValue
->>>>>>> c19be395
                 )
                 .tag(1)
             }
