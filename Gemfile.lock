GEM
  remote: https://rubygems.org/
  specs:
<<<<<<< HEAD
    CFPropertyList (3.0.6)
      rexml
    addressable (2.8.5)
      public_suffix (>= 2.0.2, < 6.0)
    artifactory (3.0.15)
    atomos (0.1.3)
    aws-eventstream (1.2.0)
    aws-partitions (1.824.0)
    aws-sdk-core (3.181.1)
      aws-eventstream (~> 1, >= 1.0.2)
      aws-partitions (~> 1, >= 1.651.0)
      aws-sigv4 (~> 1.5)
      jmespath (~> 1, >= 1.6.1)
    aws-sdk-kms (1.71.0)
      aws-sdk-core (~> 3, >= 3.177.0)
      aws-sigv4 (~> 1.1)
    aws-sdk-s3 (1.134.0)
      aws-sdk-core (~> 3, >= 3.181.0)
      aws-sdk-kms (~> 1)
      aws-sigv4 (~> 1.6)
    aws-sigv4 (1.6.0)
      aws-eventstream (~> 1, >= 1.0.2)
    babosa (1.0.4)
=======
    CFPropertyList (3.0.7)
      base64
      nkf
      rexml
    addressable (2.8.7)
      public_suffix (>= 2.0.2, < 7.0)
    artifactory (3.0.17)
    atomos (0.1.3)
    aws-eventstream (1.3.0)
    aws-partitions (1.949.0)
    aws-sdk-core (3.200.0)
      aws-eventstream (~> 1, >= 1.3.0)
      aws-partitions (~> 1, >= 1.651.0)
      aws-sigv4 (~> 1.8)
      jmespath (~> 1, >= 1.6.1)
    aws-sdk-kms (1.87.0)
      aws-sdk-core (~> 3, >= 3.199.0)
      aws-sigv4 (~> 1.1)
    aws-sdk-s3 (1.155.0)
      aws-sdk-core (~> 3, >= 3.199.0)
      aws-sdk-kms (~> 1)
      aws-sigv4 (~> 1.8)
    aws-sigv4 (1.8.0)
      aws-eventstream (~> 1, >= 1.0.2)
    babosa (1.0.4)
    base64 (0.2.0)
>>>>>>> 9672da25
    claide (1.1.0)
    colored (1.2)
    colored2 (3.1.2)
    commander (4.6.0)
      highline (~> 2.0.0)
    declarative (0.0.20)
    digest-crc (0.6.5)
      rake (>= 12.0.0, < 14.0.0)
    domain_name (0.5.20190701)
      unf (>= 0.0.5, < 1.0.0)
    dotenv (2.8.1)
    emoji_regex (3.2.3)
<<<<<<< HEAD
    excon (0.103.0)
=======
    excon (0.109.0)
>>>>>>> 9672da25
    faraday (1.10.3)
      faraday-em_http (~> 1.0)
      faraday-em_synchrony (~> 1.0)
      faraday-excon (~> 1.1)
      faraday-httpclient (~> 1.0)
      faraday-multipart (~> 1.0)
      faraday-net_http (~> 1.0)
      faraday-net_http_persistent (~> 1.0)
      faraday-patron (~> 1.0)
      faraday-rack (~> 1.0)
      faraday-retry (~> 1.0)
      ruby2_keywords (>= 0.0.4)
    faraday-cookie_jar (0.0.7)
      faraday (>= 0.8.0)
      http-cookie (~> 1.0.0)
    faraday-em_http (1.0.0)
    faraday-em_synchrony (1.0.0)
    faraday-excon (1.1.0)
    faraday-httpclient (1.0.1)
    faraday-multipart (1.0.4)
      multipart-post (~> 2)
    faraday-net_http (1.0.1)
    faraday-net_http_persistent (1.2.0)
    faraday-patron (1.0.0)
    faraday-rack (1.0.0)
    faraday-retry (1.0.3)
    faraday_middleware (1.2.0)
      faraday (~> 1.0)
<<<<<<< HEAD
    fastimage (2.2.7)
    fastlane (2.215.0)
=======
    fastimage (2.3.1)
    fastlane (2.221.1)
>>>>>>> 9672da25
      CFPropertyList (>= 2.3, < 4.0.0)
      addressable (>= 2.8, < 3.0.0)
      artifactory (~> 3.0)
      aws-sdk-s3 (~> 1.0)
      babosa (>= 1.0.3, < 2.0.0)
      bundler (>= 1.12.0, < 3.0.0)
      colored (~> 1.2)
      commander (~> 4.6)
      dotenv (>= 2.1.1, < 3.0.0)
      emoji_regex (>= 0.1, < 4.0)
      excon (>= 0.71.0, < 1.0.0)
      faraday (~> 1.0)
      faraday-cookie_jar (~> 0.0.6)
      faraday_middleware (~> 1.0)
      fastimage (>= 2.1.0, < 3.0.0)
      gh_inspector (>= 1.1.2, < 2.0.0)
      google-apis-androidpublisher_v3 (~> 0.3)
      google-apis-playcustomapp_v1 (~> 0.1)
      google-cloud-env (>= 1.6.0, < 2.0.0)
      google-cloud-storage (~> 1.31)
      highline (~> 2.0)
      http-cookie (~> 1.0.5)
      json (< 3.0.0)
      jwt (>= 2.1.0, < 3)
      mini_magick (>= 4.9.4, < 5.0.0)
      multipart-post (>= 2.0.0, < 3.0.0)
      naturally (~> 2.2)
      optparse (>= 0.1.1, < 1.0.0)
      plist (>= 3.1.0, < 4.0.0)
      rubyzip (>= 2.0.0, < 3.0.0)
      security (= 0.1.5)
      simctl (~> 1.6.3)
      terminal-notifier (>= 2.0.0, < 3.0.0)
      terminal-table (~> 3)
      tty-screen (>= 0.6.3, < 1.0.0)
      tty-spinner (>= 0.8.0, < 1.0.0)
      word_wrap (~> 1.0.0)
      xcodeproj (>= 1.13.0, < 2.0.0)
      xcpretty (~> 0.3.0)
      xcpretty-travis-formatter (>= 0.0.3, < 2.0.0)
    gh_inspector (1.1.3)
<<<<<<< HEAD
    google-apis-androidpublisher_v3 (0.49.0)
      google-apis-core (>= 0.11.0, < 2.a)
    google-apis-core (0.11.1)
=======
    google-apis-androidpublisher_v3 (0.54.0)
      google-apis-core (>= 0.11.0, < 2.a)
    google-apis-core (0.11.3)
>>>>>>> 9672da25
      addressable (~> 2.5, >= 2.5.1)
      googleauth (>= 0.16.2, < 2.a)
      httpclient (>= 2.8.1, < 3.a)
      mini_mime (~> 1.0)
      representable (~> 3.0)
      retriable (>= 2.0, < 4.a)
      rexml
<<<<<<< HEAD
      webrick
=======
>>>>>>> 9672da25
    google-apis-iamcredentials_v1 (0.17.0)
      google-apis-core (>= 0.11.0, < 2.a)
    google-apis-playcustomapp_v1 (0.13.0)
      google-apis-core (>= 0.11.0, < 2.a)
<<<<<<< HEAD
    google-apis-storage_v1 (0.19.0)
      google-apis-core (>= 0.9.0, < 2.a)
    google-cloud-core (1.6.0)
      google-cloud-env (~> 1.0)
=======
    google-apis-storage_v1 (0.29.0)
      google-apis-core (>= 0.11.0, < 2.a)
    google-cloud-core (1.6.1)
      google-cloud-env (>= 1.0, < 3.a)
>>>>>>> 9672da25
      google-cloud-errors (~> 1.0)
    google-cloud-env (1.6.0)
      faraday (>= 0.17.3, < 3.0)
    google-cloud-errors (1.3.1)
<<<<<<< HEAD
    google-cloud-storage (1.44.0)
      addressable (~> 2.8)
      digest-crc (~> 0.4)
      google-apis-iamcredentials_v1 (~> 0.1)
      google-apis-storage_v1 (~> 0.19.0)
      google-cloud-core (~> 1.6)
      googleauth (>= 0.16.2, < 2.a)
      mini_mime (~> 1.0)
    googleauth (1.8.0)
=======
    google-cloud-storage (1.45.0)
      addressable (~> 2.8)
      digest-crc (~> 0.4)
      google-apis-iamcredentials_v1 (~> 0.1)
      google-apis-storage_v1 (~> 0.29.0)
      google-cloud-core (~> 1.6)
      googleauth (>= 0.16.2, < 2.a)
      mini_mime (~> 1.0)
    googleauth (1.8.1)
>>>>>>> 9672da25
      faraday (>= 0.17.3, < 3.a)
      jwt (>= 1.4, < 3.0)
      multi_json (~> 1.11)
      os (>= 0.9, < 2.0)
      signet (>= 0.16, < 2.a)
    highline (2.0.3)
<<<<<<< HEAD
    http-cookie (1.0.5)
      domain_name (~> 0.5)
    httpclient (2.8.3)
    jmespath (1.6.2)
    json (2.6.3)
    jwt (2.7.1)
    mini_magick (4.12.0)
    mini_mime (1.1.5)
    multi_json (1.15.0)
    multipart-post (2.3.0)
    nanaimo (0.3.0)
    naturally (2.2.1)
    optparse (0.1.1)
    os (1.1.4)
    plist (3.7.0)
    public_suffix (5.0.3)
    rake (13.0.6)
=======
    http-cookie (1.0.6)
      domain_name (~> 0.5)
    httpclient (2.8.3)
    jmespath (1.6.2)
    json (2.7.2)
    jwt (2.8.2)
      base64
    mini_magick (4.13.1)
    mini_mime (1.1.5)
    multi_json (1.15.0)
    multipart-post (2.4.1)
    nanaimo (0.3.0)
    naturally (2.2.1)
    nkf (0.2.0)
    optparse (0.5.0)
    os (1.1.4)
    plist (3.7.1)
    public_suffix (5.1.1)
    rake (13.2.1)
>>>>>>> 9672da25
    representable (3.2.0)
      declarative (< 0.1.0)
      trailblazer-option (>= 0.1.1, < 0.2.0)
      uber (< 0.2.0)
    retriable (3.1.2)
<<<<<<< HEAD
    rexml (3.2.6)
    rouge (2.0.7)
    ruby2_keywords (0.0.5)
    rubyzip (2.3.2)
    security (0.1.3)
=======
    rexml (3.2.9)
      strscan
    rouge (2.0.7)
    ruby2_keywords (0.0.5)
    rubyzip (2.3.2)
    security (0.1.5)
>>>>>>> 9672da25
    signet (0.18.0)
      addressable (~> 2.8)
      faraday (>= 0.17.5, < 3.a)
      jwt (>= 1.5, < 3.0)
      multi_json (~> 1.10)
    simctl (1.6.10)
      CFPropertyList
      naturally
    strscan (3.1.0)
    terminal-notifier (2.0.0)
    terminal-table (3.0.2)
      unicode-display_width (>= 1.1.1, < 3)
    trailblazer-option (0.1.2)
    tty-cursor (0.7.1)
    tty-screen (0.8.2)
    tty-spinner (0.9.3)
      tty-cursor (~> 0.7)
    uber (0.1.0)
    unf (0.1.4)
      unf_ext
<<<<<<< HEAD
    unf_ext (0.0.8.2)
    unicode-display_width (2.4.2)
    webrick (1.8.1)
    word_wrap (1.0.0)
    xcodeproj (1.22.0)
=======
    unf_ext (0.0.9.1)
    unicode-display_width (2.5.0)
    word_wrap (1.0.0)
    xcodeproj (1.24.0)
>>>>>>> 9672da25
      CFPropertyList (>= 2.3.3, < 4.0)
      atomos (~> 0.1.3)
      claide (>= 1.0.2, < 2.0)
      colored2 (~> 3.1)
      nanaimo (~> 0.3.0)
      rexml (~> 3.2.4)
    xcpretty (0.3.0)
      rouge (~> 2.0.7)
    xcpretty-travis-formatter (1.0.1)
      xcpretty (~> 0.2, >= 0.0.7)

PLATFORMS
  arm64-darwin-21
  arm64-darwin-22
<<<<<<< HEAD
=======
  arm64-darwin-23
>>>>>>> 9672da25
  x86_64-darwin-19
  x86_64-linux

DEPENDENCIES
  fastlane

BUNDLED WITH
   2.4.19<|MERGE_RESOLUTION|>--- conflicted
+++ resolved
@@ -1,31 +1,6 @@
 GEM
   remote: https://rubygems.org/
   specs:
-<<<<<<< HEAD
-    CFPropertyList (3.0.6)
-      rexml
-    addressable (2.8.5)
-      public_suffix (>= 2.0.2, < 6.0)
-    artifactory (3.0.15)
-    atomos (0.1.3)
-    aws-eventstream (1.2.0)
-    aws-partitions (1.824.0)
-    aws-sdk-core (3.181.1)
-      aws-eventstream (~> 1, >= 1.0.2)
-      aws-partitions (~> 1, >= 1.651.0)
-      aws-sigv4 (~> 1.5)
-      jmespath (~> 1, >= 1.6.1)
-    aws-sdk-kms (1.71.0)
-      aws-sdk-core (~> 3, >= 3.177.0)
-      aws-sigv4 (~> 1.1)
-    aws-sdk-s3 (1.134.0)
-      aws-sdk-core (~> 3, >= 3.181.0)
-      aws-sdk-kms (~> 1)
-      aws-sigv4 (~> 1.6)
-    aws-sigv4 (1.6.0)
-      aws-eventstream (~> 1, >= 1.0.2)
-    babosa (1.0.4)
-=======
     CFPropertyList (3.0.7)
       base64
       nkf
@@ -52,7 +27,6 @@
       aws-eventstream (~> 1, >= 1.0.2)
     babosa (1.0.4)
     base64 (0.2.0)
->>>>>>> 9672da25
     claide (1.1.0)
     colored (1.2)
     colored2 (3.1.2)
@@ -65,11 +39,7 @@
       unf (>= 0.0.5, < 1.0.0)
     dotenv (2.8.1)
     emoji_regex (3.2.3)
-<<<<<<< HEAD
-    excon (0.103.0)
-=======
     excon (0.109.0)
->>>>>>> 9672da25
     faraday (1.10.3)
       faraday-em_http (~> 1.0)
       faraday-em_synchrony (~> 1.0)
@@ -98,13 +68,8 @@
     faraday-retry (1.0.3)
     faraday_middleware (1.2.0)
       faraday (~> 1.0)
-<<<<<<< HEAD
-    fastimage (2.2.7)
-    fastlane (2.215.0)
-=======
     fastimage (2.3.1)
     fastlane (2.221.1)
->>>>>>> 9672da25
       CFPropertyList (>= 2.3, < 4.0.0)
       addressable (>= 2.8, < 3.0.0)
       artifactory (~> 3.0)
@@ -146,15 +111,9 @@
       xcpretty (~> 0.3.0)
       xcpretty-travis-formatter (>= 0.0.3, < 2.0.0)
     gh_inspector (1.1.3)
-<<<<<<< HEAD
-    google-apis-androidpublisher_v3 (0.49.0)
-      google-apis-core (>= 0.11.0, < 2.a)
-    google-apis-core (0.11.1)
-=======
     google-apis-androidpublisher_v3 (0.54.0)
       google-apis-core (>= 0.11.0, < 2.a)
     google-apis-core (0.11.3)
->>>>>>> 9672da25
       addressable (~> 2.5, >= 2.5.1)
       googleauth (>= 0.16.2, < 2.a)
       httpclient (>= 2.8.1, < 3.a)
@@ -162,40 +121,18 @@
       representable (~> 3.0)
       retriable (>= 2.0, < 4.a)
       rexml
-<<<<<<< HEAD
-      webrick
-=======
->>>>>>> 9672da25
     google-apis-iamcredentials_v1 (0.17.0)
       google-apis-core (>= 0.11.0, < 2.a)
     google-apis-playcustomapp_v1 (0.13.0)
       google-apis-core (>= 0.11.0, < 2.a)
-<<<<<<< HEAD
-    google-apis-storage_v1 (0.19.0)
-      google-apis-core (>= 0.9.0, < 2.a)
-    google-cloud-core (1.6.0)
-      google-cloud-env (~> 1.0)
-=======
     google-apis-storage_v1 (0.29.0)
       google-apis-core (>= 0.11.0, < 2.a)
     google-cloud-core (1.6.1)
       google-cloud-env (>= 1.0, < 3.a)
->>>>>>> 9672da25
       google-cloud-errors (~> 1.0)
     google-cloud-env (1.6.0)
       faraday (>= 0.17.3, < 3.0)
     google-cloud-errors (1.3.1)
-<<<<<<< HEAD
-    google-cloud-storage (1.44.0)
-      addressable (~> 2.8)
-      digest-crc (~> 0.4)
-      google-apis-iamcredentials_v1 (~> 0.1)
-      google-apis-storage_v1 (~> 0.19.0)
-      google-cloud-core (~> 1.6)
-      googleauth (>= 0.16.2, < 2.a)
-      mini_mime (~> 1.0)
-    googleauth (1.8.0)
-=======
     google-cloud-storage (1.45.0)
       addressable (~> 2.8)
       digest-crc (~> 0.4)
@@ -205,32 +142,12 @@
       googleauth (>= 0.16.2, < 2.a)
       mini_mime (~> 1.0)
     googleauth (1.8.1)
->>>>>>> 9672da25
       faraday (>= 0.17.3, < 3.a)
       jwt (>= 1.4, < 3.0)
       multi_json (~> 1.11)
       os (>= 0.9, < 2.0)
       signet (>= 0.16, < 2.a)
     highline (2.0.3)
-<<<<<<< HEAD
-    http-cookie (1.0.5)
-      domain_name (~> 0.5)
-    httpclient (2.8.3)
-    jmespath (1.6.2)
-    json (2.6.3)
-    jwt (2.7.1)
-    mini_magick (4.12.0)
-    mini_mime (1.1.5)
-    multi_json (1.15.0)
-    multipart-post (2.3.0)
-    nanaimo (0.3.0)
-    naturally (2.2.1)
-    optparse (0.1.1)
-    os (1.1.4)
-    plist (3.7.0)
-    public_suffix (5.0.3)
-    rake (13.0.6)
-=======
     http-cookie (1.0.6)
       domain_name (~> 0.5)
     httpclient (2.8.3)
@@ -250,26 +167,17 @@
     plist (3.7.1)
     public_suffix (5.1.1)
     rake (13.2.1)
->>>>>>> 9672da25
     representable (3.2.0)
       declarative (< 0.1.0)
       trailblazer-option (>= 0.1.1, < 0.2.0)
       uber (< 0.2.0)
     retriable (3.1.2)
-<<<<<<< HEAD
-    rexml (3.2.6)
-    rouge (2.0.7)
-    ruby2_keywords (0.0.5)
-    rubyzip (2.3.2)
-    security (0.1.3)
-=======
     rexml (3.2.9)
       strscan
     rouge (2.0.7)
     ruby2_keywords (0.0.5)
     rubyzip (2.3.2)
     security (0.1.5)
->>>>>>> 9672da25
     signet (0.18.0)
       addressable (~> 2.8)
       faraday (>= 0.17.5, < 3.a)
@@ -290,18 +198,10 @@
     uber (0.1.0)
     unf (0.1.4)
       unf_ext
-<<<<<<< HEAD
-    unf_ext (0.0.8.2)
-    unicode-display_width (2.4.2)
-    webrick (1.8.1)
-    word_wrap (1.0.0)
-    xcodeproj (1.22.0)
-=======
     unf_ext (0.0.9.1)
     unicode-display_width (2.5.0)
     word_wrap (1.0.0)
     xcodeproj (1.24.0)
->>>>>>> 9672da25
       CFPropertyList (>= 2.3.3, < 4.0)
       atomos (~> 0.1.3)
       claide (>= 1.0.2, < 2.0)
@@ -316,10 +216,7 @@
 PLATFORMS
   arm64-darwin-21
   arm64-darwin-22
-<<<<<<< HEAD
-=======
   arm64-darwin-23
->>>>>>> 9672da25
   x86_64-darwin-19
   x86_64-linux
 
