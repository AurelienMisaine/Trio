--- conflicted
+++ resolved
@@ -19,18 +19,6 @@
         GeometryReader { geo in
             VStack(spacing: 16) {
                 HStack {
-<<<<<<< HEAD
-<<<<<<< HEAD
-                    Image("carbs", bundle: nil)
-                        .renderingMode(.template)
-                        .resizable()
-                        .frame(width: 24, height: 24)
-                        .foregroundColor(.loopGreen)
-                    Text("Add Carbs ")
-
-=======
-=======
->>>>>>> 4aed349f
                     Button {
                         WKInterfaceDevice.current().play(.click)
                         let newValue = amount - 5
@@ -63,20 +51,6 @@
                 Button {
                     WKInterfaceDevice.current().play(.click)
                     state.addCarbs(Int(amount))
-<<<<<<< HEAD
-                }
-                label: {
-                    HStack {
-                        Image("carbs", bundle: nil)
-                            .renderingMode(.template)
-                            .resizable()
-                            .frame(width: 24, height: 24)
-                            .foregroundColor(.loopGreen)
-                        Text("Add Carbs ")
-                    }
->>>>>>> 1e5c754... 38mm watch support and fixed bolus rounding
-                }
-=======
                 }
                 label: {
                     HStack {
@@ -88,7 +62,6 @@
                         Text("Add Carbs ")
                     }
                 }
->>>>>>> 4aed349f
                 .disabled(amount <= 0)
             }.frame(maxHeight: .infinity)
         }
